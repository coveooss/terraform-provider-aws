<<<<<<< HEAD
version: 2
archives:
  - files:
      # Ensure only built binary and license file are archived
      - src: LICENSE
        dst: LICENSE.txt
    format: zip
    name_template: '{{ .ProjectName }}_{{ .Version }}_{{ .Os }}_{{ .Arch }}'
before:
  hooks:
    - 'go mod download'
builds:
  -
    # Binary naming only required for Terraform CLI 0.12
    binary: '{{ .ProjectName }}_v{{ .Version }}_x5'
    env:
      - CGO_ENABLED=0
    flags:
      - -trimpath
    goos:
      - darwin
      - freebsd
      - linux
      - openbsd
      - windows
=======
# Archive customization
archives:
  - format: zip

    replacements:
      amd64: 64-bits
      386: 32-bits
      darwin: macOS

    files:
      - nothing.*
# Build customization
builds:
  - binary: terraform-provider-aws
    goos:
      - windows
      - darwin
      - linux
>>>>>>> 165e4ec5
    goarch:
      - amd64
      - arm64
    ignore:
<<<<<<< HEAD
      - goarch: arm
        goos: windows
      - goarch: arm64
        goos: freebsd
      - goarch: arm64
        goos: windows
      - goarch: arm64
        goos: openbsd
=======
      # Windows arm64 is not used and does not compile well as of writing
      - goos: windows
        goarch: arm64
>>>>>>> 165e4ec5
    ldflags:
      - -s -w -X 'github.com/hashicorp/terraform-provider-aws/version.ProviderVersion={{ .Version }}'
    mod_timestamp: '{{ .CommitTimestamp }}'
checksum:
  algorithm: sha256
  extra_files:
    - glob: 'terraform-registry-manifest.json'
      name_template: '{{ .ProjectName }}_{{ .Version }}_manifest.json'
  name_template: '{{ .ProjectName }}_{{ .Version }}_SHA256SUMS'
<<<<<<< HEAD
publishers:
  - checksum: true
    # Terraform CLI 0.10 - 0.11 perform discovery via HTTP headers on releases.hashicorp.com
    # For providers which have existed since those CLI versions, exclude
    # discovery by setting the protocol version headers to 5.
    env:
      - HC_RELEASES_HOST={{ .Env.HC_RELEASES_HOST }}
      - HC_RELEASES_KEY={{ .Env.HC_RELEASES_KEY }}
    cmd: |
      hc-releases upload -product {{ .ProjectName }} -version {{ .Version }} -file={{ .ArtifactPath }}={{ .ArtifactName }} -header=x-terraform-protocol-version=5 -header=x-terraform-protocol-versions=5.0
    extra_files:
      - glob: 'terraform-registry-manifest.json'
        name_template: '{{ .ProjectName }}_{{ .Version }}_manifest.json'
    name: upload
    signature: true
release:
  extra_files:
    - glob: 'terraform-registry-manifest.json'
      name_template: '{{ .ProjectName }}_{{ .Version }}_manifest.json'
  ids:
    - none
signs:
  - args: ["sign", "--dearmor", "--file", "${artifact}", "--out", "${signature}"]
    artifacts: checksum
    cmd: signore
    signature: ${artifact}.sig
  - args: ["sign", "--dearmor", "--file", "${artifact}", "--out", "${signature}"]
    artifacts: checksum
    cmd: signore
    id: key-id
    signature: ${artifact}.72D7468F.sig
snapshot:
  version_template: "{{ .Tag }}-next"
=======
  algorithm: sha256
env:
  - CGO_ENABLED=0
>>>>>>> 165e4ec5
<|MERGE_RESOLUTION|>--- conflicted
+++ resolved
@@ -1,4 +1,3 @@
-<<<<<<< HEAD
 version: 2
 archives:
   - files:
@@ -24,31 +23,10 @@
       - linux
       - openbsd
       - windows
-=======
-# Archive customization
-archives:
-  - format: zip
-
-    replacements:
-      amd64: 64-bits
-      386: 32-bits
-      darwin: macOS
-
-    files:
-      - nothing.*
-# Build customization
-builds:
-  - binary: terraform-provider-aws
-    goos:
-      - windows
-      - darwin
-      - linux
->>>>>>> 165e4ec5
     goarch:
       - amd64
       - arm64
     ignore:
-<<<<<<< HEAD
       - goarch: arm
         goos: windows
       - goarch: arm64
@@ -57,11 +35,6 @@
         goos: windows
       - goarch: arm64
         goos: openbsd
-=======
-      # Windows arm64 is not used and does not compile well as of writing
-      - goos: windows
-        goarch: arm64
->>>>>>> 165e4ec5
     ldflags:
       - -s -w -X 'github.com/hashicorp/terraform-provider-aws/version.ProviderVersion={{ .Version }}'
     mod_timestamp: '{{ .CommitTimestamp }}'
@@ -71,7 +44,6 @@
     - glob: 'terraform-registry-manifest.json'
       name_template: '{{ .ProjectName }}_{{ .Version }}_manifest.json'
   name_template: '{{ .ProjectName }}_{{ .Version }}_SHA256SUMS'
-<<<<<<< HEAD
 publishers:
   - checksum: true
     # Terraform CLI 0.10 - 0.11 perform discovery via HTTP headers on releases.hashicorp.com
@@ -104,9 +76,4 @@
     id: key-id
     signature: ${artifact}.72D7468F.sig
 snapshot:
-  version_template: "{{ .Tag }}-next"
-=======
-  algorithm: sha256
-env:
-  - CGO_ENABLED=0
->>>>>>> 165e4ec5
+  version_template: "{{ .Tag }}-next"