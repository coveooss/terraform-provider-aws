--- conflicted
+++ resolved
@@ -1,14 +1,10 @@
 version: 2
 archives:
-<<<<<<< HEAD
   - files:
       # Ensure only built binary and license file are archived
       - src: LICENSE
         dst: LICENSE.txt
     formats: ['zip']
-=======
-  - format: zip
->>>>>>> 0840249b
     name_template: '{{ .ProjectName }}_{{ .Version }}_{{ .Os }}_{{ .Arch }}'
 before:
   hooks:
