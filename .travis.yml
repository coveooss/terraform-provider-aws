--- conflicted
+++ resolved
@@ -26,19 +26,12 @@
   fi
 
 script:
-<<<<<<< HEAD
 - if [ ${TRAVIS_TAG::1} = v ];
   then
     make test &&
     make vendor-status &&
     make vet;
   fi
-=======
-- make test
-- make vendor-status
-- make vet
-- make website-test
->>>>>>> 8da97aa7
 
 # branches:
 #   only:
