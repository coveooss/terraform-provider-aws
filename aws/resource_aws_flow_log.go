package aws

import (
	"errors"
	"fmt"
	"log"

	"github.com/aws/aws-sdk-go/aws"
	"github.com/aws/aws-sdk-go/aws/arn"
	"github.com/aws/aws-sdk-go/service/ec2"
	"github.com/hashicorp/terraform/helper/schema"
	"github.com/hashicorp/terraform/helper/validation"
)

func resourceAwsFlowLog() *schema.Resource {
	return &schema.Resource{
		Create: resourceAwsLogFlowCreate,
		Read:   resourceAwsLogFlowRead,
		Delete: resourceAwsLogFlowDelete,
		Importer: &schema.ResourceImporter{
			State: schema.ImportStatePassthrough,
		},
		CustomizeDiff: resourceAwsLogFlowCustomizeDiff,

		MigrateState:  resourceAwsFlowLogMigrateState,
		SchemaVersion: 1,

		Schema: map[string]*schema.Schema{
			"iam_role_arn": {
				Type:     schema.TypeString,
				Optional: true,
				ForceNew: true,
			},

			"log_group_name": {
				Type:          schema.TypeString,
				Optional:      true,
				ForceNew:      true,
				Computed:      true,
				ConflictsWith: []string{"log_destination"},
				Deprecated:    "Attribute log_group_name is deprecated on aws_flow_log resources. Use log_destination_type in combination with log_destination instead.",
			},

			"log_destination": {
				Type:          schema.TypeString,
				Optional:      true,
				ForceNew:      true,
				Computed:      true,
				ConflictsWith: []string{"log_group_name"},
				ValidateFunc:  validateArn,
			},

			"log_destination_type": {
				Type:     schema.TypeString,
				Default:  ec2.LogDestinationTypeCloudWatchLogs,
				Optional: true,
				ForceNew: true,
				ValidateFunc: validation.StringInSlice([]string{
					ec2.LogDestinationTypeCloudWatchLogs,
					ec2.LogDestinationTypeS3,
				}, false),
			},

			"vpc_id": {
				Type:          schema.TypeString,
				Optional:      true,
				ForceNew:      true,
				Computed:      true,
				ConflictsWith: []string{"eni_id", "subnet_id", "resource_id", "resource_type"},
				Deprecated:    "Attribute vpc_id is deprecated on aws_flow_log resources. Use resource_type in combination with resource_id instead.",
			},

			"eni_id": {
				Type:          schema.TypeString,
				Optional:      true,
				ForceNew:      true,
				Computed:      true,
				ConflictsWith: []string{"subnet_id", "vpc_id", "resource_id", "resource_type"},
				Deprecated:    "Attribute eni_id is deprecated on aws_flow_log resources. Use resource_type in combination with resource_id instead.",
			},

			"subnet_id": {
				Type:          schema.TypeString,
				Optional:      true,
				ForceNew:      true,
				Computed:      true,
				ConflictsWith: []string{"eni_id", "vpc_id", "resource_id", "resource_type"},
				Deprecated:    "Attribute subnet_id is deprecated on aws_flow_log resources. Use resource_type in combination with resource_id instead.",
			},

			"resource_id": {
				Type:          schema.TypeString,
				Optional:      true, // should be switched to Required when old format is deprecated
				ForceNew:      true,
				Computed:      true,
				ConflictsWith: []string{"eni_id", "subnet_id", "vpc_id"},
			},

			"resource_type": {
				Type:          schema.TypeString,
				Optional:      true, // should be switched to Required when old format is deprecated
				ForceNew:      true,
				Computed:      true,
				ConflictsWith: []string{"eni_id", "subnet_id", "vpc_id"},
				ValidateFunc: validation.StringInSlice([]string{
					ec2.FlowLogsResourceTypeVpc,
					ec2.FlowLogsResourceTypeSubnet,
					ec2.FlowLogsResourceTypeNetworkInterface,
				}, false),
			},

			"traffic_type": {
				Type:     schema.TypeString,
				Required: true,
				ForceNew: true,
				ValidateFunc: validation.StringInSlice([]string{
					ec2.TrafficTypeAccept,
					ec2.TrafficTypeReject,
					ec2.TrafficTypeAll,
				}, false),
			},

			"flow_log_status": {
				Type:     schema.TypeString,
				Computed: true,
			},

			"deliver_logs_status": {
				Type:     schema.TypeString,
				Computed: true,
			},
		},
	}
}

func resourceAwsLogFlowCreate(d *schema.ResourceData, meta interface{}) error {
	conn := meta.(*AWSClient).ec2conn

	req := &ec2.CreateFlowLogsInput{
		TrafficType: aws.String(d.Get("traffic_type").(string)),
	}

	if v := d.Get("log_destination").(string); v != "" {
		req.LogDestination = aws.String(v)
		req.LogDestinationType = aws.String(d.Get("log_destination_type").(string))
	} else if v = d.Get("log_group_name").(string); v != "" {
		arn := arn.ARN{
			Partition: meta.(*AWSClient).partition,
			Region:    meta.(*AWSClient).region,
			Service:   "logs",
			AccountID: meta.(*AWSClient).accountid,
			Resource:  fmt.Sprintf("log-group:%s:*", v),
		}.String()
		req.LogDestination = aws.String(arn)
		req.LogDestinationType = aws.String(ec2.LogDestinationTypeCloudWatchLogs)
	} else {
		return errors.New("Either 'log_destination' or 'log_group_name' must be set")
	}

	if v := d.Get("iam_role_arn").(string); v != "" {
		req.DeliverLogsPermissionArn = aws.String(v)
	} else if aws.StringValue(req.LogDestinationType) == ec2.LogDestinationTypeCloudWatchLogs {
		return errors.New("'iam_role_arn' must be set for CloudWatch Logs destination")
	}

	if v := d.Get("resource_id").(string); v != "" {
		req.ResourceIds = aws.StringSlice([]string{v})
		if resourceType := d.Get("resource_type").(string); resourceType != "" {
			req.ResourceType = aws.String(resourceType)
		} else {
			return errors.New("'resource_type' must be set if 'resource_id' is set")
		}
	} else if v := d.Get("vpc_id").(string); v != "" {
		req.ResourceIds = aws.StringSlice([]string{v})
		req.ResourceType = aws.String(ec2.FlowLogsResourceTypeVpc)
	} else if v := d.Get("subnet_id").(string); v != "" {
		req.ResourceIds = aws.StringSlice([]string{v})
		req.ResourceType = aws.String(ec2.FlowLogsResourceTypeSubnet)
	} else if v := d.Get("eni_id").(string); v != "" {
		req.ResourceIds = aws.StringSlice([]string{v})
		req.ResourceType = aws.String(ec2.FlowLogsResourceTypeNetworkInterface)
	} else {
		return errors.New("One of 'resource_id', 'vpc_id', 'subnet_id' or 'eni_id' must be set")
	}

	log.Printf("[DEBUG] Creating Flow Log: %#v", req)
	resp, err := conn.CreateFlowLogs(req)
	if err != nil {
		return err
	}

	d.SetId(aws.StringValue(resp.FlowLogIds[0]))

	return resourceAwsLogFlowRead(d, meta)
}

func resourceAwsLogFlowRead(d *schema.ResourceData, meta interface{}) error {
	conn := meta.(*AWSClient).ec2conn

	resp, err := conn.DescribeFlowLogs(&ec2.DescribeFlowLogsInput{
		FlowLogIds: aws.StringSlice([]string{d.Id()}),
	})
	if err != nil {
		return err
	}
	if len(resp.FlowLogs) == 0 {
		log.Printf("[WARN] Flow Log (%s) not found, removing from state", d.Id())
		d.SetId("")
		return nil
	}

	fl := resp.FlowLogs[0]
	d.Set("iam_role_arn", fl.DeliverLogsPermissionArn)
	d.Set("traffic_type", fl.TrafficType)
	d.Set("flow_log_status", fl.FlowLogStatus)
	d.Set("deliver_logs_status", fl.DeliverLogsStatus)

	if v := aws.StringValue(fl.LogDestination); v != "" {
		d.Set("log_destination", v)
		d.Set("log_destination_type", fl.LogDestinationType)
	} else if v := aws.StringValue(fl.LogGroupName); v != "" {
		arn := arn.ARN{
			Partition: meta.(*AWSClient).partition,
			Region:    meta.(*AWSClient).region,
			Service:   "logs",
			AccountID: meta.(*AWSClient).accountid,
			Resource:  fmt.Sprintf("log-group:%s:*", v),
		}.String()
		d.Set("log_destination", arn)
		d.Set("log_destination_type", ec2.LogDestinationTypeCloudWatchLogs)
	}

	d.Set("resource_id", fl.ResourceId)
	prefix, _ := parseEc2ResourceId(aws.StringValue(fl.ResourceId))
	switch prefix {
	case "vpc":
		d.Set("resource_type", ec2.FlowLogsResourceTypeVpc)
	case "subnet":
		d.Set("resource_type", ec2.FlowLogsResourceTypeSubnet)
	case "eni":
		d.Set("resource_type", ec2.FlowLogsResourceTypeNetworkInterface)
	}

	// Clear legacy attributes.
	d.Set("log_group_name", nil)
	d.Set("vpc_id", nil)
	d.Set("subnet_id", nil)
	d.Set("eni_id", nil)

	return nil
}

func resourceAwsLogFlowDelete(d *schema.ResourceData, meta interface{}) error {
	conn := meta.(*AWSClient).ec2conn

	log.Printf("[DEBUG] Deleting Flow Log: %s", d.Id())
	_, err := conn.DeleteFlowLogs(&ec2.DeleteFlowLogsInput{
		FlowLogIds: aws.StringSlice([]string{d.Id()}),
	})
	if err != nil {
		if isAWSErr(err, "InvalidFlowLogId.NotFound", "") {
			return nil
		}
		return err
	}

	return nil
}

func resourceAwsLogFlowCustomizeDiff(diff *schema.ResourceDiff, meta interface{}) error {
	if diff.Id() == "" {
		// New resource.
		return nil
	}

	if v := diff.Get("log_group_name").(string); v != "" {
		arn := arn.ARN{
			Partition: meta.(*AWSClient).partition,
			Region:    meta.(*AWSClient).region,
			Service:   "logs",
			AccountID: meta.(*AWSClient).accountid,
			Resource:  fmt.Sprintf("log-group:%s:*", v),
		}.String()
		diff.SetNew("log_destination", arn)
		diff.SetNew("log_destination_type", ec2.LogDestinationTypeCloudWatchLogs)
<<<<<<< HEAD
		diff.Clear("log_group_name")
=======
		_ = diff.Clear("log_group_name")
>>>>>>> c5fe386b
	}

	if v := diff.Get("vpc_id").(string); v != "" {
		diff.SetNew("resource_id", v)
		diff.SetNew("resource_type", ec2.FlowLogsResourceTypeVpc)
<<<<<<< HEAD
		diff.Clear("vpc_id")
	} else if v := diff.Get("subnet_id").(string); v != "" {
		diff.SetNew("resource_id", v)
		diff.SetNew("resource_type", ec2.FlowLogsResourceTypeSubnet)
		diff.Clear("subnet_id")
	} else if v := diff.Get("eni_id").(string); v != "" {
		diff.SetNew("resource_id", v)
		diff.SetNew("resource_type", ec2.FlowLogsResourceTypeNetworkInterface)
		diff.Clear("eni_id")
=======
		_ = diff.Clear("vpc_id")
	} else if v := diff.Get("subnet_id").(string); v != "" {
		diff.SetNew("resource_id", v)
		diff.SetNew("resource_type", ec2.FlowLogsResourceTypeSubnet)
		_ = diff.Clear("subnet_id")
	} else if v := diff.Get("eni_id").(string); v != "" {
		diff.SetNew("resource_id", v)
		diff.SetNew("resource_type", ec2.FlowLogsResourceTypeNetworkInterface)
		_ = diff.Clear("eni_id")
>>>>>>> c5fe386b
	}

	return nil
}

func diffIsSameResourcesForType(resourceType string) schema.SchemaDiffSuppressFunc {
	return func(k, old, new string, d *schema.ResourceData) bool {
		v, ok := d.GetOk("resource_type")
		if ok {
			if v.(string) == resourceType {
				r, ok := d.GetOk("resource_ids")
				if ok {
					resourceIDs := expandStringList(r.(*schema.Set).List())
					if len(resourceIDs) == 0 && *resourceIDs[0] == old {
						return true
					}
				}
			}
		}
		return false
	}
}

func readLegacyResourceTypeAndIDs(d *schema.ResourceData) (resourceType *string, resourceIDs []*string) {
	types := []struct {
		ID   string
		Type string
	}{
		{ID: d.Get("vpc_id").(string), Type: ec2.FlowLogsResourceTypeVpc},
		{ID: d.Get("subnet_id").(string), Type: ec2.FlowLogsResourceTypeSubnet},
		{ID: d.Get("eni_id").(string), Type: ec2.FlowLogsResourceTypeNetworkInterface},
	}
	for _, t := range types {
		if t.ID != "" {
			resourceIDs = []*string{aws.String(t.ID)}
			resourceType = aws.String(t.Type)
			break
		}
	}
	return
}<|MERGE_RESOLUTION|>--- conflicted
+++ resolved
@@ -283,27 +283,12 @@
 		}.String()
 		diff.SetNew("log_destination", arn)
 		diff.SetNew("log_destination_type", ec2.LogDestinationTypeCloudWatchLogs)
-<<<<<<< HEAD
-		diff.Clear("log_group_name")
-=======
 		_ = diff.Clear("log_group_name")
->>>>>>> c5fe386b
 	}
 
 	if v := diff.Get("vpc_id").(string); v != "" {
 		diff.SetNew("resource_id", v)
 		diff.SetNew("resource_type", ec2.FlowLogsResourceTypeVpc)
-<<<<<<< HEAD
-		diff.Clear("vpc_id")
-	} else if v := diff.Get("subnet_id").(string); v != "" {
-		diff.SetNew("resource_id", v)
-		diff.SetNew("resource_type", ec2.FlowLogsResourceTypeSubnet)
-		diff.Clear("subnet_id")
-	} else if v := diff.Get("eni_id").(string); v != "" {
-		diff.SetNew("resource_id", v)
-		diff.SetNew("resource_type", ec2.FlowLogsResourceTypeNetworkInterface)
-		diff.Clear("eni_id")
-=======
 		_ = diff.Clear("vpc_id")
 	} else if v := diff.Get("subnet_id").(string); v != "" {
 		diff.SetNew("resource_id", v)
@@ -313,7 +298,6 @@
 		diff.SetNew("resource_id", v)
 		diff.SetNew("resource_type", ec2.FlowLogsResourceTypeNetworkInterface)
 		_ = diff.Clear("eni_id")
->>>>>>> c5fe386b
 	}
 
 	return nil
