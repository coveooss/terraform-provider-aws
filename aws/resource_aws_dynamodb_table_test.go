--- conflicted
+++ resolved
@@ -838,13 +838,10 @@
 
 		if *table.ProvisionedThroughput.ReadCapacityUnits != 1 {
 			return fmt.Errorf("Provisioned read capacity was %d, not 1!", table.ProvisionedThroughput.ReadCapacityUnits)
-<<<<<<< HEAD
-=======
 		}
 
 		if table.SSEDescription != nil && *table.SSEDescription.Status != dynamodb.SSEStatusDisabled {
 			return fmt.Errorf("SSE status was %s, not %s", *table.SSEDescription.Status, dynamodb.SSEStatusDisabled)
->>>>>>> 7d072aff
 		}
 
 		attrCount := len(table.AttributeDefinitions)
