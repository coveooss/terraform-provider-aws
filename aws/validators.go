--- conflicted
+++ resolved
@@ -738,21 +738,6 @@
 	return
 }
 
-<<<<<<< HEAD
-func validateSQSQueueName(v interface{}, k string) (ws []string, errors []error) {
-	value := v.(string)
-	if len(value) > 80 {
-		errors = append(errors, fmt.Errorf("%q cannot be longer than 80 characters", k))
-	}
-
-	if !regexp.MustCompile(`^[0-9A-Za-z-_]+(\.fifo)?$`).MatchString(value) {
-		errors = append(errors, fmt.Errorf("only alphanumeric characters and hyphens allowed in %q", k))
-	}
-	return
-}
-
-=======
->>>>>>> 7d072aff
 func validateSQSNonFifoQueueName(v interface{}, k string) (errors []error) {
 	value := v.(string)
 	if len(value) > 80 {
