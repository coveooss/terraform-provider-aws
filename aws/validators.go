--- conflicted
+++ resolved
@@ -15,12 +15,7 @@
 	"github.com/aws/aws-sdk-go/service/cognitoidentityprovider"
 	"github.com/aws/aws-sdk-go/service/configservice"
 	"github.com/aws/aws-sdk-go/service/ec2"
-<<<<<<< HEAD
 	"github.com/aws/aws-sdk-go/service/emr"
-	"github.com/aws/aws-sdk-go/service/gamelift"
-	"github.com/aws/aws-sdk-go/service/guardduty"
-=======
->>>>>>> b3fb3db2
 	"github.com/aws/aws-sdk-go/service/s3"
 	"github.com/aws/aws-sdk-go/service/waf"
 	"github.com/hashicorp/terraform/helper/schema"
@@ -737,21 +732,12 @@
 	return nil
 }
 
-<<<<<<< HEAD
-func validateAwsEmrEbsVolumeType(v interface{}, k string) (ws []string, errors []error) {
-	validTypes := map[string]struct{}{
-		"gp2":      {},
-		"io1":      {},
-		"standard": {},
-	}
-
-	value := v.(string)
-
-	if _, ok := validTypes[value]; !ok {
-		errors = append(errors, fmt.Errorf(
-			"%q must be one of ['gp2', 'io1', 'standard']", k))
-	}
-	return
+func validateAwsEmrEbsVolumeType() schema.SchemaValidateFunc {
+	return validation.StringInSlice([]string{
+		"gp2",
+		"io1",
+		"standard",
+	}, false)
 }
 
 func validateAwsEmrInstanceGroupRole(v interface{}, k string) (ws []string, errors []error) {
@@ -846,14 +832,6 @@
 			"%q must be one of [%q, %q]", k, emr.ScaleDownBehaviorTerminateAtInstanceHour, emr.ScaleDownBehaviorTerminateAtTaskCompletion))
 	}
 	return
-=======
-func validateAwsEmrEbsVolumeType() schema.SchemaValidateFunc {
-	return validation.StringInSlice([]string{
-		"gp2",
-		"io1",
-		"standard",
-	}, false)
->>>>>>> b3fb3db2
 }
 
 func validateAwsEmrCustomAmiId(v interface{}, k string) (ws []string, errors []error) {
