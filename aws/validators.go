--- conflicted
+++ resolved
@@ -12,16 +12,8 @@
 
 	"github.com/aws/aws-sdk-go/service/apigateway"
 	"github.com/aws/aws-sdk-go/service/cognitoidentity"
-<<<<<<< HEAD
 	"github.com/aws/aws-sdk-go/service/configservice"
-=======
-	"github.com/aws/aws-sdk-go/service/cognitoidentityprovider"
-	"github.com/aws/aws-sdk-go/service/dynamodb"
-	"github.com/aws/aws-sdk-go/service/ec2"
 	"github.com/aws/aws-sdk-go/service/emr"
-	"github.com/aws/aws-sdk-go/service/gamelift"
-	"github.com/aws/aws-sdk-go/service/guardduty"
->>>>>>> b3c0372b
 	"github.com/aws/aws-sdk-go/service/s3"
 	"github.com/aws/aws-sdk-go/service/waf"
 	"github.com/hashicorp/terraform/helper/resource"
@@ -935,7 +927,6 @@
 	return nil
 }
 
-<<<<<<< HEAD
 func validateAwsEmrEbsVolumeType() schema.SchemaValidateFunc {
 	return validation.StringInSlice([]string{
 		"gp2",
@@ -943,37 +934,6 @@
 		"standard",
 		"st1",
 	}, false)
-=======
-func validateAwsEmrEbsVolumeType(v interface{}, k string) (ws []string, errors []error) {
-	validTypes := map[string]struct{}{
-		"gp2":      {},
-		"io1":      {},
-		"standard": {},
-	}
-
-	value := v.(string)
-
-	if _, ok := validTypes[value]; !ok {
-		errors = append(errors, fmt.Errorf(
-			"%q must be one of ['gp2', 'io1', 'standard']", k))
-	}
-	return
-}
-
-func validateAwsEmrInstanceGroupRole(v interface{}, k string) (ws []string, errors []error) {
-	validRoles := map[string]struct{}{
-		emr.InstanceRoleTypeMaster: {},
-		emr.InstanceRoleTypeCore:   {},
-		emr.InstanceRoleTypeTask:   {},
-	}
-
-	value := v.(string)
-
-	if _, ok := validRoles[value]; !ok {
-		errors = append(errors, fmt.Errorf(
-			"%q must be one of [%q, %q, %q]", k, emr.InstanceRoleTypeMaster, emr.InstanceRoleTypeCore, emr.InstanceRoleTypeTask))
-	}
-	return
 }
 
 func validateAwsEmrSpotProvisioningTimeOutAction(v interface{}, k string) (ws []string, errors []error) {
@@ -1005,54 +965,6 @@
 			"%q must be one of [%q, %q, %q]", k, emr.InstanceFleetTypeMaster, emr.InstanceFleetTypeCore, emr.InstanceFleetTypeTask))
 	}
 	return
-}
-
-func validateAwsEmrRepoUpgradeOnBootSecurity(v interface{}, k string) (ws []string, errors []error) {
-	validTypes := map[string]struct{}{
-		emr.RepoUpgradeOnBootSecurity: {},
-		emr.RepoUpgradeOnBootNone:     {},
-	}
-
-	value := v.(string)
-
-	if _, ok := validTypes[value]; !ok {
-		errors = append(errors, fmt.Errorf(
-			"%q must be one of [%q, %q]", k, emr.RepoUpgradeOnBootSecurity, emr.RepoUpgradeOnBootNone))
-	}
-	return
-}
-
-func validateAwsEmrActionOnFailure(v interface{}, k string) (ws []string, errors []error) {
-	validTypes := map[string]struct{}{
-		emr.ActionOnFailureTerminateJobFlow: {},
-		emr.ActionOnFailureTerminateCluster: {},
-		emr.ActionOnFailureCancelAndWait:    {},
-		emr.ActionOnFailureContinue:         {},
-	}
-
-	value := v.(string)
-
-	if _, ok := validTypes[value]; !ok {
-		errors = append(errors, fmt.Errorf(
-			"%q must be one of [%q, %q, %q, %q]", k, emr.ActionOnFailureTerminateJobFlow, emr.ActionOnFailureTerminateCluster, emr.ActionOnFailureCancelAndWait, emr.ActionOnFailureContinue))
-	}
-	return
-}
-
-func validateAwsEmrScaleDownBehaviour(v interface{}, k string) (ws []string, errors []error) {
-	validTypes := map[string]struct{}{
-		emr.ScaleDownBehaviorTerminateAtInstanceHour:   {},
-		emr.ScaleDownBehaviorTerminateAtTaskCompletion: {},
-	}
-
-	value := v.(string)
-
-	if _, ok := validTypes[value]; !ok {
-		errors = append(errors, fmt.Errorf(
-			"%q must be one of [%q, %q]", k, emr.ScaleDownBehaviorTerminateAtInstanceHour, emr.ScaleDownBehaviorTerminateAtTaskCompletion))
-	}
-	return
->>>>>>> b3c0372b
 }
 
 func validateAwsEmrCustomAmiId(v interface{}, k string) (ws []string, errors []error) {
