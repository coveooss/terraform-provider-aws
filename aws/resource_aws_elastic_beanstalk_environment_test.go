package aws

import (
	"fmt"
	"log"
	"reflect"
	"regexp"
	"sort"
	"strings"
	"testing"
	"time"

	"github.com/aws/aws-sdk-go/aws"
	"github.com/aws/aws-sdk-go/aws/awserr"
	"github.com/aws/aws-sdk-go/service/elasticbeanstalk"
	"github.com/hashicorp/terraform/helper/acctest"
	"github.com/hashicorp/terraform/helper/resource"
	"github.com/hashicorp/terraform/terraform"
)

// initialize sweeper
func init() {
	resource.AddTestSweepers("aws_beanstalk_environment", &resource.Sweeper{
		Name: "aws_beanstalk_environment",
		F:    testSweepBeanstalkEnvironments,
	})
}

func testSweepBeanstalkEnvironments(region string) error {
	client, err := sharedClientForRegion(region)
	if err != nil {
		return fmt.Errorf("error getting client: %s", err)
	}
	beanstalkconn := client.(*AWSClient).elasticbeanstalkconn

	resp, err := beanstalkconn.DescribeEnvironments(&elasticbeanstalk.DescribeEnvironmentsInput{
		IncludeDeleted: aws.Bool(false),
	})

	if err != nil {
		return fmt.Errorf("Error retrieving beanstalk environment: %s", err)
	}

	if len(resp.Environments) == 0 {
		log.Print("[DEBUG] No aws beanstalk environments to sweep")
		return nil
	}

	for _, bse := range resp.Environments {
		var testOptGroup bool
		for _, testName := range []string{
			"terraform-",
			"tf-test-",
			"tf_acc_",
			"tf-acc-",
		} {
			if strings.HasPrefix(*bse.EnvironmentName, testName) {
				testOptGroup = true
			}
		}

		if !testOptGroup {
			log.Printf("Skipping (%s) (%s)", *bse.EnvironmentName, *bse.EnvironmentId)
			continue
		}

		log.Printf("Trying to terminate (%s) (%s)", *bse.EnvironmentName, *bse.EnvironmentId)

		_, err := beanstalkconn.TerminateEnvironment(
			&elasticbeanstalk.TerminateEnvironmentInput{
				EnvironmentId:      bse.EnvironmentId,
				TerminateResources: aws.Bool(true),
			})

		if err != nil {
			elasticbeanstalkerr, ok := err.(awserr.Error)
			if ok && (elasticbeanstalkerr.Code() == "InvalidConfiguration.NotFound" || elasticbeanstalkerr.Code() == "ValidationError") {
				log.Printf("[DEBUG] beanstalk environment (%s) not found", *bse.EnvironmentName)
				return nil
			}

			return err
		}

		waitForReadyTimeOut, _ := time.ParseDuration("5m")
		pollInterval, _ := time.ParseDuration("10s")

		// poll for deletion
		t := time.Now()
		stateConf := &resource.StateChangeConf{
			Pending:      []string{"Terminating"},
			Target:       []string{"Terminated"},
			Refresh:      environmentStateRefreshFunc(beanstalkconn, *bse.EnvironmentId, t),
			Timeout:      waitForReadyTimeOut,
			Delay:        10 * time.Second,
			PollInterval: pollInterval,
			MinTimeout:   3 * time.Second,
		}

		_, err = stateConf.WaitForState()
		if err != nil {
			return fmt.Errorf(
				"Error waiting for Elastic Beanstalk Environment (%s) to become terminated: %s",
				*bse.EnvironmentId, err)
		}
		log.Printf("> Terminated (%s) (%s)", *bse.EnvironmentName, *bse.EnvironmentId)
	}

	return nil
}

func TestAccAWSBeanstalkEnv_basic(t *testing.T) {
	var app elasticbeanstalk.EnvironmentDescription

	rString := acctest.RandString(8)
	appName := fmt.Sprintf("tf_acc_app_env_basic_%s", rString)
	envName := fmt.Sprintf("tf-acc-env-basic-%s", rString)

	resource.Test(t, resource.TestCase{
		PreCheck:     func() { testAccPreCheck(t) },
		Providers:    testAccProviders,
		CheckDestroy: testAccCheckBeanstalkEnvDestroy,
		Steps: []resource.TestStep{
			{
				Config: testAccBeanstalkEnvConfig(appName, envName),
				Check: resource.ComposeTestCheckFunc(
					testAccCheckBeanstalkEnvExists("aws_elastic_beanstalk_environment.tfenvtest", &app),
					resource.TestMatchResourceAttr(
						"aws_elastic_beanstalk_environment.tfenvtest", "arn",
						regexp.MustCompile(fmt.Sprintf("^arn:[^:]+:elasticbeanstalk:[^:]+:[^:]+:environment/%s/%s$", appName, envName))),
				),
			},
		},
	})

}

func TestAccAWSBeanstalkEnv_tier(t *testing.T) {
	var app elasticbeanstalk.EnvironmentDescription
	beanstalkQueuesNameRegexp := regexp.MustCompile("https://sqs.+?awseb[^,]+")

	rString := acctest.RandString(8)
	instanceProfileName := fmt.Sprintf("tf_acc_profile_beanstalk_env_tier_%s", rString)
	roleName := fmt.Sprintf("tf_acc_role_beanstalk_env_tier_%s", rString)
	policyName := fmt.Sprintf("tf_acc_policy_beanstalk_env_tier_%s", rString)
	appName := fmt.Sprintf("tf_acc_app_env_tier_%s", rString)
	envName := fmt.Sprintf("tf-acc-env-tier-%s", rString)

	resource.Test(t, resource.TestCase{
		PreCheck:     func() { testAccPreCheck(t) },
		Providers:    testAccProviders,
		CheckDestroy: testAccCheckBeanstalkEnvDestroy,
		Steps: []resource.TestStep{
			{
				Config: testAccBeanstalkWorkerEnvConfig(instanceProfileName, roleName, policyName, appName, envName),
				Check: resource.ComposeTestCheckFunc(
					testAccCheckBeanstalkEnvTier("aws_elastic_beanstalk_environment.tfenvtest", &app),
					resource.TestMatchResourceAttr(
						"aws_elastic_beanstalk_environment.tfenvtest", "queues.0", beanstalkQueuesNameRegexp),
				),
			},
		},
	})
}

func TestAccAWSBeanstalkEnv_outputs(t *testing.T) {
	var app elasticbeanstalk.EnvironmentDescription

	beanstalkAsgNameRegexp := regexp.MustCompile("awseb.+?AutoScalingGroup[^,]+")
	beanstalkElbNameRegexp := regexp.MustCompile("awseb.+?EBLoa[^,]+")
	beanstalkInstancesNameRegexp := regexp.MustCompile("i-([0-9a-fA-F]{8}|[0-9a-fA-F]{17})")
	beanstalkLcNameRegexp := regexp.MustCompile("awseb.+?AutoScalingLaunch[^,]+")

	rString := acctest.RandString(8)
	appName := fmt.Sprintf("tf_acc_app_env_outputs_%s", rString)
	envName := fmt.Sprintf("tf-acc-env-outputs-%s", rString)

	resource.Test(t, resource.TestCase{
		PreCheck:     func() { testAccPreCheck(t) },
		Providers:    testAccProviders,
		CheckDestroy: testAccCheckBeanstalkEnvDestroy,
		Steps: []resource.TestStep{
			{
				Config: testAccBeanstalkEnvConfig(appName, envName),
				Check: resource.ComposeTestCheckFunc(
					testAccCheckBeanstalkEnvExists("aws_elastic_beanstalk_environment.tfenvtest", &app),
					resource.TestMatchResourceAttr(
						"aws_elastic_beanstalk_environment.tfenvtest", "autoscaling_groups.0", beanstalkAsgNameRegexp),
					resource.TestMatchResourceAttr(
						"aws_elastic_beanstalk_environment.tfenvtest", "load_balancers.0", beanstalkElbNameRegexp),
					resource.TestMatchResourceAttr(
						"aws_elastic_beanstalk_environment.tfenvtest", "instances.0", beanstalkInstancesNameRegexp),
					resource.TestMatchResourceAttr(
						"aws_elastic_beanstalk_environment.tfenvtest", "launch_configurations.0", beanstalkLcNameRegexp),
				),
			},
		},
	})
}

func TestAccAWSBeanstalkEnv_cname_prefix(t *testing.T) {
	var app elasticbeanstalk.EnvironmentDescription

	rString := acctest.RandString(8)
	appName := fmt.Sprintf("tf_acc_app_env_cname_prefix_%s", rString)
	envName := fmt.Sprintf("tf-acc-env-cname-prefix-%s", rString)
	cnamePrefix := fmt.Sprintf("tf-acc-cname-%s", rString)

	beanstalkCnameRegexp := regexp.MustCompile("^" + cnamePrefix + ".+?elasticbeanstalk.com$")

	resource.Test(t, resource.TestCase{
		PreCheck:     func() { testAccPreCheck(t) },
		Providers:    testAccProviders,
		CheckDestroy: testAccCheckBeanstalkEnvDestroy,
		Steps: []resource.TestStep{
			{
				Config: testAccBeanstalkEnvCnamePrefixConfig(appName, envName, cnamePrefix),
				Check: resource.ComposeTestCheckFunc(
					testAccCheckBeanstalkEnvExists("aws_elastic_beanstalk_environment.tfenvtest", &app),
					resource.TestMatchResourceAttr(
						"aws_elastic_beanstalk_environment.tfenvtest", "cname", beanstalkCnameRegexp),
				),
			},
		},
	})
}

func TestAccAWSBeanstalkEnv_config(t *testing.T) {
	var app elasticbeanstalk.EnvironmentDescription

	rString := acctest.RandString(8)
	appName := fmt.Sprintf("tf_acc_app_env_config_%s", rString)
	envName := fmt.Sprintf("tf-acc-env-config-%s", rString)
	cfgTplName := fmt.Sprintf("tf_acc_cfg_tpl_config_%s", rString)

	resource.Test(t, resource.TestCase{
		PreCheck:     func() { testAccPreCheck(t) },
		Providers:    testAccProviders,
		CheckDestroy: testAccCheckBeanstalkEnvDestroy,
		Steps: []resource.TestStep{
			{
				Config: testAccBeanstalkConfigTemplate(appName, envName, cfgTplName, 1),
				Check: resource.ComposeTestCheckFunc(
					testAccCheckBeanstalkEnvExists("aws_elastic_beanstalk_environment.tftest", &app),
					testAccCheckBeanstalkEnvConfigValue("aws_elastic_beanstalk_environment.tftest", "1"),
				),
			},

			{
				Config: testAccBeanstalkConfigTemplate(appName, envName, cfgTplName, 2),
				Check: resource.ComposeTestCheckFunc(
					testAccCheckBeanstalkEnvExists("aws_elastic_beanstalk_environment.tftest", &app),
					testAccCheckBeanstalkEnvConfigValue("aws_elastic_beanstalk_environment.tftest", "2"),
				),
			},

			{
				Config: testAccBeanstalkConfigTemplate(appName, envName, cfgTplName, 3),
				Check: resource.ComposeTestCheckFunc(
					testAccCheckBeanstalkEnvExists("aws_elastic_beanstalk_environment.tftest", &app),
					testAccCheckBeanstalkEnvConfigValue("aws_elastic_beanstalk_environment.tftest", "3"),
				),
			},
		},
	})
}

func TestAccAWSBeanstalkEnv_resource(t *testing.T) {
	var app elasticbeanstalk.EnvironmentDescription

	rString := acctest.RandString(8)
	appName := fmt.Sprintf("tf_acc_app_env_resource_%s", rString)
	envName := fmt.Sprintf("tf-acc-env-resource-%s", rString)

	resource.Test(t, resource.TestCase{
		PreCheck:     func() { testAccPreCheck(t) },
		Providers:    testAccProviders,
		CheckDestroy: testAccCheckBeanstalkEnvDestroy,
		Steps: []resource.TestStep{
			{
				Config: testAccBeanstalkResourceOptionSetting(appName, envName),
				Check: resource.ComposeTestCheckFunc(
					testAccCheckBeanstalkEnvExists("aws_elastic_beanstalk_environment.tfenvtest", &app),
				),
			},
		},
	})
}

func TestAccAWSBeanstalkEnv_tags(t *testing.T) {
	var app elasticbeanstalk.EnvironmentDescription

	rString := acctest.RandString(8)
	appName := fmt.Sprintf("tf_acc_app_env_resource_%s", rString)
	envName := fmt.Sprintf("tf-acc-env-resource-%s", rString)

	resource.Test(t, resource.TestCase{
		PreCheck:     func() { testAccPreCheck(t) },
		Providers:    testAccProviders,
		CheckDestroy: testAccCheckBeanstalkEnvDestroy,
		Steps: []resource.TestStep{
			{
				Config: testAccBeanstalkEnvConfig_empty_settings(appName, envName),
				Check: resource.ComposeTestCheckFunc(
					testAccCheckBeanstalkEnvExists("aws_elastic_beanstalk_environment.tfenvtest", &app),
					testAccCheckBeanstalkEnvTagsMatch(&app, map[string]string{}),
				),
			},

			{
				Config: testAccBeanstalkTagsTemplate(appName, envName, "test1", "test2"),
				Check: resource.ComposeTestCheckFunc(
					testAccCheckBeanstalkEnvExists("aws_elastic_beanstalk_environment.tfenvtest", &app),
					testAccCheckBeanstalkEnvTagsMatch(&app, map[string]string{"firstTag": "test1", "secondTag": "test2"}),
				),
			},

			{
				Config: testAccBeanstalkTagsTemplate(appName, envName, "test2", "test1"),
				Check: resource.ComposeTestCheckFunc(
					testAccCheckBeanstalkEnvExists("aws_elastic_beanstalk_environment.tfenvtest", &app),
					testAccCheckBeanstalkEnvTagsMatch(&app, map[string]string{"firstTag": "test2", "secondTag": "test1"}),
				),
			},

			{
				Config: testAccBeanstalkEnvConfig_empty_settings(appName, envName),
				Check: resource.ComposeTestCheckFunc(
					testAccCheckBeanstalkEnvExists("aws_elastic_beanstalk_environment.tfenvtest", &app),
					testAccCheckBeanstalkEnvTagsMatch(&app, map[string]string{}),
				),
			},
		},
	})
}

func TestAccAWSBeanstalkEnv_vpc(t *testing.T) {
	var app elasticbeanstalk.EnvironmentDescription

	rString := acctest.RandString(8)
	sgName := fmt.Sprintf("tf_acc_sg_beanstalk_env_vpc_%s", rString)
	appName := fmt.Sprintf("tf_acc_app_env_vpc_%s", rString)
	envName := fmt.Sprintf("tf-acc-env-vpc-%s", rString)

	resource.Test(t, resource.TestCase{
		PreCheck: func() {
			testAccPreCheck(t)
		},
		Providers:    testAccProviders,
		CheckDestroy: testAccCheckBeanstalkEnvDestroy,
		Steps: []resource.TestStep{
			{
				Config: testAccBeanstalkEnv_VPC(sgName, appName, envName),
				Check: resource.ComposeTestCheckFunc(
					testAccCheckBeanstalkEnvExists("aws_elastic_beanstalk_environment.default", &app),
				),
			},
		},
	})
}

func TestAccAWSBeanstalkEnv_template_change(t *testing.T) {
	var app elasticbeanstalk.EnvironmentDescription

	rString := acctest.RandString(8)
	appName := fmt.Sprintf("tf_acc_app_env_tpl_change_%s", rString)
	envName := fmt.Sprintf("tf-acc-env-tpl-change-%s", rString)
	cfgTplName := fmt.Sprintf("tf_acc_tpl_env_tpl_change_%s", rString)

	resource.Test(t, resource.TestCase{
		PreCheck: func() {
			testAccPreCheck(t)
		},
		Providers:    testAccProviders,
		CheckDestroy: testAccCheckBeanstalkEnvDestroy,
		Steps: []resource.TestStep{
			{
				Config: testAccBeanstalkEnv_TemplateChange_stack(appName, envName, cfgTplName),
				Check: resource.ComposeTestCheckFunc(
					testAccCheckBeanstalkEnvExists("aws_elastic_beanstalk_environment.environment", &app),
				),
			},
			{
				Config: testAccBeanstalkEnv_TemplateChange_temp(appName, envName, cfgTplName),
				Check: resource.ComposeTestCheckFunc(
					testAccCheckBeanstalkEnvExists("aws_elastic_beanstalk_environment.environment", &app),
				),
			},
			{
				Config: testAccBeanstalkEnv_TemplateChange_stack(appName, envName, cfgTplName),
				Check: resource.ComposeTestCheckFunc(
					testAccCheckBeanstalkEnvExists("aws_elastic_beanstalk_environment.environment", &app),
				),
			},
		},
	})
}

func TestAccAWSBeanstalkEnv_basic_settings_update(t *testing.T) {
	var app elasticbeanstalk.EnvironmentDescription

	rString := acctest.RandString(8)
	appName := fmt.Sprintf("tf_acc_app_env_basic_settings_upd_%s", rString)
	envName := fmt.Sprintf("tf-acc-env-basic-settings-upd-%s", rString)

	resource.Test(t, resource.TestCase{
		PreCheck:     func() { testAccPreCheck(t) },
		Providers:    testAccProviders,
		CheckDestroy: testAccCheckBeanstalkEnvDestroy,
		Steps: []resource.TestStep{
			{
				Config: testAccBeanstalkEnvConfig_empty_settings(appName, envName),
				Check: resource.ComposeTestCheckFunc(
					testAccCheckBeanstalkEnvExists("aws_elastic_beanstalk_environment.tfenvtest", &app),
					testAccVerifyBeanstalkConfig(&app, []string{}),
				),
			},
			{
				Config: testAccBeanstalkEnvConfig_settings(appName, envName),
				Check: resource.ComposeTestCheckFunc(
					testAccCheckBeanstalkEnvExists("aws_elastic_beanstalk_environment.tfenvtest", &app),
					testAccVerifyBeanstalkConfig(&app, []string{"ENV_STATIC", "ENV_UPDATE"}),
				),
			},
			{
				Config: testAccBeanstalkEnvConfig_settings(appName, envName),
				Check: resource.ComposeTestCheckFunc(
					testAccCheckBeanstalkEnvExists("aws_elastic_beanstalk_environment.tfenvtest", &app),
					testAccVerifyBeanstalkConfig(&app, []string{"ENV_STATIC", "ENV_UPDATE"}),
				),
			},
			{
				Config: testAccBeanstalkEnvConfig_empty_settings(appName, envName),
				Check: resource.ComposeTestCheckFunc(
					testAccCheckBeanstalkEnvExists("aws_elastic_beanstalk_environment.tfenvtest", &app),
					testAccVerifyBeanstalkConfig(&app, []string{}),
				),
			},
		},
	})
}

func TestAccAWSBeanstalkEnv_version_label(t *testing.T) {
	var app elasticbeanstalk.EnvironmentDescription

	rString := acctest.RandString(8)
	bucketName := fmt.Sprintf("tf-acc-bucket-beanstalk-env-version-label-%s", rString)
	appName := fmt.Sprintf("tf_acc_app_env_version_label_%s", rString)
	appVersionName := fmt.Sprintf("tf_acc_version_env_version_label_%s", rString)
	uAppVersionName := fmt.Sprintf("tf_acc_version_env_version_label_v2_%s", rString)
	envName := fmt.Sprintf("tf-acc-env-version-label-%s", rString)

	resource.Test(t, resource.TestCase{
		PreCheck:     func() { testAccPreCheck(t) },
		Providers:    testAccProviders,
		CheckDestroy: testAccCheckBeanstalkEnvDestroy,
		Steps: []resource.TestStep{
			resource.TestStep{
				Config: testAccBeanstalkEnvApplicationVersionConfig(bucketName, appName, appVersionName, envName),
				Check: resource.ComposeTestCheckFunc(
					testAccCheckBeanstalkApplicationVersionDeployed("aws_elastic_beanstalk_environment.default", &app),
				),
			},
			resource.TestStep{
				Config: testAccBeanstalkEnvApplicationVersionConfig(bucketName, appName, uAppVersionName, envName),
				Check: resource.ComposeTestCheckFunc(
					testAccCheckBeanstalkApplicationVersionDeployed("aws_elastic_beanstalk_environment.default", &app),
				),
			},
		},
	})
}

func TestAccAWSBeanstalkEnv_settingWithJsonValue(t *testing.T) {
	var app elasticbeanstalk.EnvironmentDescription

	rString := acctest.RandString(8)
	appName := fmt.Sprintf("tf_acc_app_env_setting_w_json_value_%s", rString)
	queueName := fmt.Sprintf("tf_acc_queue_beanstalk_env_setting_w_json_value_%s", rString)
	keyPairName := fmt.Sprintf("tf_acc_keypair_beanstalk_env_setting_w_json_value_%s", rString)
	instanceProfileName := fmt.Sprintf("tf_acc_profile_beanstalk_env_setting_w_json_value_%s", rString)
	roleName := fmt.Sprintf("tf_acc_role_beanstalk_env_setting_w_json_value_%s", rString)
	policyName := fmt.Sprintf("tf-acc-policy-beanstalk-env-setting-w-json-value-%s", rString)
	envName := fmt.Sprintf("tf-acc-env-setting-w-json-value-%s", rString)

	resource.Test(t, resource.TestCase{
		PreCheck:     func() { testAccPreCheck(t) },
		Providers:    testAccProviders,
		CheckDestroy: testAccCheckBeanstalkEnvDestroy,
		Steps: []resource.TestStep{
			resource.TestStep{
				Config: testAccBeanstalkEnvSettingJsonValue(appName, queueName, keyPairName, instanceProfileName, roleName, policyName, envName),
				Check: resource.ComposeTestCheckFunc(
					testAccCheckBeanstalkEnvExists("aws_elastic_beanstalk_environment.default", &app),
				),
			},
		},
	})
}

func testAccVerifyBeanstalkConfig(env *elasticbeanstalk.EnvironmentDescription, expected []string) resource.TestCheckFunc {
	return func(s *terraform.State) error {
		if env == nil {
			return fmt.Errorf("Nil environment in testAccVerifyBeanstalkConfig")
		}
		conn := testAccProvider.Meta().(*AWSClient).elasticbeanstalkconn

		resp, err := conn.DescribeConfigurationSettings(&elasticbeanstalk.DescribeConfigurationSettingsInput{
			ApplicationName: env.ApplicationName,
			EnvironmentName: env.EnvironmentName,
		})

		if err != nil {
			return fmt.Errorf("Error describing config settings in testAccVerifyBeanstalkConfig: %s", err)
		}

		// should only be 1 environment
		if len(resp.ConfigurationSettings) != 1 {
			return fmt.Errorf("Expected only 1 set of Configuration Settings in testAccVerifyBeanstalkConfig, got (%d)", len(resp.ConfigurationSettings))
		}

		cs := resp.ConfigurationSettings[0]

		var foundEnvs []string
		testStrings := []string{"ENV_STATIC", "ENV_UPDATE"}
		for _, os := range cs.OptionSettings {
			for _, k := range testStrings {
				if *os.OptionName == k {
					foundEnvs = append(foundEnvs, k)
				}
			}
		}

		// if expected is zero, then we should not have found any of the predefined
		// env vars
		if len(expected) == 0 {
			if len(foundEnvs) > 0 {
				return fmt.Errorf("Found configs we should not have: %#v", foundEnvs)
			}
			return nil
		}

		sort.Strings(testStrings)
		sort.Strings(expected)
		if !reflect.DeepEqual(testStrings, expected) {
			return fmt.Errorf("Error matching strings, expected:\n\n%#v\n\ngot:\n\n%#v\n", testStrings, foundEnvs)
		}

		return nil
	}
}

func testAccCheckBeanstalkEnvDestroy(s *terraform.State) error {
	conn := testAccProvider.Meta().(*AWSClient).elasticbeanstalkconn

	for _, rs := range s.RootModule().Resources {
		if rs.Type != "aws_elastic_beanstalk_environment" {
			continue
		}

		// Try to find the environment
		describeBeanstalkEnvOpts := &elasticbeanstalk.DescribeEnvironmentsInput{
			EnvironmentIds: []*string{aws.String(rs.Primary.ID)},
		}
		resp, err := conn.DescribeEnvironments(describeBeanstalkEnvOpts)
		if err == nil {
			switch {
			case len(resp.Environments) > 1:
				return fmt.Errorf("Error %d environments match, expected 1", len(resp.Environments))
			case len(resp.Environments) == 1:
				if *resp.Environments[0].Status == "Terminated" {
					return nil
				}
				return fmt.Errorf("Elastic Beanstalk ENV still exists.")
			default:
				return nil
			}
		}

		// Verify the error is what we want
		ec2err, ok := err.(awserr.Error)
		if !ok {
			return err
		}
		if ec2err.Code() != "InvalidBeanstalkEnvID.NotFound" {
			return err
		}
	}

	return nil
}

func testAccCheckBeanstalkEnvExists(n string, app *elasticbeanstalk.EnvironmentDescription) resource.TestCheckFunc {
	return func(s *terraform.State) error {
		rs, ok := s.RootModule().Resources[n]
		if !ok {
			return fmt.Errorf("Not found: %s", n)
		}

		if rs.Primary.ID == "" {
			return fmt.Errorf("Elastic Beanstalk ENV is not set")
		}

		env, err := describeBeanstalkEnv(testAccProvider.Meta().(*AWSClient).elasticbeanstalkconn, aws.String(rs.Primary.ID))
		if err != nil {
			return err
		}

		*app = *env

		return nil
	}
}

func testAccCheckBeanstalkEnvTier(n string, app *elasticbeanstalk.EnvironmentDescription) resource.TestCheckFunc {
	return func(s *terraform.State) error {
		rs, ok := s.RootModule().Resources[n]
		if !ok {
			return fmt.Errorf("Not found: %s", n)
		}

		if rs.Primary.ID == "" {
			return fmt.Errorf("Elastic Beanstalk ENV is not set")
		}

		env, err := describeBeanstalkEnv(testAccProvider.Meta().(*AWSClient).elasticbeanstalkconn, aws.String(rs.Primary.ID))
		if err != nil {
			return err
		}
		if *env.Tier.Name != "Worker" {
			return fmt.Errorf("Beanstalk Environment tier is %s, expected Worker", *env.Tier.Name)
		}

		*app = *env

		return nil
	}
}

func testAccCheckBeanstalkEnvConfigValue(n string, expectedValue string) resource.TestCheckFunc {
	return func(s *terraform.State) error {
		conn := testAccProvider.Meta().(*AWSClient).elasticbeanstalkconn

		rs, ok := s.RootModule().Resources[n]
		if !ok {
			return fmt.Errorf("Not found: %s", n)
		}

		if rs.Primary.ID == "" {
			return fmt.Errorf("Elastic Beanstalk ENV is not set")
		}

		resp, err := conn.DescribeConfigurationOptions(&elasticbeanstalk.DescribeConfigurationOptionsInput{
			ApplicationName: aws.String(rs.Primary.Attributes["application"]),
			EnvironmentName: aws.String(rs.Primary.Attributes["name"]),
			Options: []*elasticbeanstalk.OptionSpecification{
				{
					Namespace:  aws.String("aws:elasticbeanstalk:application:environment"),
					OptionName: aws.String("TEMPLATE"),
				},
			},
		})
		if err != nil {
			return err
		}

		if len(resp.Options) != 1 {
			return fmt.Errorf("Found %d options, expected 1.", len(resp.Options))
		}

		log.Printf("[DEBUG] %d Elastic Beanstalk Option values returned.", len(resp.Options[0].ValueOptions))

		for _, value := range resp.Options[0].ValueOptions {
			if *value != expectedValue {
				return fmt.Errorf("Option setting value: %s. Expected %s", *value, expectedValue)
			}
		}

		return nil
	}
}

func testAccCheckBeanstalkEnvTagsMatch(env *elasticbeanstalk.EnvironmentDescription, expectedValue map[string]string) resource.TestCheckFunc {
	return func(s *terraform.State) error {
		if env == nil {
			return fmt.Errorf("Nil environment in testAccCheckBeanstalkEnvTagsMatch")
		}

		conn := testAccProvider.Meta().(*AWSClient).elasticbeanstalkconn

		tags, err := conn.ListTagsForResource(&elasticbeanstalk.ListTagsForResourceInput{
			ResourceArn: env.EnvironmentArn,
		})

		if err != nil {
			return err
		}

		foundTags := tagsToMapBeanstalk(tags.ResourceTags)

		if !reflect.DeepEqual(foundTags, expectedValue) {
			return fmt.Errorf("Tag value: %s.  Expected %s", foundTags, expectedValue)
		}

		return nil
	}
}

func testAccCheckBeanstalkApplicationVersionDeployed(n string, app *elasticbeanstalk.EnvironmentDescription) resource.TestCheckFunc {
	return func(s *terraform.State) error {
		rs, ok := s.RootModule().Resources[n]
		if !ok {
			return fmt.Errorf("Not found: %s", n)
		}

		if rs.Primary.ID == "" {
			return fmt.Errorf("Elastic Beanstalk ENV is not set")
		}

		env, err := describeBeanstalkEnv(testAccProvider.Meta().(*AWSClient).elasticbeanstalkconn, aws.String(rs.Primary.ID))
		if err != nil {
			return err
		}

		if *env.VersionLabel != rs.Primary.Attributes["version_label"] {
			return fmt.Errorf("Elastic Beanstalk version deployed %s. Expected %s", *env.VersionLabel, rs.Primary.Attributes["version_label"])
		}

		*app = *env

		return nil
	}
}

func describeBeanstalkEnv(conn *elasticbeanstalk.ElasticBeanstalk,
	envID *string) (*elasticbeanstalk.EnvironmentDescription, error) {
	describeBeanstalkEnvOpts := &elasticbeanstalk.DescribeEnvironmentsInput{
		EnvironmentIds: []*string{envID},
	}

	log.Printf("[DEBUG] Elastic Beanstalk Environment TEST describe opts: %s", describeBeanstalkEnvOpts)

	resp, err := conn.DescribeEnvironments(describeBeanstalkEnvOpts)
	if err != nil {
		return &elasticbeanstalk.EnvironmentDescription{}, err
	}
	if len(resp.Environments) == 0 {
		return &elasticbeanstalk.EnvironmentDescription{}, fmt.Errorf("Elastic Beanstalk ENV not found.")
	}
	if len(resp.Environments) > 1 {
		return &elasticbeanstalk.EnvironmentDescription{}, fmt.Errorf("Found %d environments, expected 1.", len(resp.Environments))
	}
	return resp.Environments[0], nil
}

func testAccBeanstalkEnvConfig(appName, envName string) string {
	return fmt.Sprintf(`
 resource "aws_elastic_beanstalk_application" "tftest" {
	 name = "%s"
	 description = "tf-test-desc"
 }

 resource "aws_elastic_beanstalk_environment" "tfenvtest" {
	 name = "%s"
	 application = "${aws_elastic_beanstalk_application.tftest.name}"
	 solution_stack_name = "64bit Amazon Linux running Python"
	 depends_on = ["aws_elastic_beanstalk_application.tftest"]
 }
 `, appName, envName)
}

func testAccBeanstalkEnvConfig_empty_settings(appName, envName string) string {
	return fmt.Sprintf(`
resource "aws_elastic_beanstalk_application" "tftest" {
  name = "%s"
  description = "tf-test-desc"
}

resource "aws_elastic_beanstalk_environment" "tfenvtest" {
  name = "%s"
  application = "${aws_elastic_beanstalk_application.tftest.name}"
  solution_stack_name = "64bit Amazon Linux running Python"

  wait_for_ready_timeout = "15m"
}`, appName, envName)
}

func testAccBeanstalkEnvConfig_settings(appName, envName string) string {
	return fmt.Sprintf(`
resource "aws_elastic_beanstalk_application" "tftest" {
  name = "%s"
  description = "tf-test-desc"
}

resource "aws_elastic_beanstalk_environment" "tfenvtest" {
  name                = "%s"
  application         = "${aws_elastic_beanstalk_application.tftest.name}"
  solution_stack_name = "64bit Amazon Linux running Python"

  wait_for_ready_timeout = "15m"

  setting {
    namespace = "aws:elasticbeanstalk:application:environment"
    name      = "ENV_STATIC"
    value     = "true"
  }

  setting {
    namespace = "aws:elasticbeanstalk:application:environment"
    name      = "ENV_UPDATE"
    value     = "true"
  }

  setting {
    namespace = "aws:elasticbeanstalk:application:environment"
    name      = "ENV_REMOVE"
    value     = "true"
  }

  setting {
    namespace = "aws:autoscaling:scheduledaction"
    resource  = "ScheduledAction01"
    name      = "MinSize"
    value     = 2
  }

  setting {
    namespace = "aws:autoscaling:scheduledaction"
    resource  = "ScheduledAction01"
    name      = "MaxSize"
    value     = 3
  }

  setting {
    namespace = "aws:autoscaling:scheduledaction"
    resource  = "ScheduledAction01"
    name      = "StartTime"
    value     = "2016-07-28T04:07:02Z"
  }
}`, appName, envName)
}

func testAccBeanstalkEnvConfig_settings_update(appName, envName string) string {
	return fmt.Sprintf(`
resource "aws_elastic_beanstalk_application" "tftest" {
  name = "%s"
  description = "tf-test-desc"
}

resource "aws_elastic_beanstalk_environment" "tfenvtest" {
  name                = "%s"
  application         = "${aws_elastic_beanstalk_application.tftest.name}"
  solution_stack_name = "64bit Amazon Linux running Python"

  wait_for_ready_timeout = "15m"

  setting {
    namespace = "aws:elasticbeanstalk:application:environment"
    name      = "ENV_STATIC"
    value     = "true"
  }

  setting {
    namespace = "aws:elasticbeanstalk:application:environment"
    name      = "ENV_UPDATE"
    value     = "false"
  }

  setting {
    namespace = "aws:elasticbeanstalk:application:environment"
    name      = "ENV_ADD"
    value     = "true"
  }

  setting {
    namespace = "aws:autoscaling:scheduledaction"
    resource  = "ScheduledAction01"
    name      = "MinSize"
    value     = 2
  }

  setting {
    namespace = "aws:autoscaling:scheduledaction"
    resource  = "ScheduledAction01"
    name      = "MaxSize"
    value     = 3
  }

  setting {
    namespace = "aws:autoscaling:scheduledaction"
    resource  = "ScheduledAction01"
    name      = "StartTime"
    value     = "2016-07-28T04:07:02Z"
  }
}`, appName, envName)
}

func testAccBeanstalkWorkerEnvConfig(instanceProfileName, roleName, policyName, appName, envName string) string {
	return fmt.Sprintf(`
 resource "aws_iam_instance_profile" "tftest" {
	 name = "%s"
	 roles = ["${aws_iam_role.tftest.name}"]
 }

 resource "aws_iam_role" "tftest" {
	 name = "%s"
	 path = "/"
	 assume_role_policy = "{\"Version\":\"2012-10-17\",\"Statement\":[{\"Action\":\"sts:AssumeRole\",\"Principal\":{\"Service\":\"ec2.amazonaws.com\"},\"Effect\":\"Allow\",\"Sid\":\"\"}]}"
 }

 resource "aws_iam_role_policy" "tftest" {
	 name = "%s"
	 role = "${aws_iam_role.tftest.id}"
	 policy = "{\"Version\":\"2012-10-17\",\"Statement\":[{\"Sid\":\"QueueAccess\",\"Action\":[\"sqs:ChangeMessageVisibility\",\"sqs:DeleteMessage\",\"sqs:ReceiveMessage\"],\"Effect\":\"Allow\",\"Resource\":\"*\"}]}"
 }

 resource "aws_elastic_beanstalk_application" "tftest" {
	 name = "%s"
	 description = "tf-test-desc"
 }

 resource "aws_elastic_beanstalk_environment" "tfenvtest" {
	 name = "%s"
	 application = "${aws_elastic_beanstalk_application.tftest.name}"
	 tier = "Worker"
	 solution_stack_name = "64bit Amazon Linux running Python"

	 setting {
		 namespace = "aws:autoscaling:launchconfiguration"
		 name      = "IamInstanceProfile"
		 value     = "${aws_iam_instance_profile.tftest.name}"
	 }
 }`, instanceProfileName, roleName, policyName, appName, envName)
}

func testAccBeanstalkEnvCnamePrefixConfig(appName, envName, cnamePrefix string) string {
	return fmt.Sprintf(`
resource "aws_elastic_beanstalk_application" "tftest" {
  name = "%s"
  description = "tf-test-desc"
}

resource "aws_elastic_beanstalk_environment" "tfenvtest" {
  name = "%s"
  application = "${aws_elastic_beanstalk_application.tftest.name}"
  cname_prefix = "%s"
  solution_stack_name = "64bit Amazon Linux running Python"
}
`, appName, envName, cnamePrefix)
}

func testAccBeanstalkConfigTemplate(appName, envName, cfgTplName string, cfgTplValue int) string {
	return fmt.Sprintf(`
resource "aws_elastic_beanstalk_application" "tftest" {
  name = "%s"
  description = "tf-test-desc"
}

resource "aws_elastic_beanstalk_environment" "tftest" {
  name = "%s"
  application = "${aws_elastic_beanstalk_application.tftest.name}"
  template_name = "${aws_elastic_beanstalk_configuration_template.tftest.name}"
}

resource "aws_elastic_beanstalk_configuration_template" "tftest" {
  name        = "%s"
  application = "${aws_elastic_beanstalk_application.tftest.name}"
  solution_stack_name = "64bit Amazon Linux running Python"

  setting {
    namespace = "aws:elasticbeanstalk:application:environment"
    name      = "TEMPLATE"
    value     = "%d"
  }
}`, appName, envName, cfgTplName, cfgTplValue)
}

func testAccBeanstalkResourceOptionSetting(appName, envName string) string {
	return fmt.Sprintf(`
resource "aws_elastic_beanstalk_application" "tftest" {
  name = "%s"
  description = "tf-test-desc"
}

resource "aws_elastic_beanstalk_environment" "tfenvtest" {
  name = "%s"
  application = "${aws_elastic_beanstalk_application.tftest.name}"
  solution_stack_name = "64bit Amazon Linux running Python"

  setting {
    namespace = "aws:autoscaling:scheduledaction"
    resource = "ScheduledAction01"
    name = "MinSize"
    value = "2"
  }

  setting {
    namespace = "aws:autoscaling:scheduledaction"
    resource = "ScheduledAction01"
    name = "MaxSize"
    value = "6"
  }

  setting {
    namespace = "aws:autoscaling:scheduledaction"
    resource = "ScheduledAction01"
    name = "Recurrence"
    value = "0 8 * * *"
  }
}`, appName, envName)
<<<<<<< HEAD
=======
}

func testAccBeanstalkTagsTemplate(appName, envName, firstTag, secondTag string) string {
	return fmt.Sprintf(`
resource "aws_elastic_beanstalk_application" "tftest" {
  name = "%s"
  description = "tf-test-desc"
}

resource "aws_elastic_beanstalk_environment" "tfenvtest" {
  name = "%s"
  application = "${aws_elastic_beanstalk_application.tftest.name}"
  solution_stack_name = "64bit Amazon Linux running Python"

  wait_for_ready_timeout = "15m"

  tags {
    firstTag = "%s"
    secondTag = "%s"
  }
}`, appName, envName, firstTag, secondTag)
>>>>>>> 7d072aff
}

func testAccBeanstalkEnv_VPC(sgName, appName, envName string) string {
	return fmt.Sprintf(`
resource "aws_vpc" "tf_b_test" {
  cidr_block = "10.0.0.0/16"
	tags {
		Name = "terraform-testacc-elastic-beanstalk-env-vpc"
	}
}

resource "aws_internet_gateway" "tf_b_test" {
  vpc_id = "${aws_vpc.tf_b_test.id}"
}

resource "aws_route" "r" {
  route_table_id = "${aws_vpc.tf_b_test.main_route_table_id}"
  destination_cidr_block = "0.0.0.0/0"
  gateway_id = "${aws_internet_gateway.tf_b_test.id}"
}

resource "aws_subnet" "main" {
  vpc_id     = "${aws_vpc.tf_b_test.id}"
  cidr_block = "10.0.0.0/24"
}

resource "aws_security_group" "default" {
  name = "%s"
  vpc_id = "${aws_vpc.tf_b_test.id}"
}

resource "aws_elastic_beanstalk_application" "default" {
  name = "%s"
  description = "tf-test-desc"
}

resource "aws_elastic_beanstalk_environment" "default" {
  name = "%s"
  application = "${aws_elastic_beanstalk_application.default.name}"
  solution_stack_name = "64bit Amazon Linux running Python"

  setting {
    namespace = "aws:ec2:vpc"
    name      = "VPCId"
    value     = "${aws_vpc.tf_b_test.id}"
  }

  setting {
    namespace = "aws:ec2:vpc"
    name      = "Subnets"
    value     = "${aws_subnet.main.id}"
  }

  setting {
    namespace = "aws:ec2:vpc"
    name      = "AssociatePublicIpAddress"
    value     = "true"
  }

  setting {
    namespace = "aws:autoscaling:launchconfiguration"
    name      = "SecurityGroups"
    value     = "${aws_security_group.default.id}"
  }
}
`, sgName, appName, envName)
}

func testAccBeanstalkEnv_TemplateChange_stack(appName, envName, cfgTplName string) string {
	return fmt.Sprintf(`
provider "aws" {
  region = "us-east-1"
}

resource "aws_elastic_beanstalk_application" "app" {
  name        = "%s"
  description = ""
}

resource "aws_elastic_beanstalk_environment" "environment" {
  name        = "%s"
  application = "${aws_elastic_beanstalk_application.app.name}"

  # Go 1.4
  solution_stack_name = "64bit Amazon Linux 2016.03 v2.1.0 running Go 1.4"
}

resource "aws_elastic_beanstalk_configuration_template" "template" {
  name        = "%s"
  application = "${aws_elastic_beanstalk_application.app.name}"

  # Go 1.5
  solution_stack_name = "64bit Amazon Linux 2016.03 v2.1.3 running Go 1.5"
}
`, appName, envName, cfgTplName)
}

func testAccBeanstalkEnv_TemplateChange_temp(appName, envName, cfgTplName string) string {
	return fmt.Sprintf(`
provider "aws" {
  region = "us-east-1"
}

resource "aws_elastic_beanstalk_application" "app" {
  name        = "%s"
  description = ""
}

resource "aws_elastic_beanstalk_environment" "environment" {
  name        = "%s"
  application = "${aws_elastic_beanstalk_application.app.name}"

  # Go 1.4
  template_name = "${aws_elastic_beanstalk_configuration_template.template.name}"
}

resource "aws_elastic_beanstalk_configuration_template" "template" {
  name        = "%s"
  application = "${aws_elastic_beanstalk_application.app.name}"

  # Go 1.5
  solution_stack_name = "64bit Amazon Linux 2016.03 v2.1.3 running Go 1.5"
}
`, appName, envName, cfgTplName)
}

func testAccBeanstalkEnvApplicationVersionConfig(bucketName, appName, appVersionName, envName string) string {
	return fmt.Sprintf(`
resource "aws_s3_bucket" "default" {
  bucket = "%s"
}

resource "aws_s3_bucket_object" "default" {
  bucket = "${aws_s3_bucket.default.id}"
  key = "python-v1.zip"
  source = "test-fixtures/python-v1.zip"
}

resource "aws_elastic_beanstalk_application" "default" {
  name = "%s"
  description = "tf-test-desc"
}

resource "aws_elastic_beanstalk_application_version" "default" {
  application = "${aws_elastic_beanstalk_application.default.name}"
  name = "%s"
  bucket = "${aws_s3_bucket.default.id}"
  key = "${aws_s3_bucket_object.default.id}"
}

resource "aws_elastic_beanstalk_environment" "default" {
  name = "%s"
  application = "${aws_elastic_beanstalk_application.default.name}"
  version_label = "${aws_elastic_beanstalk_application_version.default.name}"
  solution_stack_name = "64bit Amazon Linux running Python"
}
`, bucketName, appName, appVersionName, envName)
}

func testAccBeanstalkEnvSettingJsonValue(appName, queueName, keyPairName, instanceProfileName, roleName, policyName, envName string) string {
	return fmt.Sprintf(`
resource "aws_elastic_beanstalk_application" "app" {
  name = "%s"
  description = "This is a description"
}

resource "aws_sqs_queue" "test" {
  name = "%s"
}

resource "aws_key_pair" "test" {
  key_name   = "%s"
  public_key = "ssh-rsa AAAAB3NzaC1yc2EAAAADAQABAAABAQD3F6tyPEFEzV0LX3X8BsXdMsQz1x2cEikKDEY0aIj41qgxMCP/iteneqXSIFZBp5vizPvaoIR3Um9xK7PGoW8giupGn+EPuxIA4cDM4vzOqOkiMPhz5XK0whEjkVzTo4+S0puvDZuwIsdiW9mxhJc7tgBNL0cYlWSYVkz4G/fslNfRPW5mYAM49f4fhtxPb5ok4Q2Lg9dPKVHO/Bgeu5woMc7RY0p1ej6D4CKFE6lymSDJpW0YHX/wqE9+cfEauh7xZcG0q9t2ta6F6fmX0agvpFyZo8aFbXeUBr7osSCJNgvavWbM/06niWrOvYX2xwWdhXmXSrbX8ZbabVohBK41 email@example.com"
}

resource "aws_iam_instance_profile" "app" {
  name  = "%s"
  role = "${aws_iam_role.test.name}"
}

resource "aws_iam_role" "test" {
  name = "%s"
  path = "/"

  assume_role_policy = <<EOF
{
    "Version": "2012-10-17",
    "Statement": [
        {
            "Action": "sts:AssumeRole",
            "Principal": {
               "Service": "ec2.amazonaws.com"
            },
            "Effect": "Allow",
            "Sid": ""
        }
    ]
}
EOF
}

resource "aws_iam_role_policy" "test" {
  name = "%s"
  role = "${aws_iam_role.test.id}"

  policy = <<EOF
{
  "Version": "2012-10-17",
  "Statement": [
    {
      "Action": [
        "dynamodb:*"
      ],
      "Effect": "Allow",
      "Resource": "*"
    }
  ]
}
EOF
}

resource "aws_elastic_beanstalk_environment" "default" {
  name = "%s"
  application = "${aws_elastic_beanstalk_application.app.name}"
  tier = "Worker"
  solution_stack_name = "64bit Amazon Linux 2016.03 v2.1.0 running Docker 1.9.1"

  setting = {
    namespace = "aws:elasticbeanstalk:command"
    name = "BatchSize"
    value = "30"
  }

  setting = {
    namespace = "aws:elasticbeanstalk:command"
    name = "BatchSizeType"
    value = "Percentage"
  }

  setting = {
    namespace = "aws:elasticbeanstalk:command"
    name = "DeploymentPolicy"
    value = "Rolling"
  }

  setting = {
    namespace = "aws:elasticbeanstalk:sns:topics"
    name = "Notification Endpoint"
    value = "example@example.com"
  }

  setting = {
    namespace = "aws:elasticbeanstalk:sqsd"
    name = "ErrorVisibilityTimeout"
    value = "2"
  }

  setting = {
    namespace = "aws:elasticbeanstalk:sqsd"
    name = "HttpPath"
    value = "/event-message"
  }

  setting = {
    namespace = "aws:elasticbeanstalk:sqsd"
    name = "WorkerQueueURL"
    value = "${aws_sqs_queue.test.id}"
  }

  setting = {
    namespace = "aws:elasticbeanstalk:sqsd"
    name = "VisibilityTimeout"
    value = "300"
  }

  setting = {
    namespace = "aws:elasticbeanstalk:sqsd"
    name = "HttpConnections"
    value = "10"
  }

  setting = {
    namespace = "aws:elasticbeanstalk:sqsd"
    name = "InactivityTimeout"
    value = "299"
  }

  setting = {
    namespace = "aws:elasticbeanstalk:sqsd"
    name = "MimeType"
    value = "application/json"
  }

  setting = {
    namespace = "aws:elasticbeanstalk:environment"
    name = "ServiceRole"
    value = "aws-elasticbeanstalk-service-role"
  }

  setting = {
    namespace = "aws:elasticbeanstalk:environment"
    name = "EnvironmentType"
    value = "LoadBalanced"
  }

  setting = {
    namespace = "aws:elasticbeanstalk:application"
    name = "Application Healthcheck URL"
    value = "/health"
  }

  setting = {
    namespace = "aws:elasticbeanstalk:healthreporting:system"
    name = "SystemType"
    value = "enhanced"
  }

  setting = {
    namespace = "aws:elasticbeanstalk:healthreporting:system"
    name = "HealthCheckSuccessThreshold"
    value = "Ok"
  }

  setting = {
    namespace = "aws:autoscaling:launchconfiguration"
    name = "IamInstanceProfile"
    value = "${aws_iam_instance_profile.app.name}"
  }

  setting = {
    namespace = "aws:autoscaling:launchconfiguration"
    name = "InstanceType"
    value = "t2.micro"
  }

  setting = {
    namespace = "aws:autoscaling:launchconfiguration"
    name = "EC2KeyName"
    value = "${aws_key_pair.test.key_name}"
  }

  setting = {
    namespace = "aws:autoscaling:updatepolicy:rollingupdate"
    name = "RollingUpdateEnabled"
    value = "false"
  }

  setting = {
    namespace = "aws:elasticbeanstalk:healthreporting:system"
    name = "ConfigDocument"
    value = <<EOF
{
	"Version": 1,
	"CloudWatchMetrics": {
		"Instance": {
			"ApplicationRequestsTotal": 60
		},
		"Environment": {
			"ApplicationRequests5xx": 60,
			"ApplicationRequests4xx": 60,
			"ApplicationRequests2xx": 60
		}
	}
}
EOF
  }
}
`, appName, queueName, keyPairName, instanceProfileName, roleName, policyName, envName)
}<|MERGE_RESOLUTION|>--- conflicted
+++ resolved
@@ -1008,8 +1008,6 @@
     value = "0 8 * * *"
   }
 }`, appName, envName)
-<<<<<<< HEAD
-=======
 }
 
 func testAccBeanstalkTagsTemplate(appName, envName, firstTag, secondTag string) string {
@@ -1031,7 +1029,6 @@
     secondTag = "%s"
   }
 }`, appName, envName, firstTag, secondTag)
->>>>>>> 7d072aff
 }
 
 func testAccBeanstalkEnv_VPC(sgName, appName, envName string) string {
