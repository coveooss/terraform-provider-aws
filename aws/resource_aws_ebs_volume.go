package aws

import (
	"context"
	"fmt"
	"log"
	"time"

	"github.com/aws/aws-sdk-go/aws"
	"github.com/aws/aws-sdk-go/aws/arn"
	"github.com/aws/aws-sdk-go/aws/awserr"
	"github.com/aws/aws-sdk-go/service/ec2"
	"github.com/hashicorp/terraform-plugin-sdk/v2/helper/resource"
	"github.com/hashicorp/terraform-plugin-sdk/v2/helper/schema"
	"github.com/hashicorp/terraform-plugin-sdk/v2/helper/validation"
	"github.com/terraform-providers/terraform-provider-aws/aws/internal/keyvaluetags"
)

func resourceAwsEbsVolume() *schema.Resource {
	return &schema.Resource{
		Create: resourceAwsEbsVolumeCreate,
		Read:   resourceAwsEbsVolumeRead,
		Update: resourceAWSEbsVolumeUpdate,
		Delete: resourceAwsEbsVolumeDelete,
		Importer: &schema.ResourceImporter{
			State: schema.ImportStatePassthrough,
		},

		CustomizeDiff: resourceAwsEbsVolumeCustomizeDiff,

		Schema: map[string]*schema.Schema{
			"arn": {
				Type:     schema.TypeString,
				Computed: true,
			},
			"availability_zone": {
				Type:     schema.TypeString,
				Required: true,
				ForceNew: true,
			},
			"encrypted": {
				Type:     schema.TypeBool,
				Optional: true,
				Computed: true,
				ForceNew: true,
			},
			"iops": {
				Type:     schema.TypeInt,
				Optional: true,
				Computed: true,
			},
			"kms_key_id": {
				Type:         schema.TypeString,
				Optional:     true,
				Computed:     true,
				ForceNew:     true,
				ValidateFunc: validateArn,
			},
			"multi_attach_enabled": {
				Type:     schema.TypeBool,
				Optional: true,
				ForceNew: true,
			},
			"size": {
				Type:         schema.TypeInt,
				Optional:     true,
				Computed:     true,
<<<<<<< HEAD
				ExactlyOneOf: []string{"size", "snapshot_id"},
=======
				AtLeastOneOf: []string{"size", "snapshot_id"},
>>>>>>> 5a2ec589
			},
			"snapshot_id": {
				Type:         schema.TypeString,
				Optional:     true,
				Computed:     true,
				ForceNew:     true,
<<<<<<< HEAD
				ExactlyOneOf: []string{"size", "snapshot_id"},
=======
				AtLeastOneOf: []string{"size", "snapshot_id"},
>>>>>>> 5a2ec589
			},
			"outpost_arn": {
				Type:         schema.TypeString,
				Optional:     true,
				ForceNew:     true,
				ValidateFunc: validateArn,
			},
			"type": {
				Type:     schema.TypeString,
				Optional: true,
				Computed: true,
			},
			"tags": tagsSchema(),
			"throughput": {
				Type:         schema.TypeInt,
				Optional:     true,
				Computed:     true,
				ValidateFunc: validation.IntBetween(125, 1000),
			},
		},
	}
}

func resourceAwsEbsVolumeCreate(d *schema.ResourceData, meta interface{}) error {
	conn := meta.(*AWSClient).ec2conn

	request := &ec2.CreateVolumeInput{
		AvailabilityZone:  aws.String(d.Get("availability_zone").(string)),
		TagSpecifications: ec2TagSpecificationsFromMap(d.Get("tags").(map[string]interface{}), ec2.ResourceTypeVolume),
	}
	if value, ok := d.GetOk("encrypted"); ok {
		request.Encrypted = aws.Bool(value.(bool))
	}
	if value, ok := d.GetOk("iops"); ok {
		request.Iops = aws.Int64(int64(value.(int)))
	}
	if value, ok := d.GetOk("kms_key_id"); ok {
		request.KmsKeyId = aws.String(value.(string))
	}
	if value, ok := d.GetOk("size"); ok {
		request.Size = aws.Int64(int64(value.(int)))
	}
	if value, ok := d.GetOk("snapshot_id"); ok {
		request.SnapshotId = aws.String(value.(string))
	}
	if value, ok := d.GetOk("multi_attach_enabled"); ok {
		request.MultiAttachEnabled = aws.Bool(value.(bool))
	}
	if value, ok := d.GetOk("outpost_arn"); ok {
		request.OutpostArn = aws.String(value.(string))
	}
	if value, ok := d.GetOk("throughput"); ok {
		request.Throughput = aws.Int64(int64(value.(int)))
	}
	if value, ok := d.GetOk("type"); ok {
		request.VolumeType = aws.String(value.(string))
	}

	log.Printf("[DEBUG] EBS Volume create opts: %s", request)
	result, err := conn.CreateVolume(request)
	if err != nil {
		return fmt.Errorf("Error creating EC2 volume: %s", err)
	}

	log.Println("[DEBUG] Waiting for Volume to become available")

	stateConf := &resource.StateChangeConf{
		Pending:    []string{ec2.VolumeStateCreating},
		Target:     []string{ec2.VolumeStateAvailable},
		Refresh:    volumeStateRefreshFunc(conn, *result.VolumeId),
		Timeout:    5 * time.Minute,
		Delay:      10 * time.Second,
		MinTimeout: 3 * time.Second,
	}

	_, err = stateConf.WaitForState()
	if err != nil {
		return fmt.Errorf(
			"Error waiting for Volume (%s) to become available: %s",
			*result.VolumeId, err)
	}

	d.SetId(aws.StringValue(result.VolumeId))

	return resourceAwsEbsVolumeRead(d, meta)
}

func resourceAWSEbsVolumeUpdate(d *schema.ResourceData, meta interface{}) error {
	conn := meta.(*AWSClient).ec2conn

	if d.HasChangesExcept("tags") {
		params := &ec2.ModifyVolumeInput{
			VolumeId: aws.String(d.Id()),
		}

		if d.HasChange("size") {
			params.Size = aws.Int64(int64(d.Get("size").(int)))
		}

		if d.HasChange("type") {
			params.VolumeType = aws.String(d.Get("type").(string))
		}

		if d.HasChange("iops") {
			params.Iops = aws.Int64(int64(d.Get("iops").(int)))
		}

		// "If no throughput value is specified, the existing value is retained."
		// Not currently correct, so always specify any non-zero throughput value.
		if v := d.Get("throughput").(int); v > 0 {
			params.Throughput = aws.Int64(int64(v))
		}

		result, err := conn.ModifyVolume(params)
		if err != nil {
			return err
		}

		stateConf := &resource.StateChangeConf{
			Pending:    []string{ec2.VolumeStateCreating, ec2.VolumeModificationStateModifying},
			Target:     []string{ec2.VolumeStateAvailable, ec2.VolumeStateInUse},
			Refresh:    volumeStateRefreshFunc(conn, *result.VolumeModification.VolumeId),
			Timeout:    5 * time.Minute,
			Delay:      10 * time.Second,
			MinTimeout: 3 * time.Second,
		}

		_, err = stateConf.WaitForState()
		if err != nil {
			return fmt.Errorf(
				"Error waiting for Volume (%s) to become available: %s",
				*result.VolumeModification.VolumeId, err)
		}
	}

	if d.HasChange("tags") {
		o, n := d.GetChange("tags")

		if err := keyvaluetags.Ec2UpdateTags(conn, d.Id(), o, n); err != nil {
			return fmt.Errorf("error updating tags: %s", err)
		}
	}

	return resourceAwsEbsVolumeRead(d, meta)
}

// volumeStateRefreshFunc returns a resource.StateRefreshFunc that is used to watch
// a the state of a Volume. Returns successfully when volume is available
func volumeStateRefreshFunc(conn *ec2.EC2, volumeID string) resource.StateRefreshFunc {
	return func() (interface{}, string, error) {
		resp, err := conn.DescribeVolumes(&ec2.DescribeVolumesInput{
			VolumeIds: []*string{aws.String(volumeID)},
		})

		if err != nil {
			if ec2err, ok := err.(awserr.Error); ok {
				// Set this to nil as if we didn't find anything.
				log.Printf("Error on Volume State Refresh: message: \"%s\", code:\"%s\"", ec2err.Message(), ec2err.Code())
				resp = nil
				return nil, "", err
			} else {
				log.Printf("Error on Volume State Refresh: %s", err)
				return nil, "", err
			}
		}

		v := resp.Volumes[0]
		return v, *v.State, nil
	}
}

func resourceAwsEbsVolumeRead(d *schema.ResourceData, meta interface{}) error {
	conn := meta.(*AWSClient).ec2conn
	ignoreTagsConfig := meta.(*AWSClient).IgnoreTagsConfig

	request := &ec2.DescribeVolumesInput{
		VolumeIds: []*string{aws.String(d.Id())},
	}

	response, err := conn.DescribeVolumes(request)
	if err != nil {
		if isAWSErr(err, "InvalidVolume.NotFound", "") {
			d.SetId("")
			return nil
		}
		return fmt.Errorf("Error reading EC2 volume %s: %s", d.Id(), err)
	}

	if response == nil || len(response.Volumes) == 0 || response.Volumes[0] == nil {
		return fmt.Errorf("error reading EC2 Volume (%s): empty response", d.Id())
	}

	volume := response.Volumes[0]

	arn := arn.ARN{
		AccountID: meta.(*AWSClient).accountid,
		Partition: meta.(*AWSClient).partition,
		Region:    meta.(*AWSClient).region,
		Resource:  fmt.Sprintf("volume/%s", d.Id()),
		Service:   "ec2",
	}
	d.Set("arn", arn.String())
	d.Set("availability_zone", volume.AvailabilityZone)
	d.Set("encrypted", volume.Encrypted)
	d.Set("iops", volume.Iops)
	d.Set("kms_key_id", volume.KmsKeyId)
	d.Set("size", volume.Size)
	d.Set("snapshot_id", volume.SnapshotId)
	d.Set("outpost_arn", volume.OutpostArn)
	d.Set("multi_attach_enabled", volume.MultiAttachEnabled)
	d.Set("throughput", volume.Throughput)

	if err := d.Set("tags", keyvaluetags.Ec2KeyValueTags(volume.Tags).IgnoreAws().IgnoreConfig(ignoreTagsConfig).Map()); err != nil {
		return fmt.Errorf("error setting tags: %s", err)
	}

	d.Set("type", volume.VolumeType)

	return nil
}

func resourceAwsEbsVolumeDelete(d *schema.ResourceData, meta interface{}) error {
	conn := meta.(*AWSClient).ec2conn

	input := &ec2.DeleteVolumeInput{
		VolumeId: aws.String(d.Id()),
	}

	err := resource.Retry(5*time.Minute, func() *resource.RetryError {
		_, err := conn.DeleteVolume(input)

		if isAWSErr(err, "InvalidVolume.NotFound", "") {
			return nil
		}

		if isAWSErr(err, "VolumeInUse", "") {
			return resource.RetryableError(fmt.Errorf("EBS VolumeInUse - trying again while it detaches"))
		}

		if err != nil {
			return resource.NonRetryableError(err)
		}

		return nil
	})

	if isResourceTimeoutError(err) {
		_, err = conn.DeleteVolume(input)
	}

	if err != nil {
		return fmt.Errorf("error deleting EBS Volume (%s): %s", d.Id(), err)
	}

	describeInput := &ec2.DescribeVolumesInput{
		VolumeIds: []*string{aws.String(d.Id())},
	}

	var output *ec2.DescribeVolumesOutput
	err = resource.Retry(5*time.Minute, func() *resource.RetryError {
		var err error
		output, err = conn.DescribeVolumes(describeInput)

		if err != nil {
			return resource.NonRetryableError(err)
		}

		for _, volume := range output.Volumes {
			if aws.StringValue(volume.VolumeId) == d.Id() {
				state := aws.StringValue(volume.State)

				if state == ec2.VolumeStateDeleting {
					return resource.RetryableError(fmt.Errorf("EBS Volume (%s) still deleting", d.Id()))
				}

				return resource.NonRetryableError(fmt.Errorf("EBS Volume (%s) in unexpected state after deletion: %s", d.Id(), state))
			}
		}

		return nil
	})

	if isResourceTimeoutError(err) {
		output, err = conn.DescribeVolumes(describeInput)
	}

	if isAWSErr(err, "InvalidVolume.NotFound", "") {
		return nil
	}

	for _, volume := range output.Volumes {
		if aws.StringValue(volume.VolumeId) == d.Id() {
			return fmt.Errorf("EBS Volume (%s) in unexpected state after deletion: %s", d.Id(), aws.StringValue(volume.State))
		}
	}

	return nil
}

func resourceAwsEbsVolumeCustomizeDiff(_ context.Context, diff *schema.ResourceDiff, meta interface{}) error {
	iops := diff.Get("iops").(int)
	multiAttachEnabled := diff.Get("multi_attach_enabled").(bool)
	throughput := diff.Get("throughput").(int)
	volumeType := diff.Get("type").(string)

	if diff.Id() == "" {
		// Create.

		// Iops is required for io1 and io2 volumes.
		// The default for gp3 volumes is 3,000 IOPS.
		// This parameter is not supported for gp2, st1, sc1, or standard volumes.
		// Hard validation in place to return an error if IOPs are provided
		// for an unsupported storage type.
		// Reference: https://github.com/hashicorp/terraform-provider-aws/issues/12667
		switch volumeType {
		case ec2.VolumeTypeIo1, ec2.VolumeTypeIo2:
			if iops == 0 {
				return fmt.Errorf("'iops' must be set when 'type' is '%s'", volumeType)
			}

		case ec2.VolumeTypeGp3:

		default:
			if iops != 0 {
				return fmt.Errorf("'iops' must not be set when 'type' is '%s'", volumeType)
			}
		}

		// MultiAttachEnabled is supported with io1 volumes only.
		if multiAttachEnabled && volumeType != ec2.VolumeTypeIo1 {
			return fmt.Errorf("'multi_attach_enabled' must not be set when 'type' is '%s'", volumeType)
		}

		// Throughput is valid only for gp3 volumes.
		if throughput > 0 && volumeType != ec2.VolumeTypeGp3 {
			return fmt.Errorf("'throughput' must not be set when 'type' is '%s'", volumeType)
		}
	} else {
		// Update.

		// Setting 'iops = 0' is a no-op if the volume type does not require Iops to be specified.
		if diff.HasChange("iops") && volumeType != ec2.VolumeTypeIo1 && volumeType != ec2.VolumeTypeIo2 && iops == 0 {
			return diff.Clear("iops")
		}
	}

	return nil
}<|MERGE_RESOLUTION|>--- conflicted
+++ resolved
@@ -65,22 +65,14 @@
 				Type:         schema.TypeInt,
 				Optional:     true,
 				Computed:     true,
-<<<<<<< HEAD
-				ExactlyOneOf: []string{"size", "snapshot_id"},
-=======
 				AtLeastOneOf: []string{"size", "snapshot_id"},
->>>>>>> 5a2ec589
 			},
 			"snapshot_id": {
 				Type:         schema.TypeString,
 				Optional:     true,
 				Computed:     true,
 				ForceNew:     true,
-<<<<<<< HEAD
-				ExactlyOneOf: []string{"size", "snapshot_id"},
-=======
 				AtLeastOneOf: []string{"size", "snapshot_id"},
->>>>>>> 5a2ec589
 			},
 			"outpost_arn": {
 				Type:         schema.TypeString,
