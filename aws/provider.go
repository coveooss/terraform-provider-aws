--- conflicted
+++ resolved
@@ -287,10 +287,7 @@
 			"aws_config_delivery_channel":                  resourceAwsConfigDeliveryChannel(),
 			"aws_cognito_identity_pool":                    resourceAwsCognitoIdentityPool(),
 			"aws_cognito_identity_pool_roles_attachment":   resourceAwsCognitoIdentityPoolRolesAttachment(),
-<<<<<<< HEAD
-=======
 			"aws_cognito_user_pool":                        resourceAwsCognitoUserPool(),
->>>>>>> 36d0346c
 			"aws_autoscaling_lifecycle_hook":               resourceAwsAutoscalingLifecycleHook(),
 			"aws_cloudwatch_metric_alarm":                  resourceAwsCloudWatchMetricAlarm(),
 			"aws_cloudwatch_dashboard":                     resourceAwsCloudWatchDashboard(),
