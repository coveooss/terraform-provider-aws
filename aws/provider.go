package aws

import (
	"bytes"
	"fmt"
	"log"

	"github.com/hashicorp/terraform/helper/hashcode"
	"github.com/hashicorp/terraform/helper/mutexkv"
	"github.com/hashicorp/terraform/helper/schema"
	"github.com/hashicorp/terraform/terraform"
	homedir "github.com/mitchellh/go-homedir"
)

// Provider returns a terraform.ResourceProvider.
func Provider() terraform.ResourceProvider {
	// TODO: Move the validation to this, requires conditional schemas
	// TODO: Move the configuration to this, requires validation

	// The actual provider
	return &schema.Provider{
		Schema: map[string]*schema.Schema{
			"access_key": {
				Type:        schema.TypeString,
				Optional:    true,
				Default:     "",
				Description: descriptions["access_key"],
			},

			"secret_key": {
				Type:        schema.TypeString,
				Optional:    true,
				Default:     "",
				Description: descriptions["secret_key"],
			},

			"profile": {
				Type:        schema.TypeString,
				Optional:    true,
				Default:     "",
				Description: descriptions["profile"],
			},

			"assume_role": assumeRoleSchema(),

			"shared_credentials_file": {
				Type:        schema.TypeString,
				Optional:    true,
				Default:     "",
				Description: descriptions["shared_credentials_file"],
			},

			"token": {
				Type:        schema.TypeString,
				Optional:    true,
				Default:     "",
				Description: descriptions["token"],
			},

			"region": {
				Type:     schema.TypeString,
				Required: true,
				DefaultFunc: schema.MultiEnvDefaultFunc([]string{
					"AWS_REGION",
					"AWS_DEFAULT_REGION",
				}, nil),
				Description:  descriptions["region"],
				InputDefault: "us-east-1",
			},

			"max_retries": {
				Type:        schema.TypeInt,
				Optional:    true,
				Default:     25,
				Description: descriptions["max_retries"],
			},

			"allowed_account_ids": {
				Type:          schema.TypeSet,
				Elem:          &schema.Schema{Type: schema.TypeString},
				Optional:      true,
				ConflictsWith: []string{"forbidden_account_ids"},
				Set:           schema.HashString,
			},

			"forbidden_account_ids": {
				Type:          schema.TypeSet,
				Elem:          &schema.Schema{Type: schema.TypeString},
				Optional:      true,
				ConflictsWith: []string{"allowed_account_ids"},
				Set:           schema.HashString,
			},

			"dynamodb_endpoint": {
				Type:        schema.TypeString,
				Optional:    true,
				Default:     "",
				Description: descriptions["dynamodb_endpoint"],
				Removed:     "Use `dynamodb` inside `endpoints` block instead",
			},

			"kinesis_endpoint": {
				Type:        schema.TypeString,
				Optional:    true,
				Default:     "",
				Description: descriptions["kinesis_endpoint"],
				Removed:     "Use `kinesis` inside `endpoints` block instead",
			},

			"endpoints": endpointsSchema(),

			"insecure": {
				Type:        schema.TypeBool,
				Optional:    true,
				Default:     false,
				Description: descriptions["insecure"],
			},

			"skip_credentials_validation": {
				Type:        schema.TypeBool,
				Optional:    true,
				Default:     false,
				Description: descriptions["skip_credentials_validation"],
			},

			"skip_get_ec2_platforms": {
				Type:        schema.TypeBool,
				Optional:    true,
				Default:     false,
				Description: descriptions["skip_get_ec2_platforms"],
			},

			"skip_region_validation": {
				Type:        schema.TypeBool,
				Optional:    true,
				Default:     false,
				Description: descriptions["skip_region_validation"],
			},

			"skip_requesting_account_id": {
				Type:        schema.TypeBool,
				Optional:    true,
				Default:     false,
				Description: descriptions["skip_requesting_account_id"],
			},

			"skip_metadata_api_check": {
				Type:        schema.TypeBool,
				Optional:    true,
				Default:     false,
				Description: descriptions["skip_metadata_api_check"],
			},

			"s3_force_path_style": {
				Type:        schema.TypeBool,
				Optional:    true,
				Default:     false,
				Description: descriptions["s3_force_path_style"],
			},
		},

		DataSourcesMap: map[string]*schema.Resource{
			"aws_acm_certificate":                  dataSourceAwsAcmCertificate(),
			"aws_ami":                              dataSourceAwsAmi(),
			"aws_ami_ids":                          dataSourceAwsAmiIds(),
			"aws_autoscaling_groups":               dataSourceAwsAutoscalingGroups(),
			"aws_availability_zone":                dataSourceAwsAvailabilityZone(),
			"aws_availability_zones":               dataSourceAwsAvailabilityZones(),
			"aws_billing_service_account":          dataSourceAwsBillingServiceAccount(),
			"aws_caller_identity":                  dataSourceAwsCallerIdentity(),
			"aws_canonical_user_id":                dataSourceAwsCanonicalUserId(),
			"aws_cloudformation_stack":             dataSourceAwsCloudFormationStack(),
			"aws_cloudtrail_service_account":       dataSourceAwsCloudTrailServiceAccount(),
			"aws_db_instance":                      dataSourceAwsDbInstance(),
			"aws_db_snapshot":                      dataSourceAwsDbSnapshot(),
			"aws_dynamodb_table":                   dataSourceAwsDynamoDbTable(),
			"aws_ebs_snapshot":                     dataSourceAwsEbsSnapshot(),
			"aws_ebs_snapshot_ids":                 dataSourceAwsEbsSnapshotIds(),
			"aws_ebs_volume":                       dataSourceAwsEbsVolume(),
			"aws_ecr_repository":                   dataSourceAwsEcrRepository(),
			"aws_ecs_cluster":                      dataSourceAwsEcsCluster(),
			"aws_ecs_container_definition":         dataSourceAwsEcsContainerDefinition(),
			"aws_ecs_task_definition":              dataSourceAwsEcsTaskDefinition(),
			"aws_efs_file_system":                  dataSourceAwsEfsFileSystem(),
			"aws_efs_mount_target":                 dataSourceAwsEfsMountTarget(),
			"aws_eip":                              dataSourceAwsEip(),
			"aws_elastic_beanstalk_hosted_zone":    dataSourceAwsElasticBeanstalkHostedZone(),
			"aws_elastic_beanstalk_solution_stack": dataSourceAwsElasticBeanstalkSolutionStack(),
			"aws_elasticache_cluster":              dataSourceAwsElastiCacheCluster(),
			"aws_elb":                              dataSourceAwsElb(),
			"aws_elasticache_replication_group":    dataSourceAwsElasticacheReplicationGroup(),
			"aws_elb_hosted_zone_id":               dataSourceAwsElbHostedZoneId(),
			"aws_elb_service_account":              dataSourceAwsElbServiceAccount(),
			"aws_iam_account_alias":                dataSourceAwsIamAccountAlias(),
			"aws_iam_group":                        dataSourceAwsIAMGroup(),
			"aws_iam_instance_profile":             dataSourceAwsIAMInstanceProfile(),
			"aws_iam_policy":                       dataSourceAwsIAMPolicy(),
			"aws_iam_policy_document":              dataSourceAwsIamPolicyDocument(),
			"aws_iam_role":                         dataSourceAwsIAMRole(),
			"aws_iam_server_certificate":           dataSourceAwsIAMServerCertificate(),
			"aws_iam_user":                         dataSourceAwsIAMUser(),
			"aws_internet_gateway":                 dataSourceAwsInternetGateway(),
			"aws_inspector_rules_packages":         dataSourceAwsInspectorRulesPackages(),
			"aws_instance":                         dataSourceAwsInstance(),
			"aws_instances":                        dataSourceAwsInstances(),
			"aws_ip_ranges":                        dataSourceAwsIPRanges(),
			"aws_kinesis_stream":                   dataSourceAwsKinesisStream(),
			"aws_kms_alias":                        dataSourceAwsKmsAlias(),
			"aws_kms_ciphertext":                   dataSourceAwsKmsCiphertext(),
			"aws_kms_key":                          dataSourceAwsKmsKey(),
			"aws_kms_secret":                       dataSourceAwsKmsSecret(),
			"aws_nat_gateway":                      dataSourceAwsNatGateway(),
			"aws_network_interface":                dataSourceAwsNetworkInterface(),
			"aws_partition":                        dataSourceAwsPartition(),
			"aws_prefix_list":                      dataSourceAwsPrefixList(),
			"aws_rds_cluster":                      dataSourceAwsRdsCluster(),
			"aws_redshift_service_account":         dataSourceAwsRedshiftServiceAccount(),
			"aws_region":                           dataSourceAwsRegion(),
			"aws_route_table":                      dataSourceAwsRouteTable(),
			"aws_route53_zone":                     dataSourceAwsRoute53Zone(),
			"aws_s3_bucket":                        dataSourceAwsS3Bucket(),
			"aws_s3_bucket_object":                 dataSourceAwsS3BucketObject(),
			"aws_sns_topic":                        dataSourceAwsSnsTopic(),
			"aws_ssm_parameter":                    dataSourceAwsSsmParameter(),
			"aws_subnet":                           dataSourceAwsSubnet(),
			"aws_subnet_ids":                       dataSourceAwsSubnetIDs(),
			"aws_security_group":                   dataSourceAwsSecurityGroup(),
			"aws_vpc":                              dataSourceAwsVpc(),
			"aws_vpc_endpoint":                     dataSourceAwsVpcEndpoint(),
			"aws_vpc_endpoint_service":             dataSourceAwsVpcEndpointService(),
			"aws_vpc_peering_connection":           dataSourceAwsVpcPeeringConnection(),
			"aws_vpn_gateway":                      dataSourceAwsVpnGateway(),

			// Adding the Aliases for the ALB -> LB Rename
			"aws_lb":               dataSourceAwsLb(),
			"aws_alb":              dataSourceAwsLb(),
			"aws_lb_listener":      dataSourceAwsLbListener(),
			"aws_alb_listener":     dataSourceAwsLbListener(),
			"aws_lb_target_group":  dataSourceAwsLbTargetGroup(),
			"aws_alb_target_group": dataSourceAwsLbTargetGroup(),
		},

		ResourcesMap: map[string]*schema.Resource{
			"aws_acm_certificate":                          resourceAwsAcmCertificate(),
			"aws_acm_certificate_validation":               resourceAwsAcmCertificateValidation(),
			"aws_ami":                                      resourceAwsAmi(),
			"aws_ami_copy":                                 resourceAwsAmiCopy(),
			"aws_ami_from_instance":                        resourceAwsAmiFromInstance(),
			"aws_ami_launch_permission":                    resourceAwsAmiLaunchPermission(),
			"aws_api_gateway_account":                      resourceAwsApiGatewayAccount(),
			"aws_api_gateway_api_key":                      resourceAwsApiGatewayApiKey(),
			"aws_api_gateway_authorizer":                   resourceAwsApiGatewayAuthorizer(),
			"aws_api_gateway_base_path_mapping":            resourceAwsApiGatewayBasePathMapping(),
			"aws_api_gateway_client_certificate":           resourceAwsApiGatewayClientCertificate(),
			"aws_api_gateway_deployment":                   resourceAwsApiGatewayDeployment(),
			"aws_api_gateway_documentation_part":           resourceAwsApiGatewayDocumentationPart(),
			"aws_api_gateway_documentation_version":        resourceAwsApiGatewayDocumentationVersion(),
			"aws_api_gateway_domain_name":                  resourceAwsApiGatewayDomainName(),
			"aws_api_gateway_gateway_response":             resourceAwsApiGatewayGatewayResponse(),
			"aws_api_gateway_integration":                  resourceAwsApiGatewayIntegration(),
			"aws_api_gateway_integration_response":         resourceAwsApiGatewayIntegrationResponse(),
			"aws_api_gateway_method":                       resourceAwsApiGatewayMethod(),
			"aws_api_gateway_method_response":              resourceAwsApiGatewayMethodResponse(),
			"aws_api_gateway_method_settings":              resourceAwsApiGatewayMethodSettings(),
			"aws_api_gateway_model":                        resourceAwsApiGatewayModel(),
			"aws_api_gateway_request_validator":            resourceAwsApiGatewayRequestValidator(),
			"aws_api_gateway_resource":                     resourceAwsApiGatewayResource(),
			"aws_api_gateway_rest_api":                     resourceAwsApiGatewayRestApi(),
			"aws_api_gateway_stage":                        resourceAwsApiGatewayStage(),
			"aws_api_gateway_usage_plan":                   resourceAwsApiGatewayUsagePlan(),
			"aws_api_gateway_usage_plan_key":               resourceAwsApiGatewayUsagePlanKey(),
			"aws_api_gateway_vpc_link":                     resourceAwsApiGatewayVpcLink(),
			"aws_app_cookie_stickiness_policy":             resourceAwsAppCookieStickinessPolicy(),
			"aws_appautoscaling_target":                    resourceAwsAppautoscalingTarget(),
			"aws_appautoscaling_policy":                    resourceAwsAppautoscalingPolicy(),
			"aws_appautoscaling_scheduled_action":          resourceAwsAppautoscalingScheduledAction(),
			"aws_appsync_graphql_api":                      resourceAwsAppsyncGraphqlApi(),
			"aws_athena_database":                          resourceAwsAthenaDatabase(),
			"aws_athena_named_query":                       resourceAwsAthenaNamedQuery(),
			"aws_autoscaling_attachment":                   resourceAwsAutoscalingAttachment(),
			"aws_autoscaling_group":                        resourceAwsAutoscalingGroup(),
			"aws_autoscaling_lifecycle_hook":               resourceAwsAutoscalingLifecycleHook(),
			"aws_autoscaling_notification":                 resourceAwsAutoscalingNotification(),
			"aws_autoscaling_policy":                       resourceAwsAutoscalingPolicy(),
			"aws_autoscaling_schedule":                     resourceAwsAutoscalingSchedule(),
			"aws_cloud9_environment_ec2":                   resourceAwsCloud9EnvironmentEc2(),
			"aws_cloudformation_stack":                     resourceAwsCloudFormationStack(),
			"aws_cloudfront_distribution":                  resourceAwsCloudFrontDistribution(),
			"aws_cloudfront_origin_access_identity":        resourceAwsCloudFrontOriginAccessIdentity(),
			"aws_cloudtrail":                               resourceAwsCloudTrail(),
			"aws_cloudwatch_event_permission":              resourceAwsCloudWatchEventPermission(),
			"aws_cloudwatch_event_rule":                    resourceAwsCloudWatchEventRule(),
			"aws_cloudwatch_event_target":                  resourceAwsCloudWatchEventTarget(),
			"aws_cloudwatch_log_destination":               resourceAwsCloudWatchLogDestination(),
			"aws_cloudwatch_log_destination_policy":        resourceAwsCloudWatchLogDestinationPolicy(),
			"aws_cloudwatch_log_group":                     resourceAwsCloudWatchLogGroup(),
			"aws_cloudwatch_log_metric_filter":             resourceAwsCloudWatchLogMetricFilter(),
			"aws_cloudwatch_log_resource_policy":           resourceAwsCloudWatchLogResourcePolicy(),
			"aws_cloudwatch_log_stream":                    resourceAwsCloudWatchLogStream(),
			"aws_cloudwatch_log_subscription_filter":       resourceAwsCloudwatchLogSubscriptionFilter(),
			"aws_config_config_rule":                       resourceAwsConfigConfigRule(),
			"aws_config_configuration_recorder":            resourceAwsConfigConfigurationRecorder(),
			"aws_config_configuration_recorder_status":     resourceAwsConfigConfigurationRecorderStatus(),
			"aws_config_delivery_channel":                  resourceAwsConfigDeliveryChannel(),
			"aws_cognito_identity_pool":                    resourceAwsCognitoIdentityPool(),
			"aws_cognito_identity_pool_roles_attachment":   resourceAwsCognitoIdentityPoolRolesAttachment(),
			"aws_cognito_user_group":                       resourceAwsCognitoUserGroup(),
			"aws_cognito_user_pool":                        resourceAwsCognitoUserPool(),
			"aws_cognito_user_pool_client":                 resourceAwsCognitoUserPoolClient(),
			"aws_cognito_user_pool_domain":                 resourceAwsCognitoUserPoolDomain(),
			"aws_cloudwatch_metric_alarm":                  resourceAwsCloudWatchMetricAlarm(),
			"aws_cloudwatch_dashboard":                     resourceAwsCloudWatchDashboard(),
			"aws_codedeploy_app":                           resourceAwsCodeDeployApp(),
			"aws_codedeploy_deployment_config":             resourceAwsCodeDeployDeploymentConfig(),
			"aws_codedeploy_deployment_group":              resourceAwsCodeDeployDeploymentGroup(),
			"aws_codecommit_repository":                    resourceAwsCodeCommitRepository(),
			"aws_codecommit_trigger":                       resourceAwsCodeCommitTrigger(),
			"aws_codebuild_project":                        resourceAwsCodeBuildProject(),
			"aws_codepipeline":                             resourceAwsCodePipeline(),
			"aws_customer_gateway":                         resourceAwsCustomerGateway(),
			"aws_dax_cluster":                              resourceAwsDaxCluster(),
			"aws_db_event_subscription":                    resourceAwsDbEventSubscription(),
			"aws_db_instance":                              resourceAwsDbInstance(),
			"aws_db_option_group":                          resourceAwsDbOptionGroup(),
			"aws_db_parameter_group":                       resourceAwsDbParameterGroup(),
			"aws_db_security_group":                        resourceAwsDbSecurityGroup(),
			"aws_db_snapshot":                              resourceAwsDbSnapshot(),
			"aws_db_subnet_group":                          resourceAwsDbSubnetGroup(),
			"aws_devicefarm_project":                       resourceAwsDevicefarmProject(),
			"aws_directory_service_directory":              resourceAwsDirectoryServiceDirectory(),
			"aws_dms_certificate":                          resourceAwsDmsCertificate(),
			"aws_dms_endpoint":                             resourceAwsDmsEndpoint(),
			"aws_dms_replication_instance":                 resourceAwsDmsReplicationInstance(),
			"aws_dms_replication_subnet_group":             resourceAwsDmsReplicationSubnetGroup(),
			"aws_dms_replication_task":                     resourceAwsDmsReplicationTask(),
			"aws_dx_lag":                                   resourceAwsDxLag(),
			"aws_dx_connection":                            resourceAwsDxConnection(),
			"aws_dx_connection_association":                resourceAwsDxConnectionAssociation(),
			"aws_dynamodb_table":                           resourceAwsDynamoDbTable(),
			"aws_dynamodb_table_item":                      resourceAwsDynamoDbTableItem(),
			"aws_dynamodb_global_table":                    resourceAwsDynamoDbGlobalTable(),
			"aws_ebs_snapshot":                             resourceAwsEbsSnapshot(),
			"aws_ebs_volume":                               resourceAwsEbsVolume(),
			"aws_ecr_lifecycle_policy":                     resourceAwsEcrLifecyclePolicy(),
			"aws_ecr_repository":                           resourceAwsEcrRepository(),
			"aws_ecr_repository_policy":                    resourceAwsEcrRepositoryPolicy(),
			"aws_ecs_cluster":                              resourceAwsEcsCluster(),
			"aws_ecs_service":                              resourceAwsEcsService(),
			"aws_ecs_task_definition":                      resourceAwsEcsTaskDefinition(),
			"aws_efs_file_system":                          resourceAwsEfsFileSystem(),
			"aws_efs_mount_target":                         resourceAwsEfsMountTarget(),
			"aws_egress_only_internet_gateway":             resourceAwsEgressOnlyInternetGateway(),
			"aws_eip":                                      resourceAwsEip(),
			"aws_eip_association":                          resourceAwsEipAssociation(),
			"aws_elasticache_cluster":                      resourceAwsElasticacheCluster(),
			"aws_elasticache_parameter_group":              resourceAwsElasticacheParameterGroup(),
			"aws_elasticache_replication_group":            resourceAwsElasticacheReplicationGroup(),
			"aws_elasticache_security_group":               resourceAwsElasticacheSecurityGroup(),
			"aws_elasticache_subnet_group":                 resourceAwsElasticacheSubnetGroup(),
			"aws_elastic_beanstalk_application":            resourceAwsElasticBeanstalkApplication(),
			"aws_elastic_beanstalk_application_version":    resourceAwsElasticBeanstalkApplicationVersion(),
			"aws_elastic_beanstalk_configuration_template": resourceAwsElasticBeanstalkConfigurationTemplate(),
			"aws_elastic_beanstalk_environment":            resourceAwsElasticBeanstalkEnvironment(),
			"aws_elasticsearch_domain":                     resourceAwsElasticSearchDomain(),
			"aws_elasticsearch_domain_policy":              resourceAwsElasticSearchDomainPolicy(),
			"aws_elastictranscoder_pipeline":               resourceAwsElasticTranscoderPipeline(),
			"aws_elastictranscoder_preset":                 resourceAwsElasticTranscoderPreset(),
			"aws_elb":                                      resourceAwsElb(),
			"aws_elb_attachment":                           resourceAwsElbAttachment(),
			"aws_emr_cluster":                              resourceAwsEMRCluster(),
			"aws_emr_instance_group":                       resourceAwsEMRInstanceGroup(),
			"aws_emr_instance_fleet":                       resourceAwsEMRInstanceFleet(),
			"aws_emr_security_configuration":               resourceAwsEMRSecurityConfiguration(),
			"aws_flow_log":                                 resourceAwsFlowLog(),
			"aws_gamelift_alias":                           resourceAwsGameliftAlias(),
			"aws_gamelift_build":                           resourceAwsGameliftBuild(),
			"aws_gamelift_fleet":                           resourceAwsGameliftFleet(),
			"aws_glacier_vault":                            resourceAwsGlacierVault(),
			"aws_glue_catalog_database":                    resourceAwsGlueCatalogDatabase(),
			"aws_guardduty_detector":                       resourceAwsGuardDutyDetector(),
			"aws_guardduty_ipset":                          resourceAwsGuardDutyIpset(),
			"aws_guardduty_member":                         resourceAwsGuardDutyMember(),
			"aws_guardduty_threatintelset":                 resourceAwsGuardDutyThreatintelset(),
			"aws_iam_access_key":                           resourceAwsIamAccessKey(),
			"aws_iam_account_alias":                        resourceAwsIamAccountAlias(),
			"aws_iam_account_password_policy":              resourceAwsIamAccountPasswordPolicy(),
			"aws_iam_group_policy":                         resourceAwsIamGroupPolicy(),
			"aws_iam_group":                                resourceAwsIamGroup(),
			"aws_iam_group_membership":                     resourceAwsIamGroupMembership(),
			"aws_iam_group_policy_attachment":              resourceAwsIamGroupPolicyAttachment(),
			"aws_iam_instance_profile":                     resourceAwsIamInstanceProfile(),
			"aws_iam_openid_connect_provider":              resourceAwsIamOpenIDConnectProvider(),
			"aws_iam_policy":                               resourceAwsIamPolicy(),
			"aws_iam_policy_attachment":                    resourceAwsIamPolicyAttachment(),
			"aws_iam_role_policy_attachment":               resourceAwsIamRolePolicyAttachment(),
			"aws_iam_role_policy":                          resourceAwsIamRolePolicy(),
			"aws_iam_role":                                 resourceAwsIamRole(),
			"aws_iam_saml_provider":                        resourceAwsIamSamlProvider(),
			"aws_iam_server_certificate":                   resourceAwsIAMServerCertificate(),
			"aws_iam_user_policy_attachment":               resourceAwsIamUserPolicyAttachment(),
			"aws_iam_user_policy":                          resourceAwsIamUserPolicy(),
			"aws_iam_user_ssh_key":                         resourceAwsIamUserSshKey(),
			"aws_iam_user":                                 resourceAwsIamUser(),
			"aws_iam_user_login_profile":                   resourceAwsIamUserLoginProfile(),
			"aws_inspector_assessment_target":              resourceAWSInspectorAssessmentTarget(),
			"aws_inspector_assessment_template":            resourceAWSInspectorAssessmentTemplate(),
			"aws_inspector_resource_group":                 resourceAWSInspectorResourceGroup(),
			"aws_instance":                                 resourceAwsInstance(),
			"aws_internet_gateway":                         resourceAwsInternetGateway(),
			"aws_iot_certificate":                          resourceAwsIotCertificate(),
			"aws_iot_policy":                               resourceAwsIotPolicy(),
<<<<<<< HEAD
=======
			"aws_iot_thing":                                resourceAwsIotThing(),
>>>>>>> 7d072aff
			"aws_iot_thing_type":                           resourceAwsIotThingType(),
			"aws_iot_topic_rule":                           resourceAwsIotTopicRule(),
			"aws_key_pair":                                 resourceAwsKeyPair(),
			"aws_kinesis_firehose_delivery_stream":         resourceAwsKinesisFirehoseDeliveryStream(),
			"aws_kinesis_stream":                           resourceAwsKinesisStream(),
			"aws_kms_alias":                                resourceAwsKmsAlias(),
			"aws_kms_key":                                  resourceAwsKmsKey(),
			"aws_lambda_function":                          resourceAwsLambdaFunction(),
			"aws_lambda_event_source_mapping":              resourceAwsLambdaEventSourceMapping(),
			"aws_lambda_alias":                             resourceAwsLambdaAlias(),
			"aws_lambda_permission":                        resourceAwsLambdaPermission(),
			"aws_launch_configuration":                     resourceAwsLaunchConfiguration(),
			"aws_lightsail_domain":                         resourceAwsLightsailDomain(),
			"aws_lightsail_instance":                       resourceAwsLightsailInstance(),
			"aws_lightsail_key_pair":                       resourceAwsLightsailKeyPair(),
			"aws_lightsail_static_ip":                      resourceAwsLightsailStaticIp(),
			"aws_lightsail_static_ip_attachment":           resourceAwsLightsailStaticIpAttachment(),
			"aws_lb_cookie_stickiness_policy":              resourceAwsLBCookieStickinessPolicy(),
			"aws_load_balancer_policy":                     resourceAwsLoadBalancerPolicy(),
			"aws_load_balancer_backend_server_policy":      resourceAwsLoadBalancerBackendServerPolicies(),
			"aws_load_balancer_listener_policy":            resourceAwsLoadBalancerListenerPolicies(),
			"aws_lb_ssl_negotiation_policy":                resourceAwsLBSSLNegotiationPolicy(),
			"aws_main_route_table_association":             resourceAwsMainRouteTableAssociation(),
			"aws_mq_broker":                                resourceAwsMqBroker(),
			"aws_mq_configuration":                         resourceAwsMqConfiguration(),
			"aws_media_store_container":                    resourceAwsMediaStoreContainer(),
			"aws_nat_gateway":                              resourceAwsNatGateway(),
			"aws_network_acl":                              resourceAwsNetworkAcl(),
			"aws_default_network_acl":                      resourceAwsDefaultNetworkAcl(),
			"aws_network_acl_rule":                         resourceAwsNetworkAclRule(),
			"aws_network_interface":                        resourceAwsNetworkInterface(),
			"aws_network_interface_attachment":             resourceAwsNetworkInterfaceAttachment(),
			"aws_opsworks_application":                     resourceAwsOpsworksApplication(),
			"aws_opsworks_stack":                           resourceAwsOpsworksStack(),
			"aws_opsworks_java_app_layer":                  resourceAwsOpsworksJavaAppLayer(),
			"aws_opsworks_haproxy_layer":                   resourceAwsOpsworksHaproxyLayer(),
			"aws_opsworks_static_web_layer":                resourceAwsOpsworksStaticWebLayer(),
			"aws_opsworks_php_app_layer":                   resourceAwsOpsworksPhpAppLayer(),
			"aws_opsworks_rails_app_layer":                 resourceAwsOpsworksRailsAppLayer(),
			"aws_opsworks_nodejs_app_layer":                resourceAwsOpsworksNodejsAppLayer(),
			"aws_opsworks_memcached_layer":                 resourceAwsOpsworksMemcachedLayer(),
			"aws_opsworks_mysql_layer":                     resourceAwsOpsworksMysqlLayer(),
			"aws_opsworks_ganglia_layer":                   resourceAwsOpsworksGangliaLayer(),
			"aws_opsworks_custom_layer":                    resourceAwsOpsworksCustomLayer(),
			"aws_opsworks_instance":                        resourceAwsOpsworksInstance(),
			"aws_opsworks_user_profile":                    resourceAwsOpsworksUserProfile(),
			"aws_opsworks_permission":                      resourceAwsOpsworksPermission(),
			"aws_opsworks_rds_db_instance":                 resourceAwsOpsworksRdsDbInstance(),
			"aws_organizations_organization":               resourceAwsOrganizationsOrganization(),
			"aws_placement_group":                          resourceAwsPlacementGroup(),
			"aws_proxy_protocol_policy":                    resourceAwsProxyProtocolPolicy(),
			"aws_rds_cluster":                              resourceAwsRDSCluster(),
			"aws_rds_cluster_instance":                     resourceAwsRDSClusterInstance(),
			"aws_rds_cluster_parameter_group":              resourceAwsRDSClusterParameterGroup(),
			"aws_redshift_cluster":                         resourceAwsRedshiftCluster(),
			"aws_redshift_security_group":                  resourceAwsRedshiftSecurityGroup(),
			"aws_redshift_parameter_group":                 resourceAwsRedshiftParameterGroup(),
			"aws_redshift_subnet_group":                    resourceAwsRedshiftSubnetGroup(),
			"aws_route53_delegation_set":                   resourceAwsRoute53DelegationSet(),
			"aws_route53_query_log":                        resourceAwsRoute53QueryLog(),
			"aws_route53_record":                           resourceAwsRoute53Record(),
			"aws_route53_zone_association":                 resourceAwsRoute53ZoneAssociation(),
			"aws_route53_zone":                             resourceAwsRoute53Zone(),
			"aws_route53_health_check":                     resourceAwsRoute53HealthCheck(),
			"aws_route":                                    resourceAwsRoute(),
			"aws_route_table":                              resourceAwsRouteTable(),
			"aws_default_route_table":                      resourceAwsDefaultRouteTable(),
			"aws_route_table_association":                  resourceAwsRouteTableAssociation(),
			"aws_ses_active_receipt_rule_set":              resourceAwsSesActiveReceiptRuleSet(),
			"aws_ses_domain_identity":                      resourceAwsSesDomainIdentity(),
			"aws_ses_domain_dkim":                          resourceAwsSesDomainDkim(),
			"aws_ses_domain_mail_from":                     resourceAwsSesDomainMailFrom(),
			"aws_ses_receipt_filter":                       resourceAwsSesReceiptFilter(),
			"aws_ses_receipt_rule":                         resourceAwsSesReceiptRule(),
			"aws_ses_receipt_rule_set":                     resourceAwsSesReceiptRuleSet(),
			"aws_ses_configuration_set":                    resourceAwsSesConfigurationSet(),
			"aws_ses_event_destination":                    resourceAwsSesEventDestination(),
			"aws_ses_template":                             resourceAwsSesTemplate(),
			"aws_s3_bucket":                                resourceAwsS3Bucket(),
			"aws_s3_bucket_policy":                         resourceAwsS3BucketPolicy(),
			"aws_s3_bucket_object":                         resourceAwsS3BucketObject(),
			"aws_s3_bucket_notification":                   resourceAwsS3BucketNotification(),
			"aws_s3_bucket_metric":                         resourceAwsS3BucketMetric(),
			"aws_security_group":                           resourceAwsSecurityGroup(),
			"aws_network_interface_sg_attachment":          resourceAwsNetworkInterfaceSGAttachment(),
			"aws_default_security_group":                   resourceAwsDefaultSecurityGroup(),
			"aws_security_group_rule":                      resourceAwsSecurityGroupRule(),
			"aws_servicecatalog_portfolio":                 resourceAwsServiceCatalogPortfolio(),
			"aws_service_discovery_private_dns_namespace":  resourceAwsServiceDiscoveryPrivateDnsNamespace(),
			"aws_service_discovery_public_dns_namespace":   resourceAwsServiceDiscoveryPublicDnsNamespace(),
			"aws_service_discovery_service":                resourceAwsServiceDiscoveryService(),
			"aws_simpledb_domain":                          resourceAwsSimpleDBDomain(),
			"aws_ssm_activation":                           resourceAwsSsmActivation(),
			"aws_ssm_association":                          resourceAwsSsmAssociation(),
			"aws_ssm_document":                             resourceAwsSsmDocument(),
			"aws_ssm_maintenance_window":                   resourceAwsSsmMaintenanceWindow(),
			"aws_ssm_maintenance_window_target":            resourceAwsSsmMaintenanceWindowTarget(),
			"aws_ssm_maintenance_window_task":              resourceAwsSsmMaintenanceWindowTask(),
			"aws_ssm_patch_baseline":                       resourceAwsSsmPatchBaseline(),
			"aws_ssm_patch_group":                          resourceAwsSsmPatchGroup(),
			"aws_ssm_parameter":                            resourceAwsSsmParameter(),
			"aws_ssm_resource_data_sync":                   resourceAwsSsmResourceDataSync(),
			"aws_spot_datafeed_subscription":               resourceAwsSpotDataFeedSubscription(),
			"aws_spot_instance_request":                    resourceAwsSpotInstanceRequest(),
			"aws_spot_fleet_request":                       resourceAwsSpotFleetRequest(),
			"aws_sqs_queue":                                resourceAwsSqsQueue(),
			"aws_sqs_queue_policy":                         resourceAwsSqsQueuePolicy(),
			"aws_snapshot_create_volume_permission":        resourceAwsSnapshotCreateVolumePermission(),
			"aws_sns_platform_application":                 resourceAwsSnsPlatformApplication(),
			"aws_sns_topic":                                resourceAwsSnsTopic(),
			"aws_sns_topic_policy":                         resourceAwsSnsTopicPolicy(),
			"aws_sns_topic_subscription":                   resourceAwsSnsTopicSubscription(),
			"aws_sfn_activity":                             resourceAwsSfnActivity(),
			"aws_sfn_state_machine":                        resourceAwsSfnStateMachine(),
			"aws_default_subnet":                           resourceAwsDefaultSubnet(),
			"aws_subnet":                                   resourceAwsSubnet(),
			"aws_volume_attachment":                        resourceAwsVolumeAttachment(),
			"aws_vpc_dhcp_options_association":             resourceAwsVpcDhcpOptionsAssociation(),
			"aws_default_vpc_dhcp_options":                 resourceAwsDefaultVpcDhcpOptions(),
			"aws_vpc_dhcp_options":                         resourceAwsVpcDhcpOptions(),
			"aws_vpc_peering_connection":                   resourceAwsVpcPeeringConnection(),
			"aws_vpc_peering_connection_accepter":          resourceAwsVpcPeeringConnectionAccepter(),
			"aws_default_vpc":                              resourceAwsDefaultVpc(),
			"aws_vpc":                                      resourceAwsVpc(),
			"aws_vpc_endpoint":                             resourceAwsVpcEndpoint(),
			"aws_vpc_endpoint_connection_notification":     resourceAwsVpcEndpointConnectionNotification(),
			"aws_vpc_endpoint_route_table_association":     resourceAwsVpcEndpointRouteTableAssociation(),
			"aws_vpc_endpoint_subnet_association":          resourceAwsVpcEndpointSubnetAssociation(),
			"aws_vpc_endpoint_service":                     resourceAwsVpcEndpointService(),
			"aws_vpc_endpoint_service_allowed_principal":   resourceAwsVpcEndpointServiceAllowedPrincipal(),
			"aws_vpn_connection":                           resourceAwsVpnConnection(),
			"aws_vpn_connection_route":                     resourceAwsVpnConnectionRoute(),
			"aws_vpn_gateway":                              resourceAwsVpnGateway(),
			"aws_vpn_gateway_attachment":                   resourceAwsVpnGatewayAttachment(),
			"aws_vpn_gateway_route_propagation":            resourceAwsVpnGatewayRoutePropagation(),
			"aws_waf_byte_match_set":                       resourceAwsWafByteMatchSet(),
			"aws_waf_ipset":                                resourceAwsWafIPSet(),
			"aws_waf_rule":                                 resourceAwsWafRule(),
			"aws_waf_rate_based_rule":                      resourceAwsWafRateBasedRule(),
			"aws_waf_size_constraint_set":                  resourceAwsWafSizeConstraintSet(),
			"aws_waf_web_acl":                              resourceAwsWafWebAcl(),
			"aws_waf_xss_match_set":                        resourceAwsWafXssMatchSet(),
			"aws_waf_sql_injection_match_set":              resourceAwsWafSqlInjectionMatchSet(),
			"aws_wafregional_byte_match_set":               resourceAwsWafRegionalByteMatchSet(),
			"aws_wafregional_ipset":                        resourceAwsWafRegionalIPSet(),
			"aws_batch_compute_environment":                resourceAwsBatchComputeEnvironment(),
			"aws_batch_job_definition":                     resourceAwsBatchJobDefinition(),
			"aws_batch_job_queue":                          resourceAwsBatchJobQueue(),

			// ALBs are actually LBs because they can be type `network` or `application`
			// To avoid regressions, we will add a new resource for each and they both point
			// back to the old ALB version. IF the Terraform supported aliases for resources
			// this would be a whole lot simplier
			"aws_alb":                         resourceAwsLb(),
			"aws_lb":                          resourceAwsLb(),
			"aws_alb_listener":                resourceAwsLbListener(),
			"aws_lb_listener":                 resourceAwsLbListener(),
			"aws_alb_listener_certificate":    resourceAwsLbListenerCertificate(),
			"aws_lb_listener_certificate":     resourceAwsLbListenerCertificate(),
			"aws_alb_listener_rule":           resourceAwsLbbListenerRule(),
			"aws_lb_listener_rule":            resourceAwsLbbListenerRule(),
			"aws_alb_target_group":            resourceAwsLbTargetGroup(),
			"aws_lb_target_group":             resourceAwsLbTargetGroup(),
			"aws_alb_target_group_attachment": resourceAwsLbTargetGroupAttachment(),
			"aws_lb_target_group_attachment":  resourceAwsLbTargetGroupAttachment(),
		},
		ConfigureFunc: providerConfigure,
	}
}

var descriptions map[string]string

func init() {
	descriptions = map[string]string{
		"region": "The region where AWS operations will take place. Examples\n" +
			"are us-east-1, us-west-2, etc.",

		"access_key": "The access key for API operations. You can retrieve this\n" +
			"from the 'Security & Credentials' section of the AWS console.",

		"secret_key": "The secret key for API operations. You can retrieve this\n" +
			"from the 'Security & Credentials' section of the AWS console.",

		"profile": "The profile for API operations. If not set, the default profile\n" +
			"created with `aws configure` will be used.",

		"shared_credentials_file": "The path to the shared credentials file. If not set\n" +
			"this defaults to ~/.aws/credentials.",

		"token": "session token. A session token is only required if you are\n" +
			"using temporary security credentials.",

		"max_retries": "The maximum number of times an AWS API request is\n" +
			"being executed. If the API request still fails, an error is\n" +
			"thrown.",

		"apigateway_endpoint": "Use this to override the default endpoint URL constructed from the `region`.\n",

		"cloudformation_endpoint": "Use this to override the default endpoint URL constructed from the `region`.\n",

		"cloudwatch_endpoint": "Use this to override the default endpoint URL constructed from the `region`.\n",

		"cloudwatchevents_endpoint": "Use this to override the default endpoint URL constructed from the `region`.\n",

		"cloudwatchlogs_endpoint": "Use this to override the default endpoint URL constructed from the `region`.\n",

		"devicefarm_endpoint": "Use this to override the default endpoint URL constructed from the `region`.\n",

		"dynamodb_endpoint": "Use this to override the default endpoint URL constructed from the `region`.\n" +
			"It's typically used to connect to dynamodb-local.",

		"kinesis_endpoint": "Use this to override the default endpoint URL constructed from the `region`.\n" +
			"It's typically used to connect to kinesalite.",

		"kms_endpoint": "Use this to override the default endpoint URL constructed from the `region`.\n",

		"iam_endpoint": "Use this to override the default endpoint URL constructed from the `region`.\n",

		"lambda_endpoint": "Use this to override the default endpoint URL constructed from the `region`\n",

		"ec2_endpoint": "Use this to override the default endpoint URL constructed from the `region`.\n",

		"elb_endpoint": "Use this to override the default endpoint URL constructed from the `region`.\n",

		"rds_endpoint": "Use this to override the default endpoint URL constructed from the `region`.\n",

		"s3_endpoint": "Use this to override the default endpoint URL constructed from the `region`.\n",

		"sns_endpoint": "Use this to override the default endpoint URL constructed from the `region`.\n",

		"sqs_endpoint": "Use this to override the default endpoint URL constructed from the `region`.\n",

		"insecure": "Explicitly allow the provider to perform \"insecure\" SSL requests. If omitted," +
			"default value is `false`",

		"skip_credentials_validation": "Skip the credentials validation via STS API. " +
			"Used for AWS API implementations that do not have STS available/implemented.",

		"skip_get_ec2_platforms": "Skip getting the supported EC2 platforms. " +
			"Used by users that don't have ec2:DescribeAccountAttributes permissions.",

		"skip_region_validation": "Skip static validation of region name. " +
			"Used by users of alternative AWS-like APIs or users w/ access to regions that are not public (yet).",

		"skip_requesting_account_id": "Skip requesting the account ID. " +
			"Used for AWS API implementations that do not have IAM/STS API and/or metadata API.",

		"skip_medatadata_api_check": "Skip the AWS Metadata API check. " +
			"Used for AWS API implementations that do not have a metadata api endpoint.",

		"s3_force_path_style": "Set this to true to force the request to use path-style addressing,\n" +
			"i.e., http://s3.amazonaws.com/BUCKET/KEY. By default, the S3 client will\n" +
			"use virtual hosted bucket addressing when possible\n" +
			"(http://BUCKET.s3.amazonaws.com/KEY). Specific to the Amazon S3 service.",

		"assume_role_role_arn": "The ARN of an IAM role to assume prior to making API calls.",

		"assume_role_session_name": "The session name to use when assuming the role. If omitted," +
			" no session name is passed to the AssumeRole call.",

		"assume_role_external_id": "The external ID to use when assuming the role. If omitted," +
			" no external ID is passed to the AssumeRole call.",

		"assume_role_policy": "The permissions applied when assuming a role. You cannot use," +
			" this policy to grant further permissions that are in excess to those of the, " +
			" role that is being assumed.",
	}
}

func providerConfigure(d *schema.ResourceData) (interface{}, error) {
	config := Config{
		AccessKey:               d.Get("access_key").(string),
		SecretKey:               d.Get("secret_key").(string),
		Profile:                 d.Get("profile").(string),
		Token:                   d.Get("token").(string),
		Region:                  d.Get("region").(string),
		MaxRetries:              d.Get("max_retries").(int),
		Insecure:                d.Get("insecure").(bool),
		SkipCredsValidation:     d.Get("skip_credentials_validation").(bool),
		SkipGetEC2Platforms:     d.Get("skip_get_ec2_platforms").(bool),
		SkipRegionValidation:    d.Get("skip_region_validation").(bool),
		SkipRequestingAccountId: d.Get("skip_requesting_account_id").(bool),
		SkipMetadataApiCheck:    d.Get("skip_metadata_api_check").(bool),
		S3ForcePathStyle:        d.Get("s3_force_path_style").(bool),
	}

	// Set CredsFilename, expanding home directory
	credsPath, err := homedir.Expand(d.Get("shared_credentials_file").(string))
	if err != nil {
		return nil, err
	}
	config.CredsFilename = credsPath

	assumeRoleList := d.Get("assume_role").(*schema.Set).List()
	if len(assumeRoleList) == 1 {
		assumeRole := assumeRoleList[0].(map[string]interface{})
		config.AssumeRoleARN = assumeRole["role_arn"].(string)
		config.AssumeRoleSessionName = assumeRole["session_name"].(string)
		config.AssumeRoleExternalID = assumeRole["external_id"].(string)

		if v := assumeRole["policy"].(string); v != "" {
			config.AssumeRolePolicy = v
		}

		log.Printf("[INFO] assume_role configuration set: (ARN: %q, SessionID: %q, ExternalID: %q, Policy: %q)",
			config.AssumeRoleARN, config.AssumeRoleSessionName, config.AssumeRoleExternalID, config.AssumeRolePolicy)
	} else {
		log.Printf("[INFO] No assume_role block read from configuration")
	}

	endpointsSet := d.Get("endpoints").(*schema.Set)

	for _, endpointsSetI := range endpointsSet.List() {
		endpoints := endpointsSetI.(map[string]interface{})
		config.AcmEndpoint = endpoints["acm"].(string)
		config.ApigatewayEndpoint = endpoints["apigateway"].(string)
		config.CloudFormationEndpoint = endpoints["cloudformation"].(string)
		config.CloudWatchEndpoint = endpoints["cloudwatch"].(string)
		config.CloudWatchEventsEndpoint = endpoints["cloudwatchevents"].(string)
		config.CloudWatchLogsEndpoint = endpoints["cloudwatchlogs"].(string)
		config.DeviceFarmEndpoint = endpoints["devicefarm"].(string)
		config.DynamoDBEndpoint = endpoints["dynamodb"].(string)
		config.Ec2Endpoint = endpoints["ec2"].(string)
		config.EcrEndpoint = endpoints["ecr"].(string)
		config.EcsEndpoint = endpoints["ecs"].(string)
		config.ElbEndpoint = endpoints["elb"].(string)
		config.IamEndpoint = endpoints["iam"].(string)
		config.KinesisEndpoint = endpoints["kinesis"].(string)
		config.KmsEndpoint = endpoints["kms"].(string)
		config.LambdaEndpoint = endpoints["lambda"].(string)
		config.R53Endpoint = endpoints["r53"].(string)
		config.RdsEndpoint = endpoints["rds"].(string)
		config.S3Endpoint = endpoints["s3"].(string)
		config.SnsEndpoint = endpoints["sns"].(string)
		config.SqsEndpoint = endpoints["sqs"].(string)
		config.StsEndpoint = endpoints["sts"].(string)
	}

	if v, ok := d.GetOk("allowed_account_ids"); ok {
		config.AllowedAccountIds = v.(*schema.Set).List()
	}

	if v, ok := d.GetOk("forbidden_account_ids"); ok {
		config.ForbiddenAccountIds = v.(*schema.Set).List()
	}

	return config.Client()
}

// This is a global MutexKV for use within this plugin.
var awsMutexKV = mutexkv.NewMutexKV()

func assumeRoleSchema() *schema.Schema {
	return &schema.Schema{
		Type:     schema.TypeSet,
		Optional: true,
		MaxItems: 1,
		Elem: &schema.Resource{
			Schema: map[string]*schema.Schema{
				"role_arn": {
					Type:        schema.TypeString,
					Optional:    true,
					Description: descriptions["assume_role_role_arn"],
				},

				"session_name": {
					Type:        schema.TypeString,
					Optional:    true,
					Description: descriptions["assume_role_session_name"],
				},

				"external_id": {
					Type:        schema.TypeString,
					Optional:    true,
					Description: descriptions["assume_role_external_id"],
				},

				"policy": {
					Type:        schema.TypeString,
					Optional:    true,
					Description: descriptions["assume_role_policy"],
				},
			},
		},
	}
}

func endpointsSchema() *schema.Schema {
	return &schema.Schema{
		Type:     schema.TypeSet,
		Optional: true,
		Elem: &schema.Resource{
			Schema: map[string]*schema.Schema{
				"acm": {
					Type:        schema.TypeString,
					Optional:    true,
					Default:     "",
					Description: descriptions["acm_endpoint"],
				},
				"apigateway": {
					Type:        schema.TypeString,
					Optional:    true,
					Default:     "",
					Description: descriptions["apigateway_endpoint"],
				},
				"cloudwatch": {
					Type:        schema.TypeString,
					Optional:    true,
					Default:     "",
					Description: descriptions["cloudwatch_endpoint"],
				},
				"cloudwatchevents": {
					Type:        schema.TypeString,
					Optional:    true,
					Default:     "",
					Description: descriptions["cloudwatchevents_endpoint"],
				},
				"cloudwatchlogs": {
					Type:        schema.TypeString,
					Optional:    true,
					Default:     "",
					Description: descriptions["cloudwatchlogs_endpoint"],
				},
				"cloudformation": {
					Type:        schema.TypeString,
					Optional:    true,
					Default:     "",
					Description: descriptions["cloudformation_endpoint"],
				},
				"devicefarm": {
					Type:        schema.TypeString,
					Optional:    true,
					Default:     "",
					Description: descriptions["devicefarm_endpoint"],
				},
				"dynamodb": {
					Type:        schema.TypeString,
					Optional:    true,
					Default:     "",
					Description: descriptions["dynamodb_endpoint"],
				},
				"iam": {
					Type:        schema.TypeString,
					Optional:    true,
					Default:     "",
					Description: descriptions["iam_endpoint"],
				},

				"ec2": {
					Type:        schema.TypeString,
					Optional:    true,
					Default:     "",
					Description: descriptions["ec2_endpoint"],
				},

				"ecr": {
					Type:        schema.TypeString,
					Optional:    true,
					Default:     "",
					Description: descriptions["ecr_endpoint"],
				},

				"ecs": {
					Type:        schema.TypeString,
					Optional:    true,
					Default:     "",
					Description: descriptions["ecs_endpoint"],
				},

				"elb": {
					Type:        schema.TypeString,
					Optional:    true,
					Default:     "",
					Description: descriptions["elb_endpoint"],
				},
				"kinesis": {
					Type:        schema.TypeString,
					Optional:    true,
					Default:     "",
					Description: descriptions["kinesis_endpoint"],
				},
				"kms": {
					Type:        schema.TypeString,
					Optional:    true,
					Default:     "",
					Description: descriptions["kms_endpoint"],
				},
				"lambda": {
					Type:        schema.TypeString,
					Optional:    true,
					Default:     "",
					Description: descriptions["lambda_endpoint"],
				},
				"r53": {
					Type:        schema.TypeString,
					Optional:    true,
					Default:     "",
					Description: descriptions["r53_endpoint"],
				},
				"rds": {
					Type:        schema.TypeString,
					Optional:    true,
					Default:     "",
					Description: descriptions["rds_endpoint"],
				},
				"s3": {
					Type:        schema.TypeString,
					Optional:    true,
					Default:     "",
					Description: descriptions["s3_endpoint"],
				},
				"sns": {
					Type:        schema.TypeString,
					Optional:    true,
					Default:     "",
					Description: descriptions["sns_endpoint"],
				},
				"sqs": {
					Type:        schema.TypeString,
					Optional:    true,
					Default:     "",
					Description: descriptions["sqs_endpoint"],
				},
				"sts": {
					Type:        schema.TypeString,
					Optional:    true,
					Default:     "",
					Description: descriptions["sts_endpoint"],
				},
			},
		},
		Set: endpointsToHash,
	}
}

func endpointsToHash(v interface{}) int {
	var buf bytes.Buffer
	m := v.(map[string]interface{})
	buf.WriteString(fmt.Sprintf("%s-", m["apigateway"].(string)))
	buf.WriteString(fmt.Sprintf("%s-", m["cloudwatch"].(string)))
	buf.WriteString(fmt.Sprintf("%s-", m["cloudwatchevents"].(string)))
	buf.WriteString(fmt.Sprintf("%s-", m["cloudwatchlogs"].(string)))
	buf.WriteString(fmt.Sprintf("%s-", m["cloudformation"].(string)))
	buf.WriteString(fmt.Sprintf("%s-", m["devicefarm"].(string)))
	buf.WriteString(fmt.Sprintf("%s-", m["dynamodb"].(string)))
	buf.WriteString(fmt.Sprintf("%s-", m["iam"].(string)))
	buf.WriteString(fmt.Sprintf("%s-", m["ec2"].(string)))
	buf.WriteString(fmt.Sprintf("%s-", m["elb"].(string)))
	buf.WriteString(fmt.Sprintf("%s-", m["kinesis"].(string)))
	buf.WriteString(fmt.Sprintf("%s-", m["kms"].(string)))
	buf.WriteString(fmt.Sprintf("%s-", m["lambda"].(string)))
	buf.WriteString(fmt.Sprintf("%s-", m["rds"].(string)))
	buf.WriteString(fmt.Sprintf("%s-", m["s3"].(string)))
	buf.WriteString(fmt.Sprintf("%s-", m["sns"].(string)))
	buf.WriteString(fmt.Sprintf("%s-", m["sqs"].(string)))

	return hashcode.String(buf.String())
}<|MERGE_RESOLUTION|>--- conflicted
+++ resolved
@@ -409,10 +409,7 @@
 			"aws_internet_gateway":                         resourceAwsInternetGateway(),
 			"aws_iot_certificate":                          resourceAwsIotCertificate(),
 			"aws_iot_policy":                               resourceAwsIotPolicy(),
-<<<<<<< HEAD
-=======
 			"aws_iot_thing":                                resourceAwsIotThing(),
->>>>>>> 7d072aff
 			"aws_iot_thing_type":                           resourceAwsIotThingType(),
 			"aws_iot_topic_rule":                           resourceAwsIotTopicRule(),
 			"aws_key_pair":                                 resourceAwsKeyPair(),
