package aws

import (
	"fmt"
	"log"
	"regexp"
	"time"

	"github.com/aws/aws-sdk-go/aws"
	"github.com/aws/aws-sdk-go/aws/awserr"
	elasticsearch "github.com/aws/aws-sdk-go/service/elasticsearchservice"
	"github.com/aws/aws-sdk-go/service/iam"
	"github.com/hashicorp/errwrap"
	"github.com/hashicorp/terraform/helper/resource"
	"github.com/hashicorp/terraform/helper/schema"
)

func resourceAwsElasticSearchDomain() *schema.Resource {
	return &schema.Resource{
		Create: resourceAwsElasticSearchDomainCreate,
		Read:   resourceAwsElasticSearchDomainRead,
		Update: resourceAwsElasticSearchDomainUpdate,
		Delete: resourceAwsElasticSearchDomainDelete,
		Importer: &schema.ResourceImporter{
			State: resourceAwsElasticSearchDomainImport,
		},

		Schema: map[string]*schema.Schema{
			"access_policies": {
				Type:             schema.TypeString,
				Optional:         true,
				Computed:         true,
				ValidateFunc:     validateJsonString,
				DiffSuppressFunc: suppressEquivalentAwsPolicyDiffs,
			},
			"advanced_options": {
				Type:     schema.TypeMap,
				Optional: true,
				Computed: true,
			},
			"domain_name": {
				Type:     schema.TypeString,
				Required: true,
				ForceNew: true,
				ValidateFunc: func(v interface{}, k string) (ws []string, errors []error) {
					value := v.(string)
					if !regexp.MustCompile(`^[a-z][0-9a-z\-]{2,27}$`).MatchString(value) {
						errors = append(errors, fmt.Errorf(
							"%q must start with a lowercase alphabet and be at least 3 and no more than 28 characters long. Valid characters are a-z (lowercase letters), 0-9, and - (hyphen).", k))
					}
					return
				},
			},
			"arn": {
				Type:     schema.TypeString,
				Computed: true,
			},
			"domain_id": {
				Type:     schema.TypeString,
				Computed: true,
			},
			"endpoint": {
				Type:     schema.TypeString,
				Computed: true,
			},
			"ebs_options": {
				Type:     schema.TypeList,
				Optional: true,
				Computed: true,
				Elem: &schema.Resource{
					Schema: map[string]*schema.Schema{
						"ebs_enabled": {
							Type:     schema.TypeBool,
							Required: true,
						},
						"iops": {
							Type:     schema.TypeInt,
							Optional: true,
						},
						"volume_size": {
							Type:     schema.TypeInt,
							Optional: true,
						},
						"volume_type": {
							Type:     schema.TypeString,
							Optional: true,
							Computed: true,
						},
					},
				},
			},
			"cluster_config": {
				Type:     schema.TypeList,
				Optional: true,
				Computed: true,
				Elem: &schema.Resource{
					Schema: map[string]*schema.Schema{
						"dedicated_master_count": {
							Type:     schema.TypeInt,
							Optional: true,
						},
						"dedicated_master_enabled": {
							Type:     schema.TypeBool,
							Optional: true,
							Default:  false,
						},
						"dedicated_master_type": {
							Type:     schema.TypeString,
							Optional: true,
						},
						"instance_count": {
							Type:     schema.TypeInt,
							Optional: true,
							Default:  1,
						},
						"instance_type": {
							Type:     schema.TypeString,
							Optional: true,
							Default:  "m3.medium.elasticsearch",
						},
						"zone_awareness_enabled": {
							Type:     schema.TypeBool,
							Optional: true,
						},
					},
				},
			},
			"snapshot_options": {
				Type:     schema.TypeList,
				Optional: true,
				Elem: &schema.Resource{
					Schema: map[string]*schema.Schema{
						"automated_snapshot_start_hour": {
							Type:     schema.TypeInt,
							Required: true,
						},
					},
				},
			},
			"vpc_options": {
				Type:     schema.TypeList,
				Optional: true,
<<<<<<< HEAD
=======
				ForceNew: true,
>>>>>>> 36d0346c
				MaxItems: 1,
				Elem: &schema.Resource{
					Schema: map[string]*schema.Schema{
						"availability_zones": {
							Type:     schema.TypeSet,
							Computed: true,
							Elem:     &schema.Schema{Type: schema.TypeString},
							Set:      schema.HashString,
						},
						"security_group_ids": {
							Type:     schema.TypeSet,
							Optional: true,
							Elem:     &schema.Schema{Type: schema.TypeString},
							Set:      schema.HashString,
						},
						"subnet_ids": {
							Type:     schema.TypeSet,
							Optional: true,
							Elem:     &schema.Schema{Type: schema.TypeString},
							Set:      schema.HashString,
						},
						"vpc_id": {
							Type:     schema.TypeString,
							Computed: true,
						},
					},
				},
			},
			"elasticsearch_version": {
				Type:     schema.TypeString,
				Optional: true,
				Default:  "1.5",
				ForceNew: true,
			},

			"tags": tagsSchema(),
		},
	}
}

func resourceAwsElasticSearchDomainImport(
	d *schema.ResourceData, meta interface{}) ([]*schema.ResourceData, error) {
	d.Set("domain_name", d.Id())
	return []*schema.ResourceData{d}, nil
}

// This would be created automatically if the domain is created via Console
// see http://docs.aws.amazon.com/elasticsearch-service/latest/developerguide/es-vpc.html#es-enabling-slr
func createAwsElasticsearchIAMServiceRoleIfMissing(meta interface{}) error {
	serviceRoleName := "AWSServiceRoleForAmazonElasticsearchService"
	serviceName := "es.amazonaws.com"

	conn := meta.(*AWSClient).iamconn

	getRequest := &iam.GetRoleInput{
		RoleName: aws.String(serviceRoleName),
	}
	_, err := conn.GetRole(getRequest)
	if err != nil {
		if isAWSErr(err, iam.ErrCodeNoSuchEntityException, "Role not found") {
			createRequest := &iam.CreateServiceLinkedRoleInput{
				AWSServiceName: aws.String(serviceName),
			}
			_, err := conn.CreateServiceLinkedRole(createRequest)
			if err != nil {
				if isAWSErr(err, iam.ErrCodeInvalidInputException, "has been taken in this account") {
					return nil
				}
				return fmt.Errorf("Error creating IAM Service-Linked Role %s: %s", serviceRoleName, err)
			}
			return nil
		}
		return fmt.Errorf("Error reading IAM Role %s: %s", serviceRoleName, err)
	}
	return nil
}

func resourceAwsElasticSearchDomainCreate(d *schema.ResourceData, meta interface{}) error {
	conn := meta.(*AWSClient).esconn

	// The API doesn't check for duplicate names
	// so w/out this check Create would act as upsert
	// and might cause duplicate domain to appear in state
	resp, err := conn.DescribeElasticsearchDomain(&elasticsearch.DescribeElasticsearchDomainInput{
		DomainName: aws.String(d.Get("domain_name").(string)),
	})
	if err == nil {
		return fmt.Errorf("ElasticSearch domain %q already exists", *resp.DomainStatus.DomainName)
	}

	input := elasticsearch.CreateElasticsearchDomainInput{
		DomainName:           aws.String(d.Get("domain_name").(string)),
		ElasticsearchVersion: aws.String(d.Get("elasticsearch_version").(string)),
	}

	if v, ok := d.GetOk("access_policies"); ok {
		input.AccessPolicies = aws.String(v.(string))
	}

	if v, ok := d.GetOk("advanced_options"); ok {
		input.AdvancedOptions = stringMapToPointers(v.(map[string]interface{}))
	}

	if v, ok := d.GetOk("ebs_options"); ok {
		options := v.([]interface{})

		if len(options) > 1 {
			return fmt.Errorf("Only a single ebs_options block is expected")
		} else if len(options) == 1 {
			if options[0] == nil {
				return fmt.Errorf("At least one field is expected inside ebs_options")
			}

			s := options[0].(map[string]interface{})
			input.EBSOptions = expandESEBSOptions(s)
		}
	}

	if v, ok := d.GetOk("cluster_config"); ok {
		config := v.([]interface{})

		if len(config) > 1 {
			return fmt.Errorf("Only a single cluster_config block is expected")
		} else if len(config) == 1 {
			if config[0] == nil {
				return fmt.Errorf("At least one field is expected inside cluster_config")
			}
			m := config[0].(map[string]interface{})
			input.ElasticsearchClusterConfig = expandESClusterConfig(m)
		}
	}

	if v, ok := d.GetOk("snapshot_options"); ok {
		options := v.([]interface{})

		if len(options) > 1 {
			return fmt.Errorf("Only a single snapshot_options block is expected")
		} else if len(options) == 1 {
			if options[0] == nil {
				return fmt.Errorf("At least one field is expected inside snapshot_options")
			}

			o := options[0].(map[string]interface{})

			snapshotOptions := elasticsearch.SnapshotOptions{
				AutomatedSnapshotStartHour: aws.Int64(int64(o["automated_snapshot_start_hour"].(int))),
			}

			input.SnapshotOptions = &snapshotOptions
		}
	}

	if v, ok := d.GetOk("vpc_options"); ok {
		err = createAwsElasticsearchIAMServiceRoleIfMissing(meta)
		if err != nil {
			return err
		}

		options := v.([]interface{})
		if options[0] == nil {
			return fmt.Errorf("At least one field is expected inside vpc_options")
		}

		s := options[0].(map[string]interface{})
		input.VPCOptions = expandESVPCOptions(s)
	}

	log.Printf("[DEBUG] Creating ElasticSearch domain: %s", input)

	// IAM Roles can take some time to propagate if set in AccessPolicies and created in the same terraform
	var out *elasticsearch.CreateElasticsearchDomainOutput
	err = resource.Retry(30*time.Second, func() *resource.RetryError {
		var err error
		out, err = conn.CreateElasticsearchDomain(&input)
		if err != nil {
			if isAWSErr(err, "InvalidTypeException", "Error setting policy") {
				log.Printf("[DEBUG] Retrying creation of ElasticSearch domain %s", *input.DomainName)
				return resource.RetryableError(err)
<<<<<<< HEAD
			}
			if isAWSErr(err, "ValidationException", "enable a service-linked role to give Amazon ES permissions") {
				return resource.RetryableError(err)
			}
=======
			}
			if isAWSErr(err, "ValidationException", "enable a service-linked role to give Amazon ES permissions") {
				return resource.RetryableError(err)
			}
>>>>>>> 36d0346c

			return resource.NonRetryableError(err)
		}
		return nil
	})

	if err != nil {
		return err
	}

	d.SetId(*out.DomainStatus.ARN)

	// Whilst the domain is being created, we can initialise the tags.
	// This should mean that if the creation fails (eg because your token expired
	// whilst the operation is being performed), we still get the required tags on
	// the resources.
	tags := tagsFromMapElasticsearchService(d.Get("tags").(map[string]interface{}))

	if err := setTagsElasticsearchService(conn, d, *out.DomainStatus.ARN); err != nil {
		return err
	}

	d.Set("tags", tagsToMapElasticsearchService(tags))
	d.SetPartial("tags")

	log.Printf("[DEBUG] Waiting for ElasticSearch domain %q to be created", d.Id())
	err = waitForElasticSearchDomainCreation(conn, d.Get("domain_name").(string), d.Id())
	if err != nil {
		return err
	}
	d.Partial(false)

	log.Printf("[DEBUG] ElasticSearch domain %q created", d.Id())

	return resourceAwsElasticSearchDomainRead(d, meta)
}

func waitForElasticSearchDomainCreation(conn *elasticsearch.ElasticsearchService, domainName, arn string) error {
	return resource.Retry(60*time.Minute, func() *resource.RetryError {
		out, err := conn.DescribeElasticsearchDomain(&elasticsearch.DescribeElasticsearchDomainInput{
			DomainName: aws.String(domainName),
		})
		if err != nil {
			return resource.NonRetryableError(err)
		}

		if !*out.DomainStatus.Processing && (out.DomainStatus.Endpoint != nil || out.DomainStatus.Endpoints != nil) {
			return nil
		}

		return resource.RetryableError(
			fmt.Errorf("%q: Timeout while waiting for the domain to be created", arn))
	})
}

func resourceAwsElasticSearchDomainRead(d *schema.ResourceData, meta interface{}) error {
	conn := meta.(*AWSClient).esconn

	out, err := conn.DescribeElasticsearchDomain(&elasticsearch.DescribeElasticsearchDomainInput{
		DomainName: aws.String(d.Get("domain_name").(string)),
	})
	if err != nil {
		if ec2err, ok := err.(awserr.Error); ok && ec2err.Code() == "ResourceNotFoundException" {
			log.Printf("[INFO] ElasticSearch Domain %q not found", d.Get("domain_name").(string))
			d.SetId("")
			return nil
		}
		return err
	}

	log.Printf("[DEBUG] Received ElasticSearch domain: %s", out)

	ds := out.DomainStatus

	if ds.AccessPolicies != nil && *ds.AccessPolicies != "" {
		policies, err := normalizeJsonString(*ds.AccessPolicies)
		if err != nil {
			return errwrap.Wrapf("access policies contain an invalid JSON: {{err}}", err)
		}
		d.Set("access_policies", policies)
	}
	err = d.Set("advanced_options", pointersMapToStringList(ds.AdvancedOptions))
	if err != nil {
		return err
	}
	d.SetId(*ds.ARN)
	d.Set("domain_id", ds.DomainId)
	d.Set("domain_name", ds.DomainName)
	d.Set("elasticsearch_version", ds.ElasticsearchVersion)

	err = d.Set("ebs_options", flattenESEBSOptions(ds.EBSOptions))
	if err != nil {
		return err
	}
	err = d.Set("cluster_config", flattenESClusterConfig(ds.ElasticsearchClusterConfig))
	if err != nil {
		return err
	}
	if ds.SnapshotOptions != nil {
		d.Set("snapshot_options", map[string]interface{}{
			"automated_snapshot_start_hour": *ds.SnapshotOptions.AutomatedSnapshotStartHour,
		})
	}
	if ds.VPCOptions != nil {
		err = d.Set("vpc_options", flattenESVPCDerivedInfo(ds.VPCOptions))
		if err != nil {
			return err
		}
		endpoints := pointersMapToStringList(ds.Endpoints)
		err = d.Set("endpoint", endpoints["vpc"])
		if err != nil {
			return err
		}
		if ds.Endpoint != nil {
			return fmt.Errorf("%q: Elasticsearch domain in VPC expected to have null Endpoint value", d.Id())
		}
	} else {
		if ds.Endpoint != nil {
			d.Set("endpoint", *ds.Endpoint)
		}
		if ds.Endpoints != nil {
			return fmt.Errorf("%q: Elasticsearch domain not in VPC expected to have null Endpoints value", d.Id())
		}
	}

	d.Set("arn", ds.ARN)

	listOut, err := conn.ListTags(&elasticsearch.ListTagsInput{
		ARN: ds.ARN,
	})

	if err != nil {
		return err
	}
	var est []*elasticsearch.Tag
	if len(listOut.TagList) > 0 {
		est = listOut.TagList
	}

	d.Set("tags", tagsToMapElasticsearchService(est))

	return nil
}

func resourceAwsElasticSearchDomainUpdate(d *schema.ResourceData, meta interface{}) error {
	conn := meta.(*AWSClient).esconn

	d.Partial(true)

	if err := setTagsElasticsearchService(conn, d, d.Id()); err != nil {
		return err
	}

	d.SetPartial("tags")

	input := elasticsearch.UpdateElasticsearchDomainConfigInput{
		DomainName: aws.String(d.Get("domain_name").(string)),
	}

	if d.HasChange("access_policies") {
		input.AccessPolicies = aws.String(d.Get("access_policies").(string))
	}

	if d.HasChange("advanced_options") {
		input.AdvancedOptions = stringMapToPointers(d.Get("advanced_options").(map[string]interface{}))
	}

	if d.HasChange("ebs_options") || d.HasChange("cluster_config") {
		options := d.Get("ebs_options").([]interface{})

		if len(options) > 1 {
			return fmt.Errorf("Only a single ebs_options block is expected")
		} else if len(options) == 1 {
			s := options[0].(map[string]interface{})
			input.EBSOptions = expandESEBSOptions(s)
		}

		if d.HasChange("cluster_config") {
			config := d.Get("cluster_config").([]interface{})

			if len(config) > 1 {
				return fmt.Errorf("Only a single cluster_config block is expected")
			} else if len(config) == 1 {
				m := config[0].(map[string]interface{})
				input.ElasticsearchClusterConfig = expandESClusterConfig(m)
			}
		}

	}

	if d.HasChange("snapshot_options") {
		options := d.Get("snapshot_options").([]interface{})

		if len(options) > 1 {
			return fmt.Errorf("Only a single snapshot_options block is expected")
		} else if len(options) == 1 {
			o := options[0].(map[string]interface{})

			snapshotOptions := elasticsearch.SnapshotOptions{
				AutomatedSnapshotStartHour: aws.Int64(int64(o["automated_snapshot_start_hour"].(int))),
			}

			input.SnapshotOptions = &snapshotOptions
		}
	}

	if d.HasChange("vpc_options") {
		options := d.Get("vpc_options").([]interface{})
		s := options[0].(map[string]interface{})
		input.VPCOptions = expandESVPCOptions(s)
	}

	_, err := conn.UpdateElasticsearchDomainConfig(&input)
	if err != nil {
		return err
	}

	err = resource.Retry(60*time.Minute, func() *resource.RetryError {
		out, err := conn.DescribeElasticsearchDomain(&elasticsearch.DescribeElasticsearchDomainInput{
			DomainName: aws.String(d.Get("domain_name").(string)),
		})
		if err != nil {
			return resource.NonRetryableError(err)
		}

		if *out.DomainStatus.Processing == false {
			return nil
		}

		return resource.RetryableError(
			fmt.Errorf("%q: Timeout while waiting for changes to be processed", d.Id()))
	})
	if err != nil {
		return err
	}

	d.Partial(false)

	return resourceAwsElasticSearchDomainRead(d, meta)
}

func resourceAwsElasticSearchDomainDelete(d *schema.ResourceData, meta interface{}) error {
	conn := meta.(*AWSClient).esconn

	log.Printf("[DEBUG] Deleting ElasticSearch domain: %q", d.Get("domain_name").(string))
	_, err := conn.DeleteElasticsearchDomain(&elasticsearch.DeleteElasticsearchDomainInput{
		DomainName: aws.String(d.Get("domain_name").(string)),
	})
	if err != nil {
		return err
	}

	log.Printf("[DEBUG] Waiting for ElasticSearch domain %q to be deleted", d.Get("domain_name").(string))
	err = resource.Retry(90*time.Minute, func() *resource.RetryError {
		out, err := conn.DescribeElasticsearchDomain(&elasticsearch.DescribeElasticsearchDomainInput{
			DomainName: aws.String(d.Get("domain_name").(string)),
		})

		if err != nil {
			awsErr, ok := err.(awserr.Error)
			if !ok {
				return resource.NonRetryableError(err)
			}

			if awsErr.Code() == "ResourceNotFoundException" {
				return nil
			}

			return resource.NonRetryableError(err)
		}

		if !*out.DomainStatus.Processing {
			return nil
		}

		return resource.RetryableError(
			fmt.Errorf("%q: Timeout while waiting for the domain to be deleted", d.Id()))
	})

	d.SetId("")

	return err
}<|MERGE_RESOLUTION|>--- conflicted
+++ resolved
@@ -140,10 +140,7 @@
 			"vpc_options": {
 				Type:     schema.TypeList,
 				Optional: true,
-<<<<<<< HEAD
-=======
 				ForceNew: true,
->>>>>>> 36d0346c
 				MaxItems: 1,
 				Elem: &schema.Resource{
 					Schema: map[string]*schema.Schema{
@@ -322,17 +319,10 @@
 			if isAWSErr(err, "InvalidTypeException", "Error setting policy") {
 				log.Printf("[DEBUG] Retrying creation of ElasticSearch domain %s", *input.DomainName)
 				return resource.RetryableError(err)
-<<<<<<< HEAD
 			}
 			if isAWSErr(err, "ValidationException", "enable a service-linked role to give Amazon ES permissions") {
 				return resource.RetryableError(err)
 			}
-=======
-			}
-			if isAWSErr(err, "ValidationException", "enable a service-linked role to give Amazon ES permissions") {
-				return resource.RetryableError(err)
-			}
->>>>>>> 36d0346c
 
 			return resource.NonRetryableError(err)
 		}
