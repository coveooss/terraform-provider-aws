--- conflicted
+++ resolved
@@ -476,41 +476,6 @@
   cidr_block = "10.0.0.0/16"
 	tags {
 		Name = "terraform-testacc-directory-service-directory-microsoft"
-<<<<<<< HEAD
-	}
-}
-
-resource "aws_subnet" "foo" {
-  vpc_id = "${aws_vpc.main.id}"
-  availability_zone = "us-west-2a"
-  cidr_block = "10.0.1.0/24"
-}
-resource "aws_subnet" "bar" {
-  vpc_id = "${aws_vpc.main.id}"
-  availability_zone = "us-west-2b"
-  cidr_block = "10.0.2.0/24"
-}
-`
-
-const testAccDirectoryServiceDirectoryConfig_microsoftStandard = `
-resource "aws_directory_service_directory" "bar" {
-  name = "corp.notexample.com"
-  password = "SuperSecretPassw0rd"
-  type = "MicrosoftAD"
-  edition = "Standard"
-
-  vpc_settings {
-    vpc_id = "${aws_vpc.main.id}"
-    subnet_ids = ["${aws_subnet.foo.id}", "${aws_subnet.bar.id}"]
-  }
-}
-
-resource "aws_vpc" "main" {
-  cidr_block = "10.0.0.0/16"
-	tags {
-		Name = "terraform-testacc-directory-service-directory-microsoft"
-=======
->>>>>>> 7d072aff
 	}
 }
 
