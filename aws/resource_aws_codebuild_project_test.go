--- conflicted
+++ resolved
@@ -12,6 +12,21 @@
 	"github.com/hashicorp/terraform/helper/resource"
 	"github.com/hashicorp/terraform/terraform"
 )
+
+// This is used for testing aws_codebuild_webhook as well as aws_codebuild_project.
+// In order for that resource to work the Terraform AWS user must have done a GitHub
+// OAuth dance.
+//
+// Additionally, the GitHub user that the Terraform AWS user logs in as must have
+// access to the GitHub repository. This allows others to run tests for the webhook
+// without having to have access to the Packer GitHub repository.
+func testAccAWSCodeBuildSourceLocationFromEnv() string {
+	sourceLocation := os.Getenv("AWS_CODEBUILD_SOURCE_LOCATION")
+	if sourceLocation == "" {
+		return "https://github.com/hashicorp/packer.git"
+	}
+	return sourceLocation
+}
 
 func TestAccAWSCodeBuildProject_basic(t *testing.T) {
 	var project codebuild.Project
@@ -488,23 +503,7 @@
 	return nil
 }
 
-<<<<<<< HEAD
 func testAccAWSCodeBuildProjectConfig_Base_ServiceRole(rName string) string {
-=======
-func testAccAWSCodeBuildProjectConfig_basic(rName, vpcConfig, vpcResources string) string {
-	// This is used for testing aws_codebuild_webhook as well as aws_codebuild_project.
-	// In order for that resource to work the Terraform AWS user must have done a GitHub
-	// OAuth dance.
-	//
-	// Additionally, the GitHub user that the Terraform AWS user logs in as must have
-	// access to the GitHub repository. This allows others to run tests for the webhook
-	// without having to have access to the Packer GitHub repository.
-	sourceURL, ok := os.LookupEnv("CODEBUILD_GITHUB_SOURCE_URL")
-	if !ok {
-		sourceURL = "https://github.com/hashicorp/packer.git"
-	}
-
->>>>>>> 9abbc829
 	return fmt.Sprintf(`
 resource "aws_iam_role" "test" {
   name = "%s"
@@ -584,21 +583,11 @@
   }
 
   source {
-<<<<<<< HEAD
-    location = "https://github.com/hashicorp/packer.git"
+    location = "%s"
     type     = "GITHUB"
-=======
-    type     = "GITHUB"
-    location = "%s"
->>>>>>> 9abbc829
-  }
-}
-<<<<<<< HEAD
-`, rName)
-=======
-%s
-`, rName, rName, rName, rName, sourceURL, vpcConfig, vpcResources)
->>>>>>> 9abbc829
+  }
+}
+`, rName, testAccAWSCodeBuildSourceLocationFromEnv())
 }
 
 func testAccAWSCodebuildProjectConfig_BadgeEnabled(rName string, badgeEnabled bool) string {
