--- conflicted
+++ resolved
@@ -44,11 +44,7 @@
 		Steps: []resource.TestStep{
 			{
 				Config: testAccAWSCodeBuildProjectConfig_basic(name,
-<<<<<<< HEAD
-					hclVpcConfig("\"${aws_subnet.codebuild_subnet.id}\",\"${aws_subnet.codebuild_subnet_2.id}\""), hclVpcResources()),
-=======
 					testAccAWSCodeBuildProjectConfig_vpcConfig("\"${aws_subnet.codebuild_subnet.id}\",\"${aws_subnet.codebuild_subnet_2.id}\""), testAccAWSCodeBuildProjectConfig_vpcResources()),
->>>>>>> 7d072aff
 				Check: resource.ComposeTestCheckFunc(
 					testAccCheckAWSCodeBuildProjectExists("aws_codebuild_project.foo"),
 					resource.TestCheckResourceAttr(
@@ -59,11 +55,7 @@
 				),
 			},
 			{
-<<<<<<< HEAD
-				Config: testAccAWSCodeBuildProjectConfig_basic(name, hclVpcConfig("\"${aws_subnet.codebuild_subnet.id}\""), hclVpcResources()),
-=======
 				Config: testAccAWSCodeBuildProjectConfig_basic(name, testAccAWSCodeBuildProjectConfig_vpcConfig("\"${aws_subnet.codebuild_subnet.id}\""), testAccAWSCodeBuildProjectConfig_vpcResources()),
->>>>>>> 7d072aff
 				Check: resource.ComposeTestCheckFunc(
 					testAccCheckAWSCodeBuildProjectExists("aws_codebuild_project.foo"),
 					resource.TestCheckResourceAttr(
@@ -746,11 +738,7 @@
 `, rName, authResource, authType)
 }
 
-<<<<<<< HEAD
-func hclVpcResources() string {
-=======
 func testAccAWSCodeBuildProjectConfig_vpcResources() string {
->>>>>>> 7d072aff
 	return fmt.Sprintf(`
 	resource "aws_vpc" "codebuild_vpc" {
 		cidr_block = "10.0.0.0/16"
@@ -759,23 +747,17 @@
 	resource "aws_subnet" "codebuild_subnet" {
 		vpc_id     = "${aws_vpc.codebuild_vpc.id}"
 		cidr_block = "10.0.0.0/24"
-<<<<<<< HEAD
-=======
 		tags {
 			Name = "tf-acc-codebuild-project-1"
 		}
->>>>>>> 7d072aff
 	}
 
 	resource "aws_subnet" "codebuild_subnet_2" {
 		vpc_id     = "${aws_vpc.codebuild_vpc.id}"
 		cidr_block = "10.0.1.0/24"
-<<<<<<< HEAD
-=======
 		tags {
 			Name = "tf-acc-codebuild-project-2"
 		}
->>>>>>> 7d072aff
 	}
 
 
@@ -785,11 +767,7 @@
 `)
 }
 
-<<<<<<< HEAD
-func hclVpcConfig(subnets string) string {
-=======
 func testAccAWSCodeBuildProjectConfig_vpcConfig(subnets string) string {
->>>>>>> 7d072aff
 	return fmt.Sprintf(`
   vpc_config {
     vpc_id = "${aws_vpc.codebuild_vpc.id}"
