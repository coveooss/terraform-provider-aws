package aws

import (
	"fmt"
	"testing"

	"github.com/aws/aws-sdk-go/aws"
	"github.com/aws/aws-sdk-go/aws/arn"
	"github.com/aws/aws-sdk-go/service/ec2"
	"github.com/hashicorp/terraform/helper/acctest"
	"github.com/hashicorp/terraform/helper/resource"
	"github.com/hashicorp/terraform/terraform"
)

<<<<<<< HEAD
func TestAccAWSFlowLog_vpcToCloudWatch(t *testing.T) {
=======
func TestAccAWSFlowLog_importBasic(t *testing.T) {
	resourceName := "aws_flow_log.test_flow_log"

	rInt := acctest.RandInt()

	resource.Test(t, resource.TestCase{
		PreCheck:     func() { testAccPreCheck(t) },
		Providers:    testAccProviders,
		CheckDestroy: testAccCheckFlowLogDestroy,
		Steps: []resource.TestStep{
			{
				Config: testAccFlowLogConfig_basic(rInt),
			},

			{
				ResourceName:      resourceName,
				ImportState:       true,
				ImportStateVerify: true,
			},
		},
	})
}

func TestAccAWSFlowLog_basic(t *testing.T) {
>>>>>>> c62d6202
	var flowLog ec2.FlowLog

	rInt := acctest.RandInt()

	resource.Test(t, resource.TestCase{
		PreCheck:      func() { testAccPreCheck(t) },
		IDRefreshName: "aws_flow_log.test_flow_log_vpc",
		Providers:     testAccProviders,
		CheckDestroy:  testAccCheckFlowLogDestroy,
		Steps: []resource.TestStep{
			{
				Config: testAccFlowLogConfig_vpcOldSyntaxCloudWatch(rInt),
				Check: resource.ComposeTestCheckFunc(
					testAccCheckFlowLogExists("aws_flow_log.test_flow_log_vpc", &flowLog),
					resource.TestCheckResourceAttr("aws_flow_log.test_flow_log_vpc", "log_destination_type", "cloud-watch-logs"),
					resource.TestCheckResourceAttr("aws_flow_log.test_flow_log_vpc", "resource_type", "VPC"),
					resource.TestCheckResourceAttr("aws_flow_log.test_flow_log_vpc", "traffic_type", "ALL"),
				),
			},
			{
				Config:             testAccFlowLogConfig_vpcNewSyntaxCloudWatch(rInt),
				ExpectNonEmptyPlan: false,
			},
		},
	})
}

func TestAccAWSFlowLog_vpcToCloudWatchStartWithNewSyntax(t *testing.T) {
	var flowLog ec2.FlowLog

	rInt := acctest.RandInt()

	resource.Test(t, resource.TestCase{
		PreCheck:      func() { testAccPreCheck(t) },
		IDRefreshName: "aws_flow_log.test_flow_log_vpc",
		Providers:     testAccProviders,
		CheckDestroy:  testAccCheckFlowLogDestroy,
		Steps: []resource.TestStep{
			{
				Config: testAccFlowLogConfig_vpcNewSyntaxCloudWatch(rInt),
				Check: resource.ComposeTestCheckFunc(
					testAccCheckFlowLogExists("aws_flow_log.test_flow_log_vpc", &flowLog),
					resource.TestCheckResourceAttr("aws_flow_log.test_flow_log_vpc", "log_destination_type", "cloud-watch-logs"),
					resource.TestCheckResourceAttr("aws_flow_log.test_flow_log_vpc", "resource_type", "VPC"),
					resource.TestCheckResourceAttr("aws_flow_log.test_flow_log_vpc", "traffic_type", "ALL"),
				),
			},
			{
				Config:             testAccFlowLogConfig_vpcOldSyntaxCloudWatch(rInt),
				ExpectNonEmptyPlan: false,
			},
		},
	})
}

func TestAccAWSFlowLog_subnetToCloudWatch(t *testing.T) {
	var flowLog ec2.FlowLog

	rInt := acctest.RandInt()

	resource.Test(t, resource.TestCase{
		PreCheck:      func() { testAccPreCheck(t) },
		IDRefreshName: "aws_flow_log.test_flow_log_subnet",
		Providers:     testAccProviders,
		CheckDestroy:  testAccCheckFlowLogDestroy,
		Steps: []resource.TestStep{
			{
				Config: testAccFlowLogConfig_subnetOldSyntaxCloudWatch(rInt),
				Check: resource.ComposeTestCheckFunc(
					testAccCheckFlowLogExists("aws_flow_log.test_flow_log_subnet", &flowLog),
					resource.TestCheckResourceAttr("aws_flow_log.test_flow_log_subnet", "log_destination_type", "cloud-watch-logs"),
					resource.TestCheckResourceAttr("aws_flow_log.test_flow_log_subnet", "resource_type", "Subnet"),
					resource.TestCheckResourceAttr("aws_flow_log.test_flow_log_subnet", "traffic_type", "ACCEPT"),
				),
			},
			{
				Config:             testAccFlowLogConfig_subnetNewSyntaxCloudWatch(rInt),
				ExpectNonEmptyPlan: false,
			},
		},
	})
}

func TestAccAWSFlowLog_eniToCloudWatch(t *testing.T) {
	var flowLog ec2.FlowLog

	rInt := acctest.RandInt()

	resource.Test(t, resource.TestCase{
		PreCheck:      func() { testAccPreCheck(t) },
		IDRefreshName: "aws_flow_log.test_flow_log_eni",
		Providers:     testAccProviders,
		CheckDestroy:  testAccCheckFlowLogDestroy,
		Steps: []resource.TestStep{
			{
				Config: testAccFlowLogConfig_eniOldSyntaxCloudWatch(rInt),
				Check: resource.ComposeTestCheckFunc(
					testAccCheckFlowLogExists("aws_flow_log.test_flow_log_eni", &flowLog),
					resource.TestCheckResourceAttr("aws_flow_log.test_flow_log_eni", "log_destination_type", "cloud-watch-logs"),
					resource.TestCheckResourceAttr("aws_flow_log.test_flow_log_eni", "resource_type", "NetworkInterface"),
					resource.TestCheckResourceAttr("aws_flow_log.test_flow_log_eni", "traffic_type", "REJECT"),
				),
			},
			{
				Config:             testAccFlowLogConfig_eniNewSyntaxCloudWatch(rInt),
				ExpectNonEmptyPlan: false,
			},
		},
	})
}

func TestAccAWSFlowLog_vpcToS3(t *testing.T) {
	var flowLog ec2.FlowLog

	rInt := acctest.RandInt()

	resource.Test(t, resource.TestCase{
		PreCheck:      func() { testAccPreCheck(t) },
		IDRefreshName: "aws_flow_log.test_flow_log_vpc",
		Providers:     testAccProviders,
		CheckDestroy:  testAccCheckFlowLogDestroy,
		Steps: []resource.TestStep{
			{
				Config: testAccFlowLogConfig_vpcS3(rInt),
				Check: resource.ComposeTestCheckFunc(
					testAccCheckFlowLogExists("aws_flow_log.test_flow_log_vpc", &flowLog),
					resource.TestCheckResourceAttr("aws_flow_log.test_flow_log_vpc", "log_destination_type", "s3"),
					resource.TestCheckResourceAttr("aws_flow_log.test_flow_log_vpc", "resource_type", "VPC"),
					resource.TestCheckResourceAttr("aws_flow_log.test_flow_log_vpc", "traffic_type", "ALL"),
				),
			},
		},
	})
}

func TestAccAWSFlowLog_migrateState(t *testing.T) {
	cases := map[string]struct {
		StateVersion int
		ID           string
		Attributes   map[string]string
		Expected     map[string]string
	}{
		"v0_1_vpc_id": {
			StateVersion: 0,
			ID:           "some_id",
			Attributes: map[string]string{
				"vpc_id":         "vpc-12345678",
				"log_group_name": "test",
			},
			Expected: map[string]string{
				"resource_id":          "vpc-12345678",
				"resource_type":        "VPC",
				"log_destination_type": "cloud-watch-logs",
			},
		},
		"v0_1_subnet_id": {
			StateVersion: 0,
			ID:           "some_id",
			Attributes: map[string]string{
				"subnet_id":      "sn-12345678",
				"log_group_name": "test",
			},
			Expected: map[string]string{
				"resource_id":          "sn-12345678",
				"resource_type":        "Subnet",
				"log_destination_type": "cloud-watch-logs",
			},
		},
		"v0_1_eni_id": {
			StateVersion: 0,
			ID:           "some_id",
			Attributes: map[string]string{
				"eni_id":         "eni-12345678",
				"log_group_name": "test",
			},
			Expected: map[string]string{
				"resource_id":          "eni-12345678",
				"resource_type":        "NetworkInterface",
				"log_destination_type": "cloud-watch-logs",
			},
		},
	}

	testAccPreCheck(t)

	for tn, tc := range cases {
		is := &terraform.InstanceState{
			ID:         tc.ID,
			Attributes: tc.Attributes,
		}
		is, err := resourceAwsFlowLogMigrateState(tc.StateVersion, is, testAccProvider.Meta())
		if err != nil {
			t.Fatalf("bad: %s, err: %#v", tn, err)
		}

		for k, v := range tc.Expected {
			if is.Attributes[k] != v {
				t.Fatalf("Bad migration (%s): %s\n\n expected: %s", k, is.Attributes[k], v)
			}
		}

		_, err = arn.Parse(is.Attributes["log_destination"])
		if err != nil {
			t.Fatalf("invalid ARN: %s, err: %#v", is.Attributes["log_destination"], err)
		}
	}
}

func testAccCheckFlowLogExists(n string, flowLog *ec2.FlowLog) resource.TestCheckFunc {
	return func(s *terraform.State) error {
		rs, ok := s.RootModule().Resources[n]
		if !ok {
			return fmt.Errorf("Not found: %s", n)
		}

		if rs.Primary.ID == "" {
			return fmt.Errorf("No Flow Log ID is set")
		}

		conn := testAccProvider.Meta().(*AWSClient).ec2conn
		describeOpts := &ec2.DescribeFlowLogsInput{
			FlowLogIds: []*string{aws.String(rs.Primary.ID)},
		}
		resp, err := conn.DescribeFlowLogs(describeOpts)
		if err != nil {
			return err
		}
		if len(resp.FlowLogs) == 0 {
			return fmt.Errorf("No Flow Logs found for id (%s)", rs.Primary.ID)
		}

		if *resp.FlowLogs[0].FlowLogStatus != "ACTIVE" {
			return fmt.Errorf("Flow Log status is not ACTIVE, got: %s", *resp.FlowLogs[0].FlowLogStatus)
		}

		*flowLog = *resp.FlowLogs[0]

		return nil
	}
}

func testAccCheckFlowLogDestroy(s *terraform.State) error {
	for _, rs := range s.RootModule().Resources {
		if rs.Type != "aws_flow_log" {
			continue
		}

		return nil
	}

	return nil
}

func testAccFlowLogConfig_vpcOldSyntaxCloudWatch(rInt int) string {
	return fmt.Sprintf(`
resource "aws_vpc" "default" {
  cidr_block = "10.0.0.0/16"

  tags {
    Name = "terraform-testacc-flow-log-vpc"
  }
}

resource "aws_iam_role" "test_role" {
  name = "tf_test_flow_log_vpc_%d"

  assume_role_policy = <<EOF
{
  "Version": "2012-10-17",
  "Statement": [
    {
      "Effect": "Allow",
      "Principal": {
        "Service": [
          "ec2.amazonaws.com"
        ]
      },
      "Action": [
        "sts:AssumeRole"
      ]
    }
  ]
}
EOF
}

resource "aws_cloudwatch_log_group" "foobar" {
  name = "tf-test-fl-%d"
}

resource "aws_flow_log" "test_flow_log_vpc" {
  log_group_name = "${aws_cloudwatch_log_group.foobar.name}"
  iam_role_arn   = "${aws_iam_role.test_role.arn}"
  vpc_id         = "${aws_vpc.default.id}"
  traffic_type   = "ALL"
}
`, rInt, rInt)
}

func testAccFlowLogConfig_vpcNewSyntaxCloudWatch(rInt int) string {
	return fmt.Sprintf(`
resource "aws_vpc" "default" {
  cidr_block = "10.0.0.0/16"

  tags {
    Name = "terraform-testacc-flow-log-vpc"
  }
}

resource "aws_iam_role" "test_role" {
  name = "tf_test_flow_log_vpc_%d"

  assume_role_policy = <<EOF
{
  "Version": "2012-10-17",
  "Statement": [
    {
      "Effect": "Allow",
      "Principal": {
        "Service": [
          "ec2.amazonaws.com"
        ]
      },
      "Action": [
        "sts:AssumeRole"
      ]
    }
  ]
}
EOF
}

resource "aws_cloudwatch_log_group" "foobar" {
  name = "tf-test-fl-%d"
}

resource "aws_flow_log" "test_flow_log_vpc" {
  log_destination      = "${aws_cloudwatch_log_group.foobar.arn}"
  log_destination_type = "cloud-watch-logs"
  iam_role_arn         = "${aws_iam_role.test_role.arn}"
  resource_id          = "${aws_vpc.default.id}"
  resource_type        = "VPC"
  traffic_type         = "ALL"
}
`, rInt, rInt)
}

func testAccFlowLogConfig_vpcS3(rInt int) string {
	return fmt.Sprintf(`
resource "aws_vpc" "default" {
  cidr_block = "10.0.0.0/16"

  tags {
    Name = "terraform-testacc-flow-log-vpc"
  }
}

resource "aws_s3_bucket" "foobar" {
  bucket = "tf-test-fl-%d"
}

resource "aws_flow_log" "test_flow_log_vpc" {
  log_destination      = "${aws_s3_bucket.foobar.arn}"
  log_destination_type = "s3"
  resource_id          = "${aws_vpc.default.id}"
  resource_type        = "VPC"
  traffic_type         = "ALL"
}
`, rInt)
}

func testAccFlowLogConfig_subnetOldSyntaxCloudWatch(rInt int) string {
	return fmt.Sprintf(`
resource "aws_vpc" "default" {
  cidr_block = "10.0.0.0/16"

  tags {
    Name = "terraform-testacc-flow-log-subnet"
  }
}

resource "aws_subnet" "test_subnet" {
  vpc_id     = "${aws_vpc.default.id}"
  cidr_block = "10.0.1.0/24"

  tags {
    Name = "tf-acc-flow-log-subnet"
  }
}

resource "aws_iam_role" "test_role" {
  name = "tf_test_flow_log_subnet_%d"

  assume_role_policy = <<EOF
{
  "Version": "2012-10-17",
  "Statement": [
    {
      "Effect": "Allow",
      "Principal": {
        "Service": [
          "ec2.amazonaws.com"
        ]
      },
      "Action": [
        "sts:AssumeRole"
      ]
    }
  ]
}
EOF
}

resource "aws_cloudwatch_log_group" "foobar" {
  name = "tf-test-fl-%d"
}

resource "aws_flow_log" "test_flow_log_subnet" {
  log_group_name = "${aws_cloudwatch_log_group.foobar.name}"
  iam_role_arn   = "${aws_iam_role.test_role.arn}"
  subnet_id      = "${aws_subnet.test_subnet.id}"
  traffic_type   = "ACCEPT"
}
`, rInt, rInt)
}

func testAccFlowLogConfig_subnetNewSyntaxCloudWatch(rInt int) string {
	return fmt.Sprintf(`
resource "aws_vpc" "default" {
  cidr_block = "10.0.0.0/16"

  tags {
    Name = "terraform-testacc-flow-log-subnet"
  }
}

resource "aws_subnet" "test_subnet" {
  vpc_id     = "${aws_vpc.default.id}"
  cidr_block = "10.0.1.0/24"

  tags {
    Name = "tf-acc-flow-log-subnet"
  }
}

resource "aws_iam_role" "test_role" {
  name = "tf_test_flow_log_subnet_%d"

  assume_role_policy = <<EOF
{
  "Version": "2012-10-17",
  "Statement": [
    {
      "Effect": "Allow",
      "Principal": {
        "Service": [
          "ec2.amazonaws.com"
        ]
      },
      "Action": [
        "sts:AssumeRole"
      ]
    }
  ]
}
EOF
}

resource "aws_cloudwatch_log_group" "foobar" {
  name = "tf-test-fl-%d"
}

resource "aws_flow_log" "test_flow_log_subnet" {
  log_destination = "${aws_cloudwatch_log_group.foobar.arn}"
  iam_role_arn    = "${aws_iam_role.test_role.arn}"
  resource_id     = "${aws_subnet.test_subnet.id}"
  resource_type   = "Subnet"
  traffic_type    = "ACCEPT"
}
`, rInt, rInt)
}

func testAccFlowLogConfig_eniOldSyntaxCloudWatch(rInt int) string {
	return fmt.Sprintf(`
resource "aws_vpc" "default" {
  cidr_block = "10.0.0.0/16"

  tags {
    Name = "terraform-testacc-flow-log-eni"
  }
}

resource "aws_subnet" "test_subnet" {
  vpc_id     = "${aws_vpc.default.id}"
  cidr_block = "10.0.1.0/24"

  tags {
    Name = "tf-acc-flow-log-eni"
  }
}

resource "aws_network_interface" "test_eni" {
  subnet_id = "${aws_subnet.test_subnet.id}"

  tags {
    Name = "tf-acc-flow-log-eni"
  }
}

resource "aws_iam_role" "test_role" {
  name = "tf_test_flow_log_eni_%d"

  assume_role_policy = <<EOF
{
  "Version": "2012-10-17",
  "Statement": [
    {
      "Effect": "Allow",
      "Principal": {
        "Service": [
          "ec2.amazonaws.com"
        ]
      },
      "Action": [
        "sts:AssumeRole"
      ]
    }
  ]
}
EOF
}

resource "aws_cloudwatch_log_group" "foobar" {
  name = "tf-test-fl-%d"
}

resource "aws_flow_log" "test_flow_log_eni" {
  log_group_name = "${aws_cloudwatch_log_group.foobar.name}"
  iam_role_arn   = "${aws_iam_role.test_role.arn}"
  eni_id         = "${aws_network_interface.test_eni.id}"
  traffic_type   = "REJECT"
}
`, rInt, rInt)
}

func testAccFlowLogConfig_eniNewSyntaxCloudWatch(rInt int) string {
	return fmt.Sprintf(`
resource "aws_vpc" "default" {
  cidr_block = "10.0.0.0/16"

  tags {
    Name = "terraform-testacc-flow-log-eni"
  }
}

resource "aws_subnet" "test_subnet" {
  vpc_id     = "${aws_vpc.default.id}"
  cidr_block = "10.0.1.0/24"

  tags {
    Name = "tf-acc-flow-log-eni"
  }
}

resource "aws_network_interface" "test_eni" {
  subnet_id = "${aws_subnet.test_subnet.id}"

  tags {
    Name = "tf-acc-flow-log-eni"
  }
}

resource "aws_iam_role" "test_role" {
  name = "tf_test_flow_log_eni_%d"

  assume_role_policy = <<EOF
{
  "Version": "2012-10-17",
  "Statement": [
    {
      "Effect": "Allow",
      "Principal": {
        "Service": [
          "ec2.amazonaws.com"
        ]
      },
      "Action": [
        "sts:AssumeRole"
      ]
    }
  ]
}
EOF
}

resource "aws_cloudwatch_log_group" "foobar" {
  name = "tf-test-fl-%d"
}

resource "aws_flow_log" "test_flow_log_eni" {
  log_destination      = "${aws_cloudwatch_log_group.foobar.arn}"
  log_destination_type = "cloud-watch-logs"
  iam_role_arn         = "${aws_iam_role.test_role.arn}"
  resource_id          = "${aws_network_interface.test_eni.id}"
  resource_type        = "NetworkInterface"
  traffic_type         = "REJECT"
}
`, rInt, rInt)
}<|MERGE_RESOLUTION|>--- conflicted
+++ resolved
@@ -12,11 +12,8 @@
 	"github.com/hashicorp/terraform/terraform"
 )
 
-<<<<<<< HEAD
-func TestAccAWSFlowLog_vpcToCloudWatch(t *testing.T) {
-=======
 func TestAccAWSFlowLog_importBasic(t *testing.T) {
-	resourceName := "aws_flow_log.test_flow_log"
+	resourceName := "aws_flow_log.test_flow_log_vpc"
 
 	rInt := acctest.RandInt()
 
@@ -26,7 +23,7 @@
 		CheckDestroy: testAccCheckFlowLogDestroy,
 		Steps: []resource.TestStep{
 			{
-				Config: testAccFlowLogConfig_basic(rInt),
+				Config: testAccFlowLogConfig_vpcOldSyntaxCloudWatch(rInt),
 			},
 
 			{
@@ -38,8 +35,7 @@
 	})
 }
 
-func TestAccAWSFlowLog_basic(t *testing.T) {
->>>>>>> c62d6202
+func TestAccAWSFlowLog_vpcToCloudWatch(t *testing.T) {
 	var flowLog ec2.FlowLog
 
 	rInt := acctest.RandInt()
