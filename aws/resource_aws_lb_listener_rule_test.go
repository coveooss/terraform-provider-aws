package aws

import (
	"errors"
	"fmt"
	"regexp"
	"testing"

	"github.com/aws/aws-sdk-go/aws"
	"github.com/aws/aws-sdk-go/service/elbv2"
	"github.com/hashicorp/errwrap"
	"github.com/hashicorp/terraform/helper/acctest"
	"github.com/hashicorp/terraform/helper/resource"
	"github.com/hashicorp/terraform/terraform"
)

func TestLBListenerARNFromRuleARN(t *testing.T) {
	cases := []struct {
		name     string
		arn      string
		expected string
	}{
		{
			name:     "valid listener rule arn",
			arn:      "arn:aws:elasticloadbalancing:us-east-1:012345678912:listener-rule/app/name/0123456789abcdef/abcdef0123456789/456789abcedf1234",
			expected: "arn:aws:elasticloadbalancing:us-east-1:012345678912:listener/app/name/0123456789abcdef/abcdef0123456789",
		},
		{
			name:     "listener arn",
			arn:      "arn:aws:elasticloadbalancing:us-east-1:012345678912:listener/app/name/0123456789abcdef/abcdef0123456789",
			expected: "",
		},
		{
			name:     "some other arn",
			arn:      "arn:aws:elasticloadbalancing:us-east-1:123456:targetgroup/my-targets/73e2d6bc24d8a067",
			expected: "",
		},
		{
			name:     "not an arn",
			arn:      "blah blah blah",
			expected: "",
		},
		{
			name:     "empty arn",
			arn:      "",
			expected: "",
		},
	}

	for _, tc := range cases {
		actual := lbListenerARNFromRuleARN(tc.arn)
		if actual != tc.expected {
			t.Fatalf("incorrect arn returned: %q\nExpected: %s\n     Got: %s", tc.name, tc.expected, actual)
		}
	}
}

func TestAccAWSLBListenerRule_basic(t *testing.T) {
	var conf elbv2.Rule
	lbName := fmt.Sprintf("testrule-basic-%s", acctest.RandStringFromCharSet(13, acctest.CharSetAlphaNum))
	targetGroupName := fmt.Sprintf("testtargetgroup-%s", acctest.RandStringFromCharSet(10, acctest.CharSetAlphaNum))

	resource.Test(t, resource.TestCase{
		PreCheck:      func() { testAccPreCheck(t) },
		IDRefreshName: "aws_lb_listener_rule.static",
		Providers:     testAccProviders,
		CheckDestroy:  testAccCheckAWSLBListenerRuleDestroy,
		Steps: []resource.TestStep{
			{
				Config: testAccAWSLBListenerRuleConfig_basic(lbName, targetGroupName),
				Check: resource.ComposeAggregateTestCheckFunc(
					testAccCheckAWSLBListenerRuleExists("aws_lb_listener_rule.static", &conf),
					resource.TestCheckResourceAttrSet("aws_lb_listener_rule.static", "arn"),
					resource.TestCheckResourceAttrSet("aws_lb_listener_rule.static", "listener_arn"),
					resource.TestCheckResourceAttr("aws_lb_listener_rule.static", "priority", "100"),
					resource.TestCheckResourceAttr("aws_lb_listener_rule.static", "action.#", "1"),
					resource.TestCheckResourceAttr("aws_lb_listener_rule.static", "action.0.type", "forward"),
					resource.TestCheckResourceAttrSet("aws_lb_listener_rule.static", "action.0.target_group_arn"),
					resource.TestCheckResourceAttr("aws_lb_listener_rule.static", "condition.#", "1"),
					resource.TestCheckResourceAttr("aws_lb_listener_rule.static", "condition.1366281676.field", "path-pattern"),
					resource.TestCheckResourceAttr("aws_lb_listener_rule.static", "condition.1366281676.values.#", "1"),
					resource.TestCheckResourceAttrSet("aws_lb_listener_rule.static", "condition.1366281676.values.0"),
				),
			},
		},
	})
}

func TestAccAWSLBListenerRuleBackwardsCompatibility(t *testing.T) {
	var conf elbv2.Rule
	lbName := fmt.Sprintf("testrule-basic-%s", acctest.RandStringFromCharSet(13, acctest.CharSetAlphaNum))
	targetGroupName := fmt.Sprintf("testtargetgroup-%s", acctest.RandStringFromCharSet(10, acctest.CharSetAlphaNum))

	resource.Test(t, resource.TestCase{
		PreCheck:      func() { testAccPreCheck(t) },
		IDRefreshName: "aws_alb_listener_rule.static",
		Providers:     testAccProviders,
		CheckDestroy:  testAccCheckAWSLBListenerRuleDestroy,
		Steps: []resource.TestStep{
			{
				Config: testAccAWSLBListenerRuleConfigBackwardsCompatibility(lbName, targetGroupName),
				Check: resource.ComposeAggregateTestCheckFunc(
					testAccCheckAWSLBListenerRuleExists("aws_alb_listener_rule.static", &conf),
					resource.TestCheckResourceAttrSet("aws_alb_listener_rule.static", "arn"),
					resource.TestCheckResourceAttrSet("aws_alb_listener_rule.static", "listener_arn"),
					resource.TestCheckResourceAttr("aws_alb_listener_rule.static", "priority", "100"),
					resource.TestCheckResourceAttr("aws_alb_listener_rule.static", "action.#", "1"),
					resource.TestCheckResourceAttr("aws_alb_listener_rule.static", "action.0.type", "forward"),
					resource.TestCheckResourceAttrSet("aws_alb_listener_rule.static", "action.0.target_group_arn"),
					resource.TestCheckResourceAttr("aws_alb_listener_rule.static", "condition.#", "1"),
					resource.TestCheckResourceAttr("aws_alb_listener_rule.static", "condition.1366281676.field", "path-pattern"),
					resource.TestCheckResourceAttr("aws_alb_listener_rule.static", "condition.1366281676.values.#", "1"),
					resource.TestCheckResourceAttrSet("aws_alb_listener_rule.static", "condition.1366281676.values.0"),
				),
			},
		},
	})
}

func TestAccAWSLBListenerRule_updateRulePriority(t *testing.T) {
	var rule elbv2.Rule
	lbName := fmt.Sprintf("testrule-basic-%s", acctest.RandStringFromCharSet(13, acctest.CharSetAlphaNum))
	targetGroupName := fmt.Sprintf("testtargetgroup-%s", acctest.RandStringFromCharSet(10, acctest.CharSetAlphaNum))

	resource.Test(t, resource.TestCase{
		PreCheck:      func() { testAccPreCheck(t) },
		IDRefreshName: "aws_lb_listener_rule.static",
		Providers:     testAccProviders,
		CheckDestroy:  testAccCheckAWSLBListenerRuleDestroy,
		Steps: []resource.TestStep{
			{
				Config: testAccAWSLBListenerRuleConfig_basic(lbName, targetGroupName),
				Check: resource.ComposeTestCheckFunc(
					testAccCheckAWSLBListenerRuleExists("aws_lb_listener_rule.static", &rule),
					resource.TestCheckResourceAttr("aws_lb_listener_rule.static", "priority", "100"),
				),
			},
			{
				Config: testAccAWSLBListenerRuleConfig_updateRulePriority(lbName, targetGroupName),
				Check: resource.ComposeTestCheckFunc(
					testAccCheckAWSLBListenerRuleExists("aws_lb_listener_rule.static", &rule),
					resource.TestCheckResourceAttr("aws_lb_listener_rule.static", "priority", "101"),
				),
			},
		},
	})
}

func TestAccAWSLBListenerRule_changeListenerRuleArnForcesNew(t *testing.T) {
	var before, after elbv2.Rule
	lbName := fmt.Sprintf("testrule-basic-%s", acctest.RandStringFromCharSet(13, acctest.CharSetAlphaNum))
	targetGroupName := fmt.Sprintf("testtargetgroup-%s", acctest.RandStringFromCharSet(10, acctest.CharSetAlphaNum))

	resource.Test(t, resource.TestCase{
		PreCheck:      func() { testAccPreCheck(t) },
		IDRefreshName: "aws_lb_listener_rule.static",
		Providers:     testAccProviders,
		CheckDestroy:  testAccCheckAWSLBListenerRuleDestroy,
		Steps: []resource.TestStep{
			{
				Config: testAccAWSLBListenerRuleConfig_basic(lbName, targetGroupName),
				Check: resource.ComposeTestCheckFunc(
					testAccCheckAWSLBListenerRuleExists("aws_lb_listener_rule.static", &before),
				),
			},
			{
				Config: testAccAWSLBListenerRuleConfig_changeRuleArn(lbName, targetGroupName),
				Check: resource.ComposeTestCheckFunc(
					testAccCheckAWSLBListenerRuleExists("aws_lb_listener_rule.static", &after),
					testAccCheckAWSLbListenerRuleRecreated(t, &before, &after),
				),
			},
		},
	})
}

func TestAccAWSLBListenerRule_multipleConditionThrowsError(t *testing.T) {
	lbName := fmt.Sprintf("testrule-basic-%s", acctest.RandStringFromCharSet(13, acctest.CharSetAlphaNum))
	targetGroupName := fmt.Sprintf("testtargetgroup-%s", acctest.RandStringFromCharSet(10, acctest.CharSetAlphaNum))

	resource.Test(t, resource.TestCase{
		PreCheck:     func() { testAccPreCheck(t) },
		Providers:    testAccProviders,
		CheckDestroy: testAccCheckAWSLBListenerRuleDestroy,
		Steps: []resource.TestStep{
			{
				Config:      testAccAWSLBListenerRuleConfig_multipleConditions(lbName, targetGroupName),
				ExpectError: regexp.MustCompile(`attribute supports 1 item maximum`),
			},
		},
	})
}

func TestAccAWSLBListenerRule_priority(t *testing.T) {
	var rule elbv2.Rule
	lbName := fmt.Sprintf("testrule-basic-%s", acctest.RandStringFromCharSet(13, acctest.CharSetAlphaNum))
	targetGroupName := fmt.Sprintf("testtargetgroup-%s", acctest.RandStringFromCharSet(10, acctest.CharSetAlphaNum))

	resource.Test(t, resource.TestCase{
		PreCheck:      func() { testAccPreCheck(t) },
		IDRefreshName: "aws_lb_listener_rule.first",
		Providers:     testAccProviders,
		CheckDestroy:  testAccCheckAWSLBListenerRuleDestroy,
		Steps: []resource.TestStep{
			{
				Config: testAccAWSLBListenerRuleConfig_priorityFirst(lbName, targetGroupName),
				Check: resource.ComposeTestCheckFunc(
					testAccCheckAWSLBListenerRuleExists("aws_lb_listener_rule.first", &rule),
					resource.TestCheckResourceAttr("aws_lb_listener_rule.first", "priority", "1"),
				),
			},
			{
				Config: testAccAWSLBListenerRuleConfig_priorityLast(lbName, targetGroupName),
				Check: resource.ComposeTestCheckFunc(
					testAccCheckAWSLBListenerRuleExists("aws_lb_listener_rule.last", &rule),
					resource.TestCheckResourceAttr("aws_lb_listener_rule.last", "priority", "4"),
				),
			},
			{
				Config: testAccAWSLBListenerRuleConfig_priorityStatic(lbName, targetGroupName),
				Check: resource.ComposeTestCheckFunc(
					testAccCheckAWSLBListenerRuleExists("aws_lb_listener_rule.last", &rule),
					resource.TestCheckResourceAttr("aws_lb_listener_rule.last", "priority", "7"),
				),
			},
			{
				Config: testAccAWSLBListenerRuleConfig_priorityLast(lbName, targetGroupName),
				Check: resource.ComposeTestCheckFunc(
					testAccCheckAWSLBListenerRuleExists("aws_lb_listener_rule.last", &rule),
					resource.TestCheckResourceAttr("aws_lb_listener_rule.last", "priority", "7"),
				),
			},
			{
				Config: testAccAWSLBListenerRuleConfig_priorityParallelism(lbName, targetGroupName),
				Check: resource.ComposeTestCheckFunc(
					testAccCheckAWSLBListenerRuleExists("aws_lb_listener_rule.last", &rule),
					resource.TestCheckResourceAttrSet("aws_lb_listener_rule.parallelism.0", "priority"),
					resource.TestCheckResourceAttrSet("aws_lb_listener_rule.parallelism.1", "priority"),
					resource.TestCheckResourceAttrSet("aws_lb_listener_rule.parallelism.2", "priority"),
					resource.TestCheckResourceAttrSet("aws_lb_listener_rule.parallelism.3", "priority"),
					resource.TestCheckResourceAttrSet("aws_lb_listener_rule.parallelism.4", "priority"),
					resource.TestCheckResourceAttrSet("aws_lb_listener_rule.parallelism.5", "priority"),
					resource.TestCheckResourceAttrSet("aws_lb_listener_rule.parallelism.6", "priority"),
					resource.TestCheckResourceAttrSet("aws_lb_listener_rule.parallelism.7", "priority"),
					resource.TestCheckResourceAttrSet("aws_lb_listener_rule.parallelism.8", "priority"),
					resource.TestCheckResourceAttrSet("aws_lb_listener_rule.parallelism.9", "priority"),
				),
			},
			{
<<<<<<< HEAD
				Config:      testAccAWSLBListenerRuleConfig_priorityRuleNumberLimit(lbName, targetGroupName),
				ExpectError: regexp.MustCompile(`Error creating LB Listener Rule: TooManyRules`),
			},
			{
=======
>>>>>>> 7d072aff
				Config: testAccAWSLBListenerRuleConfig_priority50000(lbName, targetGroupName),
				Check: resource.ComposeTestCheckFunc(
					testAccCheckAWSLBListenerRuleExists("aws_lb_listener_rule.50000", &rule),
					resource.TestCheckResourceAttr("aws_lb_listener_rule.50000", "priority", "50000"),
				),
			},
			{
				Config:      testAccAWSLBListenerRuleConfig_priority50001(lbName, targetGroupName),
				ExpectError: regexp.MustCompile(`Error creating LB Listener Rule: ValidationError`),
			},
			{
				Config:      testAccAWSLBListenerRuleConfig_priorityInUse(lbName, targetGroupName),
				ExpectError: regexp.MustCompile(`Error creating LB Listener Rule: PriorityInUse`),
			},
		},
	})
}

func testAccCheckAWSLbListenerRuleRecreated(t *testing.T,
	before, after *elbv2.Rule) resource.TestCheckFunc {
	return func(s *terraform.State) error {
		if *before.RuleArn == *after.RuleArn {
			t.Fatalf("Expected change of Listener Rule ARNs, but both were %v", before.RuleArn)
		}
		return nil
	}
}

func testAccCheckAWSLBListenerRuleExists(n string, res *elbv2.Rule) resource.TestCheckFunc {
	return func(s *terraform.State) error {
		rs, ok := s.RootModule().Resources[n]
		if !ok {
			return fmt.Errorf("Not found: %s", n)
		}

		if rs.Primary.ID == "" {
			return errors.New("No Listener Rule ID is set")
		}

		conn := testAccProvider.Meta().(*AWSClient).elbv2conn

		describe, err := conn.DescribeRules(&elbv2.DescribeRulesInput{
			RuleArns: []*string{aws.String(rs.Primary.ID)},
		})

		if err != nil {
			return err
		}

		if len(describe.Rules) != 1 ||
			*describe.Rules[0].RuleArn != rs.Primary.ID {
			return errors.New("Listener Rule not found")
		}

		*res = *describe.Rules[0]
		return nil
	}
}

func testAccCheckAWSLBListenerRuleDestroy(s *terraform.State) error {
	conn := testAccProvider.Meta().(*AWSClient).elbv2conn

	for _, rs := range s.RootModule().Resources {
		if rs.Type != "aws_lb_listener_rule" && rs.Type != "aws_alb_listener_rule" {
			continue
		}

		describe, err := conn.DescribeRules(&elbv2.DescribeRulesInput{
			RuleArns: []*string{aws.String(rs.Primary.ID)},
		})

		if err == nil {
			if len(describe.Rules) != 0 &&
				*describe.Rules[0].RuleArn == rs.Primary.ID {
				return fmt.Errorf("Listener Rule %q still exists", rs.Primary.ID)
			}
		}

		// Verify the error
		if isRuleNotFound(err) {
			return nil
		} else {
			return errwrap.Wrapf("Unexpected error checking LB Listener Rule destroyed: {{err}}", err)
		}
	}

	return nil
}

func testAccAWSLBListenerRuleConfig_multipleConditions(lbName, targetGroupName string) string {
	return fmt.Sprintf(`resource "aws_lb_listener_rule" "static" {
  listener_arn = "${aws_lb_listener.front_end.arn}"
  priority = 100

  action {
    type = "forward"
    target_group_arn = "${aws_lb_target_group.test.arn}"
  }

  condition {
    field = "path-pattern"
    values = ["/static/*", "static"]
  }
}

resource "aws_lb_listener" "front_end" {
   load_balancer_arn = "${aws_lb.alb_test.id}"
   protocol = "HTTP"
   port = "80"

   default_action {
     target_group_arn = "${aws_lb_target_group.test.id}"
     type = "forward"
   }
}

resource "aws_lb" "alb_test" {
  name            = "%s"
  internal        = true
  security_groups = ["${aws_security_group.alb_test.id}"]
  subnets         = ["${aws_subnet.alb_test.*.id}"]

  idle_timeout = 30
  enable_deletion_protection = false

  tags {
    Name = "TestAccAWSALB_basic"
  }
}

resource "aws_lb_target_group" "test" {
  name = "%s"
  port = 8080
  protocol = "HTTP"
  vpc_id = "${aws_vpc.alb_test.id}"

  health_check {
    path = "/health"
    interval = 60
    port = 8081
    protocol = "HTTP"
    timeout = 3
    healthy_threshold = 3
    unhealthy_threshold = 3
    matcher = "200-299"
  }
}

variable "subnets" {
  default = ["10.0.1.0/24", "10.0.2.0/24"]
  type    = "list"
}

data "aws_availability_zones" "available" {}

resource "aws_vpc" "alb_test" {
  cidr_block = "10.0.0.0/16"

  tags {
    Name = "terraform-testacc-lb-listener-rule-multiple-conditions"
  }
}

resource "aws_subnet" "alb_test" {
  count                   = 2
  vpc_id                  = "${aws_vpc.alb_test.id}"
  cidr_block              = "${element(var.subnets, count.index)}"
  map_public_ip_on_launch = true
  availability_zone       = "${element(data.aws_availability_zones.available.names, count.index)}"

  tags {
    Name = "TestAccAWSALB_basic"
  }
}

resource "aws_security_group" "alb_test" {
  name        = "allow_all_alb_test"
  description = "Used for ALB Testing"
  vpc_id      = "${aws_vpc.alb_test.id}"

  ingress {
    from_port   = 0
    to_port     = 0
    protocol    = "-1"
    cidr_blocks = ["0.0.0.0/0"]
  }

  egress {
    from_port   = 0
    to_port     = 0
    protocol    = "-1"
    cidr_blocks = ["0.0.0.0/0"]
  }

  tags {
    Name = "TestAccAWSALB_basic"
  }
}`, lbName, targetGroupName)
}

func testAccAWSLBListenerRuleConfig_basic(lbName, targetGroupName string) string {
	return fmt.Sprintf(`resource "aws_lb_listener_rule" "static" {
  listener_arn = "${aws_lb_listener.front_end.arn}"
  priority = 100

  action {
    type = "forward"
    target_group_arn = "${aws_lb_target_group.test.arn}"
  }

  condition {
    field = "path-pattern"
    values = ["/static/*"]
  }
}

resource "aws_lb_listener" "front_end" {
   load_balancer_arn = "${aws_lb.alb_test.id}"
   protocol = "HTTP"
   port = "80"

   default_action {
     target_group_arn = "${aws_lb_target_group.test.id}"
     type = "forward"
   }
}

resource "aws_lb" "alb_test" {
  name            = "%s"
  internal        = true
  security_groups = ["${aws_security_group.alb_test.id}"]
  subnets         = ["${aws_subnet.alb_test.*.id}"]

  idle_timeout = 30
  enable_deletion_protection = false

  tags {
    Name = "TestAccAWSALB_basic"
  }
}

resource "aws_lb_target_group" "test" {
  name = "%s"
  port = 8080
  protocol = "HTTP"
  vpc_id = "${aws_vpc.alb_test.id}"

  health_check {
    path = "/health"
    interval = 60
    port = 8081
    protocol = "HTTP"
    timeout = 3
    healthy_threshold = 3
    unhealthy_threshold = 3
    matcher = "200-299"
  }
}

variable "subnets" {
  default = ["10.0.1.0/24", "10.0.2.0/24"]
  type    = "list"
}

data "aws_availability_zones" "available" {}

resource "aws_vpc" "alb_test" {
  cidr_block = "10.0.0.0/16"

  tags {
    Name = "terraform-testacc-lb-listener-rule-basic"
  }
}

resource "aws_subnet" "alb_test" {
  count                   = 2
  vpc_id                  = "${aws_vpc.alb_test.id}"
  cidr_block              = "${element(var.subnets, count.index)}"
  map_public_ip_on_launch = true
  availability_zone       = "${element(data.aws_availability_zones.available.names, count.index)}"

  tags {
    Name = "TestAccAWSALB_basic"
  }
}

resource "aws_security_group" "alb_test" {
  name        = "allow_all_alb_test"
  description = "Used for ALB Testing"
  vpc_id      = "${aws_vpc.alb_test.id}"

  ingress {
    from_port   = 0
    to_port     = 0
    protocol    = "-1"
    cidr_blocks = ["0.0.0.0/0"]
  }

  egress {
    from_port   = 0
    to_port     = 0
    protocol    = "-1"
    cidr_blocks = ["0.0.0.0/0"]
  }

  tags {
    Name = "TestAccAWSALB_basic"
  }
}`, lbName, targetGroupName)
}

func testAccAWSLBListenerRuleConfigBackwardsCompatibility(lbName, targetGroupName string) string {
	return fmt.Sprintf(`resource "aws_alb_listener_rule" "static" {
  listener_arn = "${aws_alb_listener.front_end.arn}"
  priority = 100

  action {
    type = "forward"
    target_group_arn = "${aws_alb_target_group.test.arn}"
  }

  condition {
    field = "path-pattern"
    values = ["/static/*"]
  }
}

resource "aws_alb_listener" "front_end" {
   load_balancer_arn = "${aws_alb.alb_test.id}"
   protocol = "HTTP"
   port = "80"

   default_action {
     target_group_arn = "${aws_alb_target_group.test.id}"
     type = "forward"
   }
}

resource "aws_alb" "alb_test" {
  name            = "%s"
  internal        = true
  security_groups = ["${aws_security_group.alb_test.id}"]
  subnets         = ["${aws_subnet.alb_test.*.id}"]

  idle_timeout = 30
  enable_deletion_protection = false

  tags {
    Name = "TestAccAWSALB_basic"
  }
}

resource "aws_alb_target_group" "test" {
  name = "%s"
  port = 8080
  protocol = "HTTP"
  vpc_id = "${aws_vpc.alb_test.id}"

  health_check {
    path = "/health"
    interval = 60
    port = 8081
    protocol = "HTTP"
    timeout = 3
    healthy_threshold = 3
    unhealthy_threshold = 3
    matcher = "200-299"
  }
}

variable "subnets" {
  default = ["10.0.1.0/24", "10.0.2.0/24"]
  type    = "list"
}

data "aws_availability_zones" "available" {}

resource "aws_vpc" "alb_test" {
  cidr_block = "10.0.0.0/16"

  tags {
    Name = "terraform-testacc-lb-listener-rule-bc"
  }
}

resource "aws_subnet" "alb_test" {
  count                   = 2
  vpc_id                  = "${aws_vpc.alb_test.id}"
  cidr_block              = "${element(var.subnets, count.index)}"
  map_public_ip_on_launch = true
  availability_zone       = "${element(data.aws_availability_zones.available.names, count.index)}"

  tags {
    Name = "TestAccAWSALB_basic"
  }
}

resource "aws_security_group" "alb_test" {
  name        = "allow_all_alb_test"
  description = "Used for ALB Testing"
  vpc_id      = "${aws_vpc.alb_test.id}"

  ingress {
    from_port   = 0
    to_port     = 0
    protocol    = "-1"
    cidr_blocks = ["0.0.0.0/0"]
  }

  egress {
    from_port   = 0
    to_port     = 0
    protocol    = "-1"
    cidr_blocks = ["0.0.0.0/0"]
  }

  tags {
    Name = "TestAccAWSALB_basic"
  }
}`, lbName, targetGroupName)
}

func testAccAWSLBListenerRuleConfig_updateRulePriority(lbName, targetGroupName string) string {
	return fmt.Sprintf(`
resource "aws_lb_listener_rule" "static" {
  listener_arn = "${aws_lb_listener.front_end.arn}"
  priority = 101

  action {
    type = "forward"
    target_group_arn = "${aws_lb_target_group.test.arn}"
  }

  condition {
    field = "path-pattern"
    values = ["/static/*"]
  }
}

resource "aws_lb_listener" "front_end" {
   load_balancer_arn = "${aws_lb.alb_test.id}"
   protocol = "HTTP"
   port = "80"

   default_action {
     target_group_arn = "${aws_lb_target_group.test.id}"
     type = "forward"
   }
}

resource "aws_lb" "alb_test" {
  name            = "%s"
  internal        = true
  security_groups = ["${aws_security_group.alb_test.id}"]
  subnets         = ["${aws_subnet.alb_test.*.id}"]

  idle_timeout = 30
  enable_deletion_protection = false

  tags {
    Name = "TestAccAWSALB_basic"
  }
}

resource "aws_lb_target_group" "test" {
  name = "%s"
  port = 8080
  protocol = "HTTP"
  vpc_id = "${aws_vpc.alb_test.id}"

  health_check {
    path = "/health"
    interval = 60
    port = 8081
    protocol = "HTTP"
    timeout = 3
    healthy_threshold = 3
    unhealthy_threshold = 3
    matcher = "200-299"
  }
}

variable "subnets" {
  default = ["10.0.1.0/24", "10.0.2.0/24"]
  type    = "list"
}

data "aws_availability_zones" "available" {}

resource "aws_vpc" "alb_test" {
  cidr_block = "10.0.0.0/16"

  tags {
    Name = "terraform-testacc-lb-listener-rule-update-rule-priority"
  }
}

resource "aws_subnet" "alb_test" {
  count                   = 2
  vpc_id                  = "${aws_vpc.alb_test.id}"
  cidr_block              = "${element(var.subnets, count.index)}"
  map_public_ip_on_launch = true
  availability_zone       = "${element(data.aws_availability_zones.available.names, count.index)}"

  tags {
    Name = "TestAccAWSALB_basic"
  }
}

resource "aws_security_group" "alb_test" {
  name        = "allow_all_alb_test"
  description = "Used for ALB Testing"
  vpc_id      = "${aws_vpc.alb_test.id}"

  ingress {
    from_port   = 0
    to_port     = 0
    protocol    = "-1"
    cidr_blocks = ["0.0.0.0/0"]
  }

  egress {
    from_port   = 0
    to_port     = 0
    protocol    = "-1"
    cidr_blocks = ["0.0.0.0/0"]
  }

  tags {
    Name = "TestAccAWSALB_basic"
  }
}`, lbName, targetGroupName)
}

func testAccAWSLBListenerRuleConfig_changeRuleArn(lbName, targetGroupName string) string {
	return fmt.Sprintf(`
resource "aws_lb_listener_rule" "static" {
  listener_arn = "${aws_lb_listener.front_end_ruleupdate.arn}"
  priority = 101

  action {
    type = "forward"
    target_group_arn = "${aws_lb_target_group.test.arn}"
  }

  condition {
    field = "path-pattern"
    values = ["/static/*"]
  }
}

resource "aws_lb_listener" "front_end" {
   load_balancer_arn = "${aws_lb.alb_test.id}"
   protocol = "HTTP"
   port = "80"

   default_action {
     target_group_arn = "${aws_lb_target_group.test.id}"
     type = "forward"
   }
}

resource "aws_lb_listener" "front_end_ruleupdate" {
   load_balancer_arn = "${aws_lb.alb_test.id}"
   protocol = "HTTP"
   port = "8080"

   default_action {
     target_group_arn = "${aws_lb_target_group.test.id}"
     type = "forward"
   }
}

resource "aws_lb" "alb_test" {
  name            = "%s"
  internal        = true
  security_groups = ["${aws_security_group.alb_test.id}"]
  subnets         = ["${aws_subnet.alb_test.*.id}"]

  idle_timeout = 30
  enable_deletion_protection = false

  tags {
    Name = "TestAccAWSALB_basic"
  }
}

resource "aws_lb_target_group" "test" {
  name = "%s"
  port = 8080
  protocol = "HTTP"
  vpc_id = "${aws_vpc.alb_test.id}"

  health_check {
    path = "/health"
    interval = 60
    port = 8081
    protocol = "HTTP"
    timeout = 3
    healthy_threshold = 3
    unhealthy_threshold = 3
    matcher = "200-299"
  }
}

variable "subnets" {
  default = ["10.0.1.0/24", "10.0.2.0/24"]
  type    = "list"
}

data "aws_availability_zones" "available" {}

resource "aws_vpc" "alb_test" {
  cidr_block = "10.0.0.0/16"

  tags {
    Name = "terraform-testacc-lb-listener-rule-change-rule-arn"
  }
}

resource "aws_subnet" "alb_test" {
  count                   = 2
  vpc_id                  = "${aws_vpc.alb_test.id}"
  cidr_block              = "${element(var.subnets, count.index)}"
  map_public_ip_on_launch = true
  availability_zone       = "${element(data.aws_availability_zones.available.names, count.index)}"

  tags {
    Name = "TestAccAWSALB_basic"
  }
}

resource "aws_security_group" "alb_test" {
  name        = "allow_all_alb_test"
  description = "Used for ALB Testing"
  vpc_id      = "${aws_vpc.alb_test.id}"

  ingress {
    from_port   = 0
    to_port     = 0
    protocol    = "-1"
    cidr_blocks = ["0.0.0.0/0"]
  }

  egress {
    from_port   = 0
    to_port     = 0
    protocol    = "-1"
    cidr_blocks = ["0.0.0.0/0"]
  }

  tags {
    Name = "TestAccAWSALB_basic"
  }
}`, lbName, targetGroupName)
}

func testAccAWSLBListenerRuleConfig_priorityBase(lbName, targetGroupName string) string {
	return fmt.Sprintf(`
resource "aws_lb_listener" "front_end" {
   load_balancer_arn = "${aws_lb.alb_test.id}"
   protocol = "HTTP"
   port = "80"

   default_action {
     target_group_arn = "${aws_lb_target_group.test.id}"
     type = "forward"
   }
}

resource "aws_lb" "alb_test" {
  name            = "%s"
  internal        = true
  security_groups = ["${aws_security_group.alb_test.id}"]
  subnets         = ["${aws_subnet.alb_test.*.id}"]

  idle_timeout = 30
  enable_deletion_protection = false

  tags {
    Name = "TestAccAWSALB_basic"
  }
}

resource "aws_lb_target_group" "test" {
  name = "%s"
  port = 8080
  protocol = "HTTP"
  vpc_id = "${aws_vpc.alb_test.id}"

  health_check {
    path = "/health"
    interval = 60
    port = 8081
    protocol = "HTTP"
    timeout = 3
    healthy_threshold = 3
    unhealthy_threshold = 3
    matcher = "200-299"
  }
}

variable "subnets" {
  default = ["10.0.1.0/24", "10.0.2.0/24"]
  type    = "list"
}

data "aws_availability_zones" "available" {}

resource "aws_vpc" "alb_test" {
  cidr_block = "10.0.0.0/16"

  tags {
    Name = "TestAccAWSALB_basic"
  }
}

resource "aws_subnet" "alb_test" {
  count                   = 2
  vpc_id                  = "${aws_vpc.alb_test.id}"
  cidr_block              = "${element(var.subnets, count.index)}"
  map_public_ip_on_launch = true
  availability_zone       = "${element(data.aws_availability_zones.available.names, count.index)}"

  tags {
    Name = "TestAccAWSALB_basic"
  }
}

resource "aws_security_group" "alb_test" {
  name        = "allow_all_alb_test"
  description = "Used for ALB Testing"
  vpc_id      = "${aws_vpc.alb_test.id}"

  ingress {
    from_port   = 0
    to_port     = 0
    protocol    = "-1"
    cidr_blocks = ["0.0.0.0/0"]
  }

  egress {
    from_port   = 0
    to_port     = 0
    protocol    = "-1"
    cidr_blocks = ["0.0.0.0/0"]
  }

  tags {
    Name = "TestAccAWSALB_basic"
  }
}`, lbName, targetGroupName)
}

func testAccAWSLBListenerRuleConfig_priorityFirst(lbName, targetGroupName string) string {
	return testAccAWSLBListenerRuleConfig_priorityBase(lbName, targetGroupName) + fmt.Sprintf(`
resource "aws_lb_listener_rule" "first" {
  listener_arn = "${aws_lb_listener.front_end.arn}"

  action {
    type = "forward"
    target_group_arn = "${aws_lb_target_group.test.arn}"
  }

  condition {
    field = "path-pattern"
    values = ["/first/*"]
  }
}

resource "aws_lb_listener_rule" "third" {
  listener_arn = "${aws_lb_listener.front_end.arn}"
  priority = 3

  action {
    type = "forward"
    target_group_arn = "${aws_lb_target_group.test.arn}"
  }

  condition {
    field = "path-pattern"
    values = ["/third/*"]
  }

  depends_on = ["aws_lb_listener_rule.first"]
}
`)
}

func testAccAWSLBListenerRuleConfig_priorityLast(lbName, targetGroupName string) string {
	return testAccAWSLBListenerRuleConfig_priorityFirst(lbName, targetGroupName) + fmt.Sprintf(`
resource "aws_lb_listener_rule" "last" {
  listener_arn = "${aws_lb_listener.front_end.arn}"

  action {
    type = "forward"
    target_group_arn = "${aws_lb_target_group.test.arn}"
  }

  condition {
    field = "path-pattern"
    values = ["/last/*"]
  }
}
`)
}

func testAccAWSLBListenerRuleConfig_priorityStatic(lbName, targetGroupName string) string {
	return testAccAWSLBListenerRuleConfig_priorityFirst(lbName, targetGroupName) + fmt.Sprintf(`
resource "aws_lb_listener_rule" "last" {
  listener_arn = "${aws_lb_listener.front_end.arn}"
  priority = 7

  action {
    type = "forward"
    target_group_arn = "${aws_lb_target_group.test.arn}"
  }

  condition {
    field = "path-pattern"
    values = ["/last/*"]
  }
}
`)
}

func testAccAWSLBListenerRuleConfig_priorityParallelism(lbName, targetGroupName string) string {
	return testAccAWSLBListenerRuleConfig_priorityStatic(lbName, targetGroupName) + fmt.Sprintf(`
resource "aws_lb_listener_rule" "parallelism" {
  count = 10

  listener_arn = "${aws_lb_listener.front_end.arn}"

  action {
    type = "forward"
    target_group_arn = "${aws_lb_target_group.test.arn}"
  }

  condition {
    field = "path-pattern"
    values = ["/${count.index}/*"]
  }
}
`)
}

<<<<<<< HEAD
// Rules per load balancer (not counting default rules): 100
// https://docs.aws.amazon.com/elasticloadbalancing/latest/application/load-balancer-limits.html
func testAccAWSLBListenerRuleConfig_priorityRuleNumberLimit(lbName, targetGroupName string) string {
	return testAccAWSLBListenerRuleConfig_priorityParallelism(lbName, targetGroupName) + fmt.Sprintf(`
resource "aws_lb_listener_rule" "limit" {
  count = 88

  listener_arn = "${aws_lb_listener.front_end.arn}"

  action {
    type = "forward"
    target_group_arn = "${aws_lb_target_group.test.arn}"
  }

  condition {
    field = "path-pattern"
    values = ["/${count.index}/*"]
  }
}
`)
}

=======
>>>>>>> 7d072aff
func testAccAWSLBListenerRuleConfig_priority50000(lbName, targetGroupName string) string {
	return testAccAWSLBListenerRuleConfig_priorityBase(lbName, targetGroupName) + fmt.Sprintf(`
resource "aws_lb_listener_rule" "50000" {
  listener_arn = "${aws_lb_listener.front_end.arn}"
  priority     = 50000

  action {
    type = "forward"
    target_group_arn = "${aws_lb_target_group.test.arn}"
  }

  condition {
    field = "path-pattern"
    values = ["/50000/*"]
  }
}
`)
}

// priority out of range (1, 50000)
func testAccAWSLBListenerRuleConfig_priority50001(lbName, targetGroupName string) string {
	return testAccAWSLBListenerRuleConfig_priority50000(lbName, targetGroupName) + fmt.Sprintf(`
resource "aws_lb_listener_rule" "50001" {
  listener_arn = "${aws_lb_listener.front_end.arn}"

  action {
    type = "forward"
    target_group_arn = "${aws_lb_target_group.test.arn}"
  }

  condition {
    field = "path-pattern"
    values = ["/50001/*"]
  }
}
`)
}

func testAccAWSLBListenerRuleConfig_priorityInUse(lbName, targetGroupName string) string {
	return testAccAWSLBListenerRuleConfig_priority50000(lbName, targetGroupName) + fmt.Sprintf(`
resource "aws_lb_listener_rule" "50000_in_use" {
  listener_arn = "${aws_lb_listener.front_end.arn}"
  priority     = 50000

  action {
    type = "forward"
    target_group_arn = "${aws_lb_target_group.test.arn}"
  }

  condition {
    field = "path-pattern"
    values = ["/50000_in_use/*"]
  }
}
`)
}<|MERGE_RESOLUTION|>--- conflicted
+++ resolved
@@ -247,13 +247,6 @@
 				),
 			},
 			{
-<<<<<<< HEAD
-				Config:      testAccAWSLBListenerRuleConfig_priorityRuleNumberLimit(lbName, targetGroupName),
-				ExpectError: regexp.MustCompile(`Error creating LB Listener Rule: TooManyRules`),
-			},
-			{
-=======
->>>>>>> 7d072aff
 				Config: testAccAWSLBListenerRuleConfig_priority50000(lbName, targetGroupName),
 				Check: resource.ComposeTestCheckFunc(
 					testAccCheckAWSLBListenerRuleExists("aws_lb_listener_rule.50000", &rule),
@@ -1100,31 +1093,6 @@
 `)
 }
 
-<<<<<<< HEAD
-// Rules per load balancer (not counting default rules): 100
-// https://docs.aws.amazon.com/elasticloadbalancing/latest/application/load-balancer-limits.html
-func testAccAWSLBListenerRuleConfig_priorityRuleNumberLimit(lbName, targetGroupName string) string {
-	return testAccAWSLBListenerRuleConfig_priorityParallelism(lbName, targetGroupName) + fmt.Sprintf(`
-resource "aws_lb_listener_rule" "limit" {
-  count = 88
-
-  listener_arn = "${aws_lb_listener.front_end.arn}"
-
-  action {
-    type = "forward"
-    target_group_arn = "${aws_lb_target_group.test.arn}"
-  }
-
-  condition {
-    field = "path-pattern"
-    values = ["/${count.index}/*"]
-  }
-}
-`)
-}
-
-=======
->>>>>>> 7d072aff
 func testAccAWSLBListenerRuleConfig_priority50000(lbName, targetGroupName string) string {
 	return testAccAWSLBListenerRuleConfig_priorityBase(lbName, targetGroupName) + fmt.Sprintf(`
 resource "aws_lb_listener_rule" "50000" {
