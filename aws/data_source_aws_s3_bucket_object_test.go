package aws

import (
	"fmt"
	"regexp"
	"testing"

	"github.com/aws/aws-sdk-go/aws"
	"github.com/aws/aws-sdk-go/service/s3"
	"github.com/hashicorp/terraform/helper/acctest"
	"github.com/hashicorp/terraform/helper/resource"
	"github.com/hashicorp/terraform/terraform"
)

func TestAccDataSourceAWSS3BucketObject_basic(t *testing.T) {
	rInt := acctest.RandInt()
	resourceOnlyConf, conf := testAccAWSDataSourceS3ObjectConfig_basic(rInt)

	var rObj s3.GetObjectOutput
	var dsObj s3.GetObjectOutput

	resource.ParallelTest(t, resource.TestCase{
		PreCheck:                  func() { testAccPreCheck(t) },
		Providers:                 testAccProviders,
		PreventPostDestroyRefresh: true,
		Steps: []resource.TestStep{
			{
				Config: resourceOnlyConf,
				Check: resource.ComposeTestCheckFunc(
					testAccCheckAWSS3BucketObjectExists("aws_s3_bucket_object.object", &rObj),
				),
			},
			{
				Config: conf,
				Check: resource.ComposeTestCheckFunc(
					testAccCheckAwsS3ObjectDataSourceExists("data.aws_s3_bucket_object.obj", &dsObj),
					resource.TestCheckResourceAttr("data.aws_s3_bucket_object.obj", "content_length", "11"),
					resource.TestCheckResourceAttr("data.aws_s3_bucket_object.obj", "content_type", "binary/octet-stream"),
					resource.TestCheckResourceAttr("data.aws_s3_bucket_object.obj", "etag", "b10a8db164e0754105b7a99be72e3fe5"),
					resource.TestMatchResourceAttr("data.aws_s3_bucket_object.obj", "last_modified",
						regexp.MustCompile("^[a-zA-Z]{3}, [0-9]+ [a-zA-Z]+ [0-9]{4} [0-9:]+ [A-Z]+$")),
					resource.TestCheckNoResourceAttr("data.aws_s3_bucket_object.obj", "body"),
				),
			},
		},
	})
}

func TestAccDataSourceAWSS3BucketObject_readableBody(t *testing.T) {
	rInt := acctest.RandInt()
	resourceOnlyConf, conf := testAccAWSDataSourceS3ObjectConfig_readableBody(rInt)

	var rObj s3.GetObjectOutput
	var dsObj s3.GetObjectOutput

	resource.ParallelTest(t, resource.TestCase{
		PreCheck:                  func() { testAccPreCheck(t) },
		Providers:                 testAccProviders,
		PreventPostDestroyRefresh: true,
		Steps: []resource.TestStep{
			{
				Config: resourceOnlyConf,
				Check: resource.ComposeTestCheckFunc(
					testAccCheckAWSS3BucketObjectExists("aws_s3_bucket_object.object", &rObj),
				),
			},
			{
				Config: conf,
				Check: resource.ComposeTestCheckFunc(
					testAccCheckAwsS3ObjectDataSourceExists("data.aws_s3_bucket_object.obj", &dsObj),
					resource.TestCheckResourceAttr("data.aws_s3_bucket_object.obj", "content_length", "3"),
					resource.TestCheckResourceAttr("data.aws_s3_bucket_object.obj", "content_type", "text/plain"),
					resource.TestCheckResourceAttr("data.aws_s3_bucket_object.obj", "etag", "a6105c0a611b41b08f1209506350279e"),
					resource.TestMatchResourceAttr("data.aws_s3_bucket_object.obj", "last_modified",
						regexp.MustCompile("^[a-zA-Z]{3}, [0-9]+ [a-zA-Z]+ [0-9]{4} [0-9:]+ [A-Z]+$")),
					resource.TestCheckResourceAttr("data.aws_s3_bucket_object.obj", "body", "yes"),
				),
			},
		},
	})
}

func TestAccDataSourceAWSS3BucketObject_forcedContentType_readableBody(t *testing.T) {
	rInt := acctest.RandInt()
	resourceOnlyConf, conf := testAccAWSDataSourceS3ObjectConfig_forcedContentType_readableBody(rInt)

	var rObj s3.GetObjectOutput
	var dsObj s3.GetObjectOutput

	resource.Test(t, resource.TestCase{
		PreCheck:                  func() { testAccPreCheck(t) },
		Providers:                 testAccProviders,
		PreventPostDestroyRefresh: true,
		Steps: []resource.TestStep{
			{
				Config: resourceOnlyConf,
				Check: resource.ComposeTestCheckFunc(
					testAccCheckAWSS3BucketObjectExists("aws_s3_bucket_object.object", &rObj),
				),
			},
			{
				Config: conf,
				Check: resource.ComposeTestCheckFunc(
					testAccCheckAwsS3ObjectDataSourceExists("data.aws_s3_bucket_object.obj", &dsObj),
					resource.TestCheckResourceAttr("data.aws_s3_bucket_object.obj", "content_length", "120"),
					resource.TestCheckResourceAttr("data.aws_s3_bucket_object.obj", "content_type", "application/x-x509-ca-cert"),
					resource.TestCheckResourceAttr("data.aws_s3_bucket_object.obj", "etag", "877716107971cdd406981bbbe85c97f4"),
					resource.TestMatchResourceAttr("data.aws_s3_bucket_object.obj", "last_modified",
						regexp.MustCompile("^[a-zA-Z]{3}, [0-9]+ [a-zA-Z]+ [0-9]{4} [0-9:]+ [A-Z]+$")),
					resource.TestCheckResourceAttr("data.aws_s3_bucket_object.obj", "body", "-----BEGIN CERTIFICATE-----\nbWFpbiBDb250cm9sIFZhbGlkYXRXDDEdMBsGA1UECxMUUG9zaXRpdmVTU0wgV2ls==\n-----END CERTIFICATE-----"),
				),
			},
		},
	})
}

func TestAccDataSourceAWSS3BucketObject_kmsEncrypted(t *testing.T) {
	rInt := acctest.RandInt()
	resourceOnlyConf, conf := testAccAWSDataSourceS3ObjectConfig_kmsEncrypted(rInt)

	var rObj s3.GetObjectOutput
	var dsObj s3.GetObjectOutput

	resource.ParallelTest(t, resource.TestCase{
		PreCheck:                  func() { testAccPreCheck(t) },
		Providers:                 testAccProviders,
		PreventPostDestroyRefresh: true,
		Steps: []resource.TestStep{
			{
				Config: resourceOnlyConf,
				Check: resource.ComposeTestCheckFunc(
					testAccCheckAWSS3BucketObjectExists("aws_s3_bucket_object.object", &rObj),
				),
			},
			{
				Config: conf,
				Check: resource.ComposeTestCheckFunc(
					testAccCheckAwsS3ObjectDataSourceExists("data.aws_s3_bucket_object.obj", &dsObj),
					resource.TestCheckResourceAttr("data.aws_s3_bucket_object.obj", "content_length", "22"),
					resource.TestCheckResourceAttr("data.aws_s3_bucket_object.obj", "content_type", "text/plain"),
					resource.TestMatchResourceAttr("data.aws_s3_bucket_object.obj", "etag", regexp.MustCompile("^[a-f0-9]{32}$")),
					resource.TestCheckResourceAttr("data.aws_s3_bucket_object.obj", "server_side_encryption", "aws:kms"),
					resource.TestMatchResourceAttr("data.aws_s3_bucket_object.obj", "sse_kms_key_id",
						regexp.MustCompile("^arn:aws:kms:[a-z]{2}-[a-z]+-\\d{1}:[0-9]{12}:key/[a-z0-9-]{36}$")),
					resource.TestMatchResourceAttr("data.aws_s3_bucket_object.obj", "last_modified",
						regexp.MustCompile("^[a-zA-Z]{3}, [0-9]+ [a-zA-Z]+ [0-9]{4} [0-9:]+ [A-Z]+$")),
					resource.TestCheckResourceAttr("data.aws_s3_bucket_object.obj", "body", "Keep Calm and Carry On"),
				),
			},
		},
	})
}

func TestAccDataSourceAWSS3BucketObject_allParams(t *testing.T) {
	rInt := acctest.RandInt()
	resourceOnlyConf, conf := testAccAWSDataSourceS3ObjectConfig_allParams(rInt)

	var rObj s3.GetObjectOutput
	var dsObj s3.GetObjectOutput

	resource.ParallelTest(t, resource.TestCase{
		PreCheck:                  func() { testAccPreCheck(t) },
		Providers:                 testAccProviders,
		PreventPostDestroyRefresh: true,
		Steps: []resource.TestStep{
			{
				Config: resourceOnlyConf,
				Check: resource.ComposeTestCheckFunc(
					testAccCheckAWSS3BucketObjectExists("aws_s3_bucket_object.object", &rObj),
				),
			},
			{
				Config: conf,
				Check: resource.ComposeTestCheckFunc(
					testAccCheckAwsS3ObjectDataSourceExists("data.aws_s3_bucket_object.obj", &dsObj),
					resource.TestCheckResourceAttr("data.aws_s3_bucket_object.obj", "content_length", "21"),
					resource.TestCheckResourceAttr("data.aws_s3_bucket_object.obj", "content_type", "application/unknown"),
					resource.TestCheckResourceAttr("data.aws_s3_bucket_object.obj", "etag", "723f7a6ac0c57b445790914668f98640"),
					resource.TestMatchResourceAttr("data.aws_s3_bucket_object.obj", "last_modified",
						regexp.MustCompile("^[a-zA-Z]{3}, [0-9]+ [a-zA-Z]+ [0-9]{4} [0-9:]+ [A-Z]+$")),
					resource.TestMatchResourceAttr("data.aws_s3_bucket_object.obj", "version_id", regexp.MustCompile("^.{32}$")),
					resource.TestCheckNoResourceAttr("data.aws_s3_bucket_object.obj", "body"),
					resource.TestCheckResourceAttr("data.aws_s3_bucket_object.obj", "cache_control", "no-cache"),
					resource.TestCheckResourceAttr("data.aws_s3_bucket_object.obj", "content_disposition", "attachment"),
					resource.TestCheckResourceAttr("data.aws_s3_bucket_object.obj", "content_encoding", "identity"),
					resource.TestCheckResourceAttr("data.aws_s3_bucket_object.obj", "content_language", "en-GB"),
					// Encryption is off
					resource.TestCheckResourceAttr("data.aws_s3_bucket_object.obj", "server_side_encryption", ""),
					resource.TestCheckResourceAttr("data.aws_s3_bucket_object.obj", "sse_kms_key_id", ""),
					// Supported, but difficult to reproduce in short testing time
					resource.TestCheckResourceAttr("data.aws_s3_bucket_object.obj", "storage_class", "STANDARD"),
					resource.TestCheckResourceAttr("data.aws_s3_bucket_object.obj", "expiration", ""),
					// Currently unsupported in aws_s3_bucket_object resource
					resource.TestCheckResourceAttr("data.aws_s3_bucket_object.obj", "expires", ""),
					resource.TestCheckResourceAttr("data.aws_s3_bucket_object.obj", "website_redirect_location", ""),
					resource.TestCheckResourceAttr("data.aws_s3_bucket_object.obj", "metadata.%", "0"),
					resource.TestCheckResourceAttr("data.aws_s3_bucket_object.obj", "tags.%", "1"),
				),
			},
		},
	})
}

func testAccCheckAwsS3ObjectDataSourceExists(n string, obj *s3.GetObjectOutput) resource.TestCheckFunc {
	return func(s *terraform.State) error {
		rs, ok := s.RootModule().Resources[n]
		if !ok {
			return fmt.Errorf("Can't find S3 object data source: %s", n)
		}

		if rs.Primary.ID == "" {
			return fmt.Errorf("S3 object data source ID not set")
		}

		s3conn := testAccProvider.Meta().(*AWSClient).s3conn
		out, err := s3conn.GetObject(
			&s3.GetObjectInput{
				Bucket: aws.String(rs.Primary.Attributes["bucket"]),
				Key:    aws.String(rs.Primary.Attributes["key"]),
			})
		if err != nil {
			return fmt.Errorf("Failed getting S3 Object from %s: %s",
				rs.Primary.Attributes["bucket"]+"/"+rs.Primary.Attributes["key"], err)
		}

		*obj = *out

		return nil
	}
}

func testAccAWSDataSourceS3ObjectConfig_basic(randInt int) (string, string) {
	resources := fmt.Sprintf(`
resource "aws_s3_bucket" "object_bucket" {
	bucket = "tf-object-test-bucket-%d"
}
resource "aws_s3_bucket_object" "object" {
	bucket = "${aws_s3_bucket.object_bucket.bucket}"
	key = "tf-testing-obj-%d"
	content = "Hello World"
}
`, randInt, randInt)

	both := fmt.Sprintf(`%s
data "aws_s3_bucket_object" "obj" {
	bucket = "tf-object-test-bucket-%d"
	key = "tf-testing-obj-%d"
}`, resources, randInt, randInt)

	return resources, both
}

func testAccAWSDataSourceS3ObjectConfig_readableBody(randInt int) (string, string) {
	resources := fmt.Sprintf(`
resource "aws_s3_bucket" "object_bucket" {
	bucket = "tf-object-test-bucket-%d"
}
resource "aws_s3_bucket_object" "object" {
	bucket = "${aws_s3_bucket.object_bucket.bucket}"
	key = "tf-testing-obj-%d-readable"
	content = "yes"
	content_type = "text/plain"
}
`, randInt, randInt)

	both := fmt.Sprintf(`%s
data "aws_s3_bucket_object" "obj" {
	bucket = "tf-object-test-bucket-%d"
	key = "tf-testing-obj-%d-readable"
}`, resources, randInt, randInt)

	return resources, both
}

func testAccAWSDataSourceS3ObjectConfig_forcedContentType_readableBody(randInt int) (string, string) {
	resources := fmt.Sprintf(`
resource "aws_s3_bucket" "object_bucket" {
	bucket = "tf-object-test-bucket-%d"
}
resource "aws_s3_bucket_object" "object" {
	bucket = "${aws_s3_bucket.object_bucket.bucket}"
	key = "tf-testing-obj-%d-forced-readable"
	content = "-----BEGIN CERTIFICATE-----\nbWFpbiBDb250cm9sIFZhbGlkYXRXDDEdMBsGA1UECxMUUG9zaXRpdmVTU0wgV2ls==\n-----END CERTIFICATE-----"
	content_type = "application/x-x509-ca-cert"
}
`, randInt, randInt)

	both := fmt.Sprintf(`%s
data "aws_s3_bucket_object" "obj" {
	bucket = "tf-object-test-bucket-%d"
	key = "tf-testing-obj-%d-forced-readable"
	forced_content_type = "text/text"
}`, resources, randInt, randInt)

	return resources, both
}

func testAccAWSDataSourceS3ObjectConfig_kmsEncrypted(randInt int) (string, string) {
	resources := fmt.Sprintf(`
resource "aws_s3_bucket" "object_bucket" {
	bucket = "tf-object-test-bucket-%d"
}
resource "aws_kms_key" "example" {
  description             = "TF Acceptance Test KMS key"
  deletion_window_in_days = 7
}
resource "aws_s3_bucket_object" "object" {
	bucket = "${aws_s3_bucket.object_bucket.bucket}"
	key = "tf-testing-obj-%d-encrypted"
	content = "Keep Calm and Carry On"
	content_type = "text/plain"
	kms_key_id = "${aws_kms_key.example.arn}"
}
`, randInt, randInt)

	both := fmt.Sprintf(`%s
data "aws_s3_bucket_object" "obj" {
	bucket = "tf-object-test-bucket-%d"
	key = "tf-testing-obj-%d-encrypted"
}`, resources, randInt, randInt)

	return resources, both
}

func testAccAWSDataSourceS3ObjectConfig_allParams(randInt int) (string, string) {
	resources := fmt.Sprintf(`
resource "aws_s3_bucket" "object_bucket" {
	bucket = "tf-object-test-bucket-%d"
	versioning {
		enabled = true
	}
}

resource "aws_s3_bucket_object" "object" {
	bucket = "${aws_s3_bucket.object_bucket.bucket}"
	key = "tf-testing-obj-%d-all-params"
	content = <<CONTENT
{"msg": "Hi there!"}
CONTENT
	content_type = "application/unknown"
	cache_control = "no-cache"
	content_disposition = "attachment"
	content_encoding = "identity"
	content_language = "en-GB"
<<<<<<< HEAD
	remove_all_on_delete = true
	tags {
=======
	tags = {
>>>>>>> ec37d790
		Key1 = "Value 1"
	}
}
`, randInt, randInt)

	both := fmt.Sprintf(`%s
data "aws_s3_bucket_object" "obj" {
	bucket = "tf-object-test-bucket-%d"
	key = "tf-testing-obj-%d-all-params"
}`, resources, randInt, randInt)

	return resources, both
}<|MERGE_RESOLUTION|>--- conflicted
+++ resolved
@@ -342,12 +342,8 @@
 	content_disposition = "attachment"
 	content_encoding = "identity"
 	content_language = "en-GB"
-<<<<<<< HEAD
 	remove_all_on_delete = true
-	tags {
-=======
 	tags = {
->>>>>>> ec37d790
 		Key1 = "Value 1"
 	}
 }
