package aws

import (
	"fmt"
	"regexp"
	"testing"

	"github.com/aws/aws-sdk-go/aws"
	"github.com/aws/aws-sdk-go/service/ssm"
	"github.com/hashicorp/terraform/helper/acctest"
	"github.com/hashicorp/terraform/helper/resource"
	"github.com/hashicorp/terraform/terraform"
)

func TestAccAWSSSMParameter_basic(t *testing.T) {
	var param ssm.Parameter
	name := fmt.Sprintf("%s_%s", t.Name(), acctest.RandString(10))

	resource.Test(t, resource.TestCase{
		PreCheck:     func() { testAccPreCheck(t) },
		Providers:    testAccProviders,
		CheckDestroy: testAccCheckAWSSSMParameterDestroy,
		Steps: []resource.TestStep{
			{
				Config: testAccAWSSSMParameterBasicConfig(name, "String", "bar"),
				Check: resource.ComposeTestCheckFunc(
					testAccCheckAWSSSMParameterExists("aws_ssm_parameter.foo", &param),
					resource.TestMatchResourceAttr("aws_ssm_parameter.foo", "arn",
						regexp.MustCompile(fmt.Sprintf("^arn:aws:ssm:[a-z0-9-]+:[0-9]{12}:parameter/%s$", name))),
					resource.TestCheckResourceAttr("aws_ssm_parameter.foo", "value", "bar"),
					resource.TestCheckResourceAttr("aws_ssm_parameter.foo", "type", "String"),
				),
			},
		},
	})
}

func TestAccAWSSSMParameter_disappears(t *testing.T) {
	var param ssm.Parameter
	name := fmt.Sprintf("%s_%s", t.Name(), acctest.RandString(10))

	resource.Test(t, resource.TestCase{
		PreCheck:     func() { testAccPreCheck(t) },
		Providers:    testAccProviders,
		CheckDestroy: testAccCheckAWSSSMParameterDestroy,
		Steps: []resource.TestStep{
			{
				Config: testAccAWSSSMParameterBasicConfig(name, "String", "bar"),
				Check: resource.ComposeTestCheckFunc(
					testAccCheckAWSSSMParameterExists("aws_ssm_parameter.foo", &param),
					testAccCheckAWSSSMParameterDisappears(&param),
				),
				ExpectNonEmptyPlan: true,
			},
		},
	})
}

func TestAccAWSSSMParameter_update(t *testing.T) {
	var param ssm.Parameter
	name := fmt.Sprintf("%s_%s", t.Name(), acctest.RandString(10))

	resource.Test(t, resource.TestCase{
		PreCheck:     func() { testAccPreCheck(t) },
		Providers:    testAccProviders,
		CheckDestroy: testAccCheckAWSSSMParameterDestroy,
		Steps: []resource.TestStep{
			{
				Config: testAccAWSSSMParameterBasicConfig(name, "String", "bar"),
			},
			{
				Config: testAccAWSSSMParameterBasicConfigOverwrite(name, "String", "baz1"),
				Check: resource.ComposeTestCheckFunc(
					testAccCheckAWSSSMParameterExists("aws_ssm_parameter.foo", &param),
					resource.TestCheckResourceAttr("aws_ssm_parameter.foo", "value", "baz1"),
					resource.TestCheckResourceAttr("aws_ssm_parameter.foo", "type", "String"),
				),
			},
		},
	})
}

func TestAccAWSSSMParameter_updateDescription(t *testing.T) {
	var param ssm.Parameter
	name := fmt.Sprintf("%s_%s", t.Name(), acctest.RandString(10))

	resource.Test(t, resource.TestCase{
		PreCheck:     func() { testAccPreCheck(t) },
		Providers:    testAccProviders,
		CheckDestroy: testAccCheckAWSSSMParameterDestroy,
		Steps: []resource.TestStep{
			{
				Config: testAccAWSSSMParameterBasicConfigOverwrite(name, "String", "bar"),
			},
			{
				Config: testAccAWSSSMParameterBasicConfigOverwriteWithoutDescription(name, "String", "bar"),
				Check: resource.ComposeTestCheckFunc(
					testAccCheckAWSSSMParameterExists("aws_ssm_parameter.foo", &param),
					resource.TestCheckResourceAttr("aws_ssm_parameter.foo", "description", ""),
				),
			},
		},
	})
}

func TestAccAWSSSMParameter_changeNameForcesNew(t *testing.T) {
	var beforeParam, afterParam ssm.Parameter
	before := fmt.Sprintf("%s_%s", t.Name(), acctest.RandString(10))
	after := fmt.Sprintf("%s_%s", t.Name(), acctest.RandString(10))

	resource.Test(t, resource.TestCase{
		PreCheck:     func() { testAccPreCheck(t) },
		Providers:    testAccProviders,
		CheckDestroy: testAccCheckAWSSSMParameterDestroy,
		Steps: []resource.TestStep{
			{
				Config: testAccAWSSSMParameterBasicConfig(before, "String", "bar"),
				Check: resource.ComposeTestCheckFunc(
					testAccCheckAWSSSMParameterExists("aws_ssm_parameter.foo", &beforeParam),
				),
			},
			{
				Config: testAccAWSSSMParameterBasicConfig(after, "String", "bar"),
				Check: resource.ComposeTestCheckFunc(
					testAccCheckAWSSSMParameterExists("aws_ssm_parameter.foo", &afterParam),
					testAccCheckAWSSSMParameterRecreated(t, &beforeParam, &afterParam),
				),
			},
		},
	})
}

func TestAccAWSSSMParameter_fullPath(t *testing.T) {
	var param ssm.Parameter
	name := fmt.Sprintf("/path/%s_%s", t.Name(), acctest.RandString(10))

	resource.Test(t, resource.TestCase{
		PreCheck:     func() { testAccPreCheck(t) },
		Providers:    testAccProviders,
		CheckDestroy: testAccCheckAWSSSMParameterDestroy,
		Steps: []resource.TestStep{
			{
				Config: testAccAWSSSMParameterBasicConfig(name, "String", "bar"),
				Check: resource.ComposeTestCheckFunc(
					testAccCheckAWSSSMParameterExists("aws_ssm_parameter.foo", &param),
					resource.TestMatchResourceAttr("aws_ssm_parameter.foo", "arn",
						regexp.MustCompile(fmt.Sprintf("^arn:aws:ssm:[a-z0-9-]+:[0-9]{12}:parameter%s$", name))),
					resource.TestCheckResourceAttr("aws_ssm_parameter.foo", "value", "bar"),
					resource.TestCheckResourceAttr("aws_ssm_parameter.foo", "type", "String"),
				),
			},
		},
	})
}

func TestAccAWSSSMParameter_secure(t *testing.T) {
	var param ssm.Parameter
	name := fmt.Sprintf("%s_%s", t.Name(), acctest.RandString(10))

	resource.Test(t, resource.TestCase{
		PreCheck:     func() { testAccPreCheck(t) },
		Providers:    testAccProviders,
		CheckDestroy: testAccCheckAWSSSMParameterDestroy,
		Steps: []resource.TestStep{
			{
				Config: testAccAWSSSMParameterBasicConfig(name, "SecureString", "secret"),
				Check: resource.ComposeTestCheckFunc(
					testAccCheckAWSSSMParameterExists("aws_ssm_parameter.foo", &param),
					resource.TestCheckResourceAttr("aws_ssm_parameter.foo", "value", "secret"),
					resource.TestCheckResourceAttr("aws_ssm_parameter.foo", "type", "SecureString"),
					resource.TestCheckResourceAttr("aws_ssm_parameter.foo", "key_id", "alias/aws/ssm"), // Default SSM key id
				),
			},
		},
	})
}

func TestAccAWSSSMParameter_secure_with_key(t *testing.T) {
	var param ssm.Parameter
	randString := acctest.RandString(10)
	name := fmt.Sprintf("%s_%s", t.Name(), randString)

	resource.Test(t, resource.TestCase{
		PreCheck:     func() { testAccPreCheck(t) },
		Providers:    testAccProviders,
		CheckDestroy: testAccCheckAWSSSMParameterDestroy,
		Steps: []resource.TestStep{
			{
				Config: testAccAWSSSMParameterSecureConfigWithKey(name, "secret", randString),
				Check: resource.ComposeTestCheckFunc(
					testAccCheckAWSSSMParameterExists("aws_ssm_parameter.secret_foo", &param),
					resource.TestCheckResourceAttr("aws_ssm_parameter.secret_foo", "value", "secret"),
					resource.TestCheckResourceAttr("aws_ssm_parameter.secret_foo", "type", "SecureString"),
					resource.TestCheckResourceAttr("aws_ssm_parameter.secret_foo", "key_id", "alias/"+randString),
				),
			},
		},
	})
}

func TestAccAWSSSMParameter_secure_keyUpdate(t *testing.T) {
	var param ssm.Parameter
	randString := acctest.RandString(10)
	name := fmt.Sprintf("%s_%s", t.Name(), randString)

	resource.Test(t, resource.TestCase{
		PreCheck:     func() { testAccPreCheck(t) },
		Providers:    testAccProviders,
		CheckDestroy: testAccCheckAWSSSMParameterDestroy,
		Steps: []resource.TestStep{
			{
				Config: testAccAWSSSMParameterSecureConfig(name, "secret"),
				Check: resource.ComposeTestCheckFunc(
					testAccCheckAWSSSMParameterExists("aws_ssm_parameter.secret_foo", &param),
					resource.TestCheckResourceAttr("aws_ssm_parameter.secret_foo", "value", "secret"),
					resource.TestCheckResourceAttr("aws_ssm_parameter.secret_foo", "type", "SecureString"),
					resource.TestCheckResourceAttr("aws_ssm_parameter.secret_foo", "key_id", "alias/aws/ssm"), // Default SSM key id
				),
			},
			{
				Config: testAccAWSSSMParameterSecureConfigWithKey(name, "secret", randString),
				Check: resource.ComposeTestCheckFunc(
					testAccCheckAWSSSMParameterExists("aws_ssm_parameter.secret_foo", &param),
					resource.TestCheckResourceAttr("aws_ssm_parameter.secret_foo", "value", "secret"),
					resource.TestCheckResourceAttr("aws_ssm_parameter.secret_foo", "type", "SecureString"),
					resource.TestCheckResourceAttr("aws_ssm_parameter.secret_foo", "key_id", "alias/"+randString),
				),
			},
		},
	})
}

func testAccCheckAWSSSMParameterRecreated(t *testing.T,
	before, after *ssm.Parameter) resource.TestCheckFunc {
	return func(s *terraform.State) error {
		if *before.Name == *after.Name {
			t.Fatalf("Expected change of SSM Param Names, but both were %v", *before.Name)
		}
		return nil
	}
}

func testAccCheckAWSSSMParameterExists(n string, param *ssm.Parameter) resource.TestCheckFunc {
	return func(s *terraform.State) error {
		rs, ok := s.RootModule().Resources[n]
		if !ok {
			return fmt.Errorf("Not found: %s", n)
		}

		if rs.Primary.ID == "" {
			return fmt.Errorf("No SSM Parameter ID is set")
		}

		conn := testAccProvider.Meta().(*AWSClient).ssmconn

		paramInput := &ssm.GetParametersInput{
			Names: []*string{
				aws.String(rs.Primary.Attributes["name"]),
			},
			WithDecryption: aws.Bool(true),
		}

		resp, err := conn.GetParameters(paramInput)
		if err != nil {
			return err
		}

		if len(resp.Parameters) == 0 {
			return fmt.Errorf("Expected AWS SSM Parameter to be created, but wasn't found")
		}

		*param = *resp.Parameters[0]

		return nil
	}
}

func testAccCheckAWSSSMParameterDisappears(param *ssm.Parameter) resource.TestCheckFunc {
	return func(s *terraform.State) error {
		conn := testAccProvider.Meta().(*AWSClient).ssmconn

		paramInput := &ssm.DeleteParameterInput{
			Name: param.Name,
		}

		_, err := conn.DeleteParameter(paramInput)
		if err != nil {
			return err
		}

		return nil
	}
}

func testAccCheckAWSSSMParameterDestroy(s *terraform.State) error {
	conn := testAccProvider.Meta().(*AWSClient).ssmconn

	for _, rs := range s.RootModule().Resources {
		if rs.Type != "aws_ssm_parameter" {
			continue
		}

		paramInput := &ssm.GetParametersInput{
			Names: []*string{
				aws.String(rs.Primary.Attributes["name"]),
			},
		}

		resp, _ := conn.GetParameters(paramInput)

		if len(resp.Parameters) > 0 {
			return fmt.Errorf("Expected AWS SSM Parameter to be gone, but was still found")
		}

		return nil
	}

	return nil
}

func testAccAWSSSMParameterBasicConfig(rName, pType, value string) string {
	return fmt.Sprintf(`
resource "aws_ssm_parameter" "foo" {
  name  = "%s"
  type  = "%s"
  value = "%s"
}
`, rName, pType, value)
}

func testAccAWSSSMParameterBasicConfigOverwrite(rName, pType, value string) string {
	return fmt.Sprintf(`
resource "aws_ssm_parameter" "foo" {
  name  = "test_parameter-%[1]s"
  description  = "description for parameter %[1]s"
  type  = "%[2]s"
  value = "%[3]s"
  overwrite = true
}
`, rName, pType, value)
}

func testAccAWSSSMParameterBasicConfigOverwriteWithoutDescription(rName, pType, value string) string {
	return fmt.Sprintf(`
resource "aws_ssm_parameter" "foo" {
  name  = "test_parameter-%[1]s"
  type  = "%[2]s"
  value = "%[3]s"
  overwrite = true
}
`, rName, pType, value)
}

func testAccAWSSSMParameterSecureConfig(rName string, value string) string {
	return fmt.Sprintf(`
resource "aws_ssm_parameter" "secret_foo" {
  name  = "test_secure_parameter-%[1]s"
  description  = "description for parameter %[1]s"
  type  = "SecureString"
  value = "%[2]s"
}
`, rName, value)
}

func testAccAWSSSMParameterSecureConfigWithKey(rName string, value string, keyAlias string) string {
	return fmt.Sprintf(`
resource "aws_ssm_parameter" "secret_foo" {
  name  = "test_secure_parameter-%[1]s"
  description  = "description for parameter %[1]s"
  type  = "SecureString"
  value = "%[2]s"
  key_id = "alias/%[3]s"
  depends_on = ["aws_kms_alias.test_alias"]
}

resource "aws_kms_key" "test_key" {
  description             = "KMS key 1"
  deletion_window_in_days = 7
}
<<<<<<< HEAD
`, rName, value)
=======

resource "aws_kms_alias" "test_alias" {
  name          = "alias/%[3]s"
  target_key_id = "${aws_kms_key.test_key.id}"
}
`, rName, value, keyAlias)
}

func TestAWSSSMParameterShouldUpdate(t *testing.T) {
	data := resourceAwsSsmParameter().TestResourceData()
	failure := false

	if !shouldUpdateSsmParameter(data) {
		t.Logf("Existing resources should be overwritten if the values don't match!")
		failure = true
	}

	data.MarkNewResource()
	if shouldUpdateSsmParameter(data) {
		t.Logf("New resources must never be overwritten, this will overwrite parameters created outside of the system")
		failure = true
	}

	data = resourceAwsSsmParameter().TestResourceData()
	data.Set("overwrite", true)
	if !shouldUpdateSsmParameter(data) {
		t.Logf("Resources should always be overwritten if the user requests it")
		failure = true
	}

	data.Set("overwrite", false)
	if shouldUpdateSsmParameter(data) {
		t.Logf("Resources should never be overwritten if the user requests it")
		failure = true
	}
	if failure {
		t.Fail()
	}
>>>>>>> 7d072aff
}<|MERGE_RESOLUTION|>--- conflicted
+++ resolved
@@ -377,46 +377,10 @@
   description             = "KMS key 1"
   deletion_window_in_days = 7
 }
-<<<<<<< HEAD
-`, rName, value)
-=======
 
 resource "aws_kms_alias" "test_alias" {
   name          = "alias/%[3]s"
   target_key_id = "${aws_kms_key.test_key.id}"
 }
 `, rName, value, keyAlias)
-}
-
-func TestAWSSSMParameterShouldUpdate(t *testing.T) {
-	data := resourceAwsSsmParameter().TestResourceData()
-	failure := false
-
-	if !shouldUpdateSsmParameter(data) {
-		t.Logf("Existing resources should be overwritten if the values don't match!")
-		failure = true
-	}
-
-	data.MarkNewResource()
-	if shouldUpdateSsmParameter(data) {
-		t.Logf("New resources must never be overwritten, this will overwrite parameters created outside of the system")
-		failure = true
-	}
-
-	data = resourceAwsSsmParameter().TestResourceData()
-	data.Set("overwrite", true)
-	if !shouldUpdateSsmParameter(data) {
-		t.Logf("Resources should always be overwritten if the user requests it")
-		failure = true
-	}
-
-	data.Set("overwrite", false)
-	if shouldUpdateSsmParameter(data) {
-		t.Logf("Resources should never be overwritten if the user requests it")
-		failure = true
-	}
-	if failure {
-		t.Fail()
-	}
->>>>>>> 7d072aff
 }