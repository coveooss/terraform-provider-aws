--- conflicted
+++ resolved
@@ -1101,93 +1101,4 @@
 	}
 
 	return hashcode.String(buf.String())
-<<<<<<< HEAD
-}
-
-func validateTriggerEvent(v interface{}, k string) (ws []string, errors []error) {
-	value := v.(string)
-	triggerEvents := map[string]bool{
-		"DeploymentStart":    true,
-		"DeploymentStop":     true,
-		"DeploymentSuccess":  true,
-		"DeploymentFailure":  true,
-		"DeploymentRollback": true,
-		"DeploymentReady":    true,
-		"InstanceStart":      true,
-		"InstanceSuccess":    true,
-		"InstanceFailure":    true,
-		"InstanceReady":      true,
-	}
-
-	if !triggerEvents[value] {
-		errors = append(errors, fmt.Errorf("%q must be a valid event type value: %q", k, value))
-	}
-	return
-}
-
-func validateDeploymentOption(v interface{}, k string) (ws []string, errors []error) {
-	value := v.(string)
-	validOptions := map[string]bool{
-		"WITH_TRAFFIC_CONTROL":    true,
-		"WITHOUT_TRAFFIC_CONTROL": true,
-	}
-
-	if !validOptions[value] {
-		errors = append(errors, fmt.Errorf("%q must be a valid deployment option: %q", k, value))
-	}
-	return
-}
-
-func validateDeploymentType(v interface{}, k string) (ws []string, errors []error) {
-	value := v.(string)
-	validTypes := map[string]bool{
-		"IN_PLACE":   true,
-		"BLUE_GREEN": true,
-	}
-
-	if !validTypes[value] {
-		errors = append(errors, fmt.Errorf("%q must be a valid deployment type: %q", k, value))
-	}
-	return
-}
-
-func validateDeploymentReadyOption(v interface{}, k string) (ws []string, errors []error) {
-	value := v.(string)
-	validOptions := map[string]bool{
-		"CONTINUE_DEPLOYMENT": true,
-		"STOP_DEPLOYMENT":     true,
-	}
-
-	if !validOptions[value] {
-		errors = append(errors, fmt.Errorf("%q must be a valid deployment_ready_option:action_on_timeout value: %q", k, value))
-	}
-	return
-}
-
-func validateGreenFleetProvisioningOption(v interface{}, k string) (ws []string, errors []error) {
-	value := v.(string)
-	validOptions := map[string]bool{
-		"DISCOVER_EXISTING":       true,
-		"COPY_AUTO_SCALING_GROUP": true,
-	}
-
-	if !validOptions[value] {
-		errors = append(errors, fmt.Errorf("%q must be a valid green_fleet_provisioning_option:action value: %q", k, value))
-	}
-	return
-}
-
-func validateBlueInstanceTerminationOption(v interface{}, k string) (ws []string, errors []error) {
-	value := v.(string)
-	validOptions := map[string]bool{
-		"TERMINATE":  true,
-		"KEEP_ALIVE": true,
-	}
-
-	if !validOptions[value] {
-		errors = append(errors, fmt.Errorf("%q must be a valid terminate_blue_instances_on_deployment_success:action value: %q", k, value))
-	}
-	return
-=======
->>>>>>> 7d072aff
 }