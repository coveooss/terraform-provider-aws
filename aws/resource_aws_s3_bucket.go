--- conflicted
+++ resolved
@@ -2154,18 +2154,11 @@
 	if v, ok := m["status"]; ok {
 		buf.WriteString(fmt.Sprintf("%s-", v.(string)))
 	}
-<<<<<<< HEAD
-	if v, ok := m["destination"]; ok {
-		destination := v.(*schema.Set).List()
-		d := destination[0].(map[string]interface{})
-		buf.WriteString(fmt.Sprintf("%d-", destinationHash(d)))
-=======
 	if v, ok := m["destination"].(*schema.Set); ok && v.Len() > 0 {
 		buf.WriteString(fmt.Sprintf("%d-", destinationHash(v.List()[0])))
 	}
 	if v, ok := m["source_selection_criteria"].(*schema.Set); ok && v.Len() > 0 && v.List()[0] != nil {
 		buf.WriteString(fmt.Sprintf("%d-", sourceSelectionCriteriaHash(v.List()[0])))
->>>>>>> 684291f4
 	}
 	return hashcode.String(buf.String())
 }
