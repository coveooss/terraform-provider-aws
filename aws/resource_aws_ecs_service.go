package aws

import (
	"bytes"
	"fmt"
	"log"
	"regexp"
	"strings"
	"time"

	"github.com/aws/aws-sdk-go/aws"
	"github.com/aws/aws-sdk-go/service/ecs"
	"github.com/hashicorp/terraform/helper/hashcode"
	"github.com/hashicorp/terraform/helper/resource"
	"github.com/hashicorp/terraform/helper/schema"
)

var taskDefinitionRE = regexp.MustCompile("^([a-zA-Z0-9_-]+):([0-9]+)$")

func resourceAwsEcsService() *schema.Resource {
	return &schema.Resource{
		Create: resourceAwsEcsServiceCreate,
		Read:   resourceAwsEcsServiceRead,
		Update: resourceAwsEcsServiceUpdate,
		Delete: resourceAwsEcsServiceDelete,
		Importer: &schema.ResourceImporter{
			State: resourceAwsEcsServiceImport,
		},

		Schema: map[string]*schema.Schema{
			"name": {
				Type:     schema.TypeString,
				Required: true,
				ForceNew: true,
			},

			"cluster": {
				Type:     schema.TypeString,
				Optional: true,
				Computed: true,
				ForceNew: true,
			},

			"task_definition": {
				Type:     schema.TypeString,
				Required: true,
			},

			"desired_count": {
				Type:     schema.TypeInt,
				Optional: true,
			},

			"health_check_grace_period_seconds": {
				Type:         schema.TypeInt,
				Optional:     true,
				ValidateFunc: validateAwsEcsServiceHealthCheckGracePeriodSeconds,
			},

			"launch_type": {
				Type:     schema.TypeString,
				ForceNew: true,
				Optional: true,
				Default:  "EC2",
			},

			"iam_role": {
				Type:     schema.TypeString,
				ForceNew: true,
				Optional: true,
				Computed: true,
			},

			"deployment_maximum_percent": {
				Type:     schema.TypeInt,
				Optional: true,
				Default:  200,
			},

			"deployment_minimum_healthy_percent": {
				Type:     schema.TypeInt,
				Optional: true,
				Default:  100,
			},

			"load_balancer": {
				Type:     schema.TypeSet,
				Optional: true,
				ForceNew: true,
				MaxItems: 1,
				Elem: &schema.Resource{
					Schema: map[string]*schema.Schema{
						"elb_name": {
							Type:     schema.TypeString,
							Optional: true,
							ForceNew: true,
						},

						"target_group_arn": {
							Type:     schema.TypeString,
							Optional: true,
							ForceNew: true,
						},

						"container_name": {
							Type:     schema.TypeString,
							Required: true,
							ForceNew: true,
						},

						"container_port": {
							Type:     schema.TypeInt,
							Required: true,
							ForceNew: true,
						},
					},
				},
				Set: resourceAwsEcsLoadBalancerHash,
			},
			"network_configuration": {
				Type:     schema.TypeList,
				Optional: true,
				MaxItems: 1,
				Elem: &schema.Resource{
					Schema: map[string]*schema.Schema{
						"security_groups": {
							Type:     schema.TypeSet,
							Optional: true,
							Elem:     &schema.Schema{Type: schema.TypeString},
							Set:      schema.HashString,
						},
						"subnets": {
							Type:     schema.TypeSet,
							Required: true,
							Elem:     &schema.Schema{Type: schema.TypeString},
							Set:      schema.HashString,
						},
						"assign_public_ip": {
							Type:     schema.TypeBool,
							Optional: true,
							Default:  false,
						},
					},
				},
			},
			"placement_strategy": {
				Type:     schema.TypeSet,
				Optional: true,
				ForceNew: true,
				MaxItems: 5,
				Elem: &schema.Resource{
					Schema: map[string]*schema.Schema{
						"type": {
							Type:     schema.TypeString,
							ForceNew: true,
							Required: true,
						},
						"field": {
							Type:     schema.TypeString,
							ForceNew: true,
							Optional: true,
							DiffSuppressFunc: func(k, old, new string, d *schema.ResourceData) bool {
								if strings.ToLower(old) == strings.ToLower(new) {
									return true
								}
								return false
							},
						},
					},
				},
				Set: func(v interface{}) int {
					var buf bytes.Buffer
					m := v.(map[string]interface{})
					buf.WriteString(fmt.Sprintf("%s-", m["type"].(string)))
					if m["field"] != nil {
						field := m["field"].(string)
						if field == "host" {
							buf.WriteString("instanceId-")
						} else {
							buf.WriteString(fmt.Sprintf("%s-", field))
						}
					}
					return hashcode.String(buf.String())
				},
			},

			"placement_constraints": {
				Type:     schema.TypeSet,
				Optional: true,
				ForceNew: true,
				MaxItems: 10,
				Elem: &schema.Resource{
					Schema: map[string]*schema.Schema{
						"type": {
							Type:     schema.TypeString,
							ForceNew: true,
							Required: true,
						},
						"expression": {
							Type:     schema.TypeString,
							ForceNew: true,
							Optional: true,
						},
					},
				},
			},
		},
	}
}

func resourceAwsEcsServiceImport(d *schema.ResourceData, meta interface{}) ([]*schema.ResourceData, error) {
	if len(strings.Split(d.Id(), "/")) != 2 {
		return []*schema.ResourceData{}, fmt.Errorf("[ERR] Wrong format of resource: %s. Please follow 'cluster-name/service-name'", d.Id())
	}
	cluster := strings.Split(d.Id(), "/")[0]
	name := strings.Split(d.Id(), "/")[1]
	log.Printf("[DEBUG] Importing ECS service %s from cluster %s", name, cluster)

	d.SetId(name)
	clusterArn := arnString(
		meta.(*AWSClient).partition,
		meta.(*AWSClient).region,
		"ecs",
		meta.(*AWSClient).accountid,
		fmt.Sprintf("cluster/%s", cluster),
	)
	d.Set("cluster", clusterArn)
	return []*schema.ResourceData{d}, nil
}

func resourceAwsEcsServiceCreate(d *schema.ResourceData, meta interface{}) error {
	conn := meta.(*AWSClient).ecsconn

	input := ecs.CreateServiceInput{
		ServiceName:    aws.String(d.Get("name").(string)),
		TaskDefinition: aws.String(d.Get("task_definition").(string)),
		DesiredCount:   aws.Int64(int64(d.Get("desired_count").(int))),
		ClientToken:    aws.String(resource.UniqueId()),
		DeploymentConfiguration: &ecs.DeploymentConfiguration{
			MaximumPercent:        aws.Int64(int64(d.Get("deployment_maximum_percent").(int))),
			MinimumHealthyPercent: aws.Int64(int64(d.Get("deployment_minimum_healthy_percent").(int))),
		},
	}

	if v, ok := d.GetOk("cluster"); ok {
		input.Cluster = aws.String(v.(string))
	}

	if v, ok := d.GetOk("health_check_grace_period_seconds"); ok {
		input.HealthCheckGracePeriodSeconds = aws.Int64(int64(v.(int)))
	}

	if v, ok := d.GetOk("launch_type"); ok {
		input.LaunchType = aws.String(v.(string))
	}

	loadBalancers := expandEcsLoadBalancers(d.Get("load_balancer").(*schema.Set).List())
	if len(loadBalancers) > 0 {
		log.Printf("[DEBUG] Adding ECS load balancers: %s", loadBalancers)
		input.LoadBalancers = loadBalancers
	}
	if v, ok := d.GetOk("iam_role"); ok {
		input.Role = aws.String(v.(string))
	}

	input.NetworkConfiguration = expandEcsNetworkConfiguration(d.Get("network_configuration").([]interface{}))

	strategies := d.Get("placement_strategy").(*schema.Set).List()
	if len(strategies) > 0 {
		var ps []*ecs.PlacementStrategy
		for _, raw := range strategies {
			p := raw.(map[string]interface{})
			t := p["type"].(string)
			f := p["field"].(string)
			if err := validateAwsEcsPlacementStrategy(t, f); err != nil {
				return err
			}
			ps = append(ps, &ecs.PlacementStrategy{
				Type:  aws.String(p["type"].(string)),
				Field: aws.String(p["field"].(string)),
			})
		}
		input.PlacementStrategy = ps
	}

	constraints := d.Get("placement_constraints").(*schema.Set).List()
	if len(constraints) > 0 {
		var pc []*ecs.PlacementConstraint
		for _, raw := range constraints {
			p := raw.(map[string]interface{})
			t := p["type"].(string)
			e := p["expression"].(string)
			if err := validateAwsEcsPlacementConstraint(t, e); err != nil {
				return err
			}
			constraint := &ecs.PlacementConstraint{
				Type: aws.String(t),
			}
			if e != "" {
				constraint.Expression = aws.String(e)
			}

			pc = append(pc, constraint)
		}
		input.PlacementConstraints = pc
	}

	log.Printf("[DEBUG] Creating ECS service: %s", input)

	// Retry due to AWS IAM & ECS eventual consistency
	var out *ecs.CreateServiceOutput
	var err error
	err = resource.Retry(2*time.Minute, func() *resource.RetryError {
		out, err = conn.CreateService(&input)

		if err != nil {
			if isAWSErr(err, ecs.ErrCodeClusterNotFoundException, "") {
				return resource.RetryableError(err)
			}
			if isAWSErr(err, ecs.ErrCodeInvalidParameterException, "Please verify that the ECS service role being passed has the proper permissions.") {
				return resource.RetryableError(err)
			}
			return resource.NonRetryableError(err)
		}

		return nil
	})
	if err != nil {
		return fmt.Errorf("%s %q", err, d.Get("name").(string))
	}

	service := *out.Service

	log.Printf("[DEBUG] ECS service created: %s", *service.ServiceArn)
	d.SetId(*service.ServiceArn)

	return resourceAwsEcsServiceRead(d, meta)
}

func resourceAwsEcsServiceRead(d *schema.ResourceData, meta interface{}) error {
	conn := meta.(*AWSClient).ecsconn

	log.Printf("[DEBUG] Reading ECS service %s", d.Id())
	input := ecs.DescribeServicesInput{
		Services: []*string{aws.String(d.Id())},
		Cluster:  aws.String(d.Get("cluster").(string)),
	}

	var out *ecs.DescribeServicesOutput
	err := resource.Retry(2*time.Minute, func() *resource.RetryError {
		var err error
		out, err = conn.DescribeServices(&input)
		if err != nil {
			if d.IsNewResource() && isAWSErr(err, ecs.ErrCodeServiceNotFoundException, "") {
				return resource.RetryableError(err)
			}
			return resource.NonRetryableError(err)
		}

<<<<<<< HEAD
		if d.IsNewResource() && len(out.Services) < 1 {
			return resource.RetryableError(fmt.Errorf("No ECS service found: %q", d.Id()))
=======
		if len(out.Services) < 1 {
			if d.IsNewResource() {
				return resource.RetryableError(fmt.Errorf("ECS service not created yet: %q", d.Id()))
			}
			return resource.NonRetryableError(fmt.Errorf("No ECS service found: %q", d.Id()))
>>>>>>> 7d072aff
		}

		service := out.Services[0]
		if d.IsNewResource() && *service.Status == "INACTIVE" {
			return resource.RetryableError(fmt.Errorf("ECS service currently INACTIVE: %q", d.Id()))
		}

		return nil
	})
	if err != nil {
		return err
	}

	if len(out.Services) < 1 {
		log.Printf("[WARN] Removing ECS service %s (%s) because it's gone", d.Get("name").(string), d.Id())
		d.SetId("")
		return nil
	}

	service := out.Services[0]

	// Status==INACTIVE means deleted service
	if *service.Status == "INACTIVE" {
		log.Printf("[WARN] Removing ECS service %q because it's INACTIVE", *service.ServiceArn)
		d.SetId("")
		return nil
	}

	log.Printf("[DEBUG] Received ECS service %s", service)

	d.SetId(*service.ServiceArn)
	d.Set("name", service.ServiceName)

	// Save task definition in the same format
	if strings.HasPrefix(d.Get("task_definition").(string), "arn:"+meta.(*AWSClient).partition+":ecs:") {
		d.Set("task_definition", service.TaskDefinition)
	} else {
		taskDefinition := buildFamilyAndRevisionFromARN(*service.TaskDefinition)
		d.Set("task_definition", taskDefinition)
	}

	d.Set("desired_count", service.DesiredCount)
	d.Set("health_check_grace_period_seconds", service.HealthCheckGracePeriodSeconds)
	d.Set("launch_type", service.LaunchType)

	// Save cluster in the same format
	if strings.HasPrefix(d.Get("cluster").(string), "arn:"+meta.(*AWSClient).partition+":ecs:") {
		d.Set("cluster", service.ClusterArn)
	} else {
		clusterARN := getNameFromARN(*service.ClusterArn)
		d.Set("cluster", clusterARN)
	}

	// Save IAM role in the same format
	if service.RoleArn != nil {
		if strings.HasPrefix(d.Get("iam_role").(string), "arn:"+meta.(*AWSClient).partition+":iam:") {
			d.Set("iam_role", service.RoleArn)
		} else {
			roleARN := getNameFromARN(*service.RoleArn)
			d.Set("iam_role", roleARN)
		}
	}

	if service.DeploymentConfiguration != nil {
		d.Set("deployment_maximum_percent", service.DeploymentConfiguration.MaximumPercent)
		d.Set("deployment_minimum_healthy_percent", service.DeploymentConfiguration.MinimumHealthyPercent)
	}

	if service.LoadBalancers != nil {
		d.Set("load_balancer", flattenEcsLoadBalancers(service.LoadBalancers))
	}

	if err := d.Set("placement_strategy", flattenPlacementStrategy(service.PlacementStrategy)); err != nil {
		log.Printf("[ERR] Error setting placement_strategy for (%s): %s", d.Id(), err)
	}
	if err := d.Set("placement_constraints", flattenServicePlacementConstraints(service.PlacementConstraints)); err != nil {
		log.Printf("[ERR] Error setting placement_constraints for (%s): %s", d.Id(), err)
	}

	if err := d.Set("network_configuration", flattenEcsNetworkConfiguration(service.NetworkConfiguration)); err != nil {
		return fmt.Errorf("[ERR] Error setting network_configuration for (%s): %s", d.Id(), err)
	}

	return nil
}

func flattenEcsNetworkConfiguration(nc *ecs.NetworkConfiguration) []interface{} {
	if nc == nil {
		return nil
	}

	result := make(map[string]interface{})
	result["security_groups"] = schema.NewSet(schema.HashString, flattenStringList(nc.AwsvpcConfiguration.SecurityGroups))
	result["subnets"] = schema.NewSet(schema.HashString, flattenStringList(nc.AwsvpcConfiguration.Subnets))

	if nc.AwsvpcConfiguration.AssignPublicIp != nil {
		result["assign_public_ip"] = *nc.AwsvpcConfiguration.AssignPublicIp == ecs.AssignPublicIpEnabled
	}

	return []interface{}{result}
}

func expandEcsNetworkConfiguration(nc []interface{}) *ecs.NetworkConfiguration {
	if len(nc) == 0 {
		return nil
	}
	awsVpcConfig := &ecs.AwsVpcConfiguration{}
	raw := nc[0].(map[string]interface{})
	if val, ok := raw["security_groups"]; ok {
		awsVpcConfig.SecurityGroups = expandStringSet(val.(*schema.Set))
	}
	awsVpcConfig.Subnets = expandStringSet(raw["subnets"].(*schema.Set))
	if val, ok := raw["assign_public_ip"].(bool); ok {
		awsVpcConfig.AssignPublicIp = aws.String(ecs.AssignPublicIpDisabled)
		if val {
			awsVpcConfig.AssignPublicIp = aws.String(ecs.AssignPublicIpEnabled)
		}
	}

	return &ecs.NetworkConfiguration{AwsvpcConfiguration: awsVpcConfig}
}

func flattenServicePlacementConstraints(pcs []*ecs.PlacementConstraint) []map[string]interface{} {
	if len(pcs) == 0 {
		return nil
	}
	results := make([]map[string]interface{}, 0)
	for _, pc := range pcs {
		c := make(map[string]interface{})
		c["type"] = *pc.Type
		if pc.Expression != nil {
			c["expression"] = *pc.Expression
		}

		results = append(results, c)
	}
	return results
}

func flattenPlacementStrategy(pss []*ecs.PlacementStrategy) []map[string]interface{} {
	if len(pss) == 0 {
		return nil
	}
	results := make([]map[string]interface{}, 0)
	for _, ps := range pss {
		c := make(map[string]interface{})
		c["type"] = *ps.Type
		c["field"] = *ps.Field

		// for some fields the API requires lowercase for creation but will return uppercase on query
		if *ps.Field == "MEMORY" || *ps.Field == "CPU" {
			c["field"] = strings.ToLower(*ps.Field)
		}

		results = append(results, c)
	}
	return results
}

func resourceAwsEcsServiceUpdate(d *schema.ResourceData, meta interface{}) error {
	conn := meta.(*AWSClient).ecsconn

	log.Printf("[DEBUG] Updating ECS service %s", d.Id())
	input := ecs.UpdateServiceInput{
		Service: aws.String(d.Id()),
		Cluster: aws.String(d.Get("cluster").(string)),
	}

	if d.HasChange("desired_count") {
		_, n := d.GetChange("desired_count")
		input.DesiredCount = aws.Int64(int64(n.(int)))
	}
	if d.HasChange("health_check_grace_period_seconds") {
		_, n := d.GetChange("health_check_grace_period_seconds")
		input.HealthCheckGracePeriodSeconds = aws.Int64(int64(n.(int)))
	}
	if d.HasChange("task_definition") {
		_, n := d.GetChange("task_definition")
		input.TaskDefinition = aws.String(n.(string))
	}

	if d.HasChange("deployment_maximum_percent") || d.HasChange("deployment_minimum_healthy_percent") {
		input.DeploymentConfiguration = &ecs.DeploymentConfiguration{
			MaximumPercent:        aws.Int64(int64(d.Get("deployment_maximum_percent").(int))),
			MinimumHealthyPercent: aws.Int64(int64(d.Get("deployment_minimum_healthy_percent").(int))),
		}
	}

	if d.HasChange("network_configuration") {
		input.NetworkConfiguration = expandEcsNetworkConfiguration(d.Get("network_configuration").([]interface{}))
	}

	// Retry due to IAM eventual consistency
	err := resource.Retry(2*time.Minute, func() *resource.RetryError {
		out, err := conn.UpdateService(&input)
		if err != nil {
			if isAWSErr(err, ecs.ErrCodeInvalidParameterException, "Please verify that the ECS service role being passed has the proper permissions.") {
				return resource.RetryableError(err)
			}
			return resource.NonRetryableError(err)
		}

		log.Printf("[DEBUG] Updated ECS service %s", out.Service)
		return nil
	})
	if err != nil {
		return err
	}

	return resourceAwsEcsServiceRead(d, meta)
}

func resourceAwsEcsServiceDelete(d *schema.ResourceData, meta interface{}) error {
	conn := meta.(*AWSClient).ecsconn

	// Check if it's not already gone
	resp, err := conn.DescribeServices(&ecs.DescribeServicesInput{
		Services: []*string{aws.String(d.Id())},
		Cluster:  aws.String(d.Get("cluster").(string)),
	})
	if err != nil {
		if isAWSErr(err, ecs.ErrCodeServiceNotFoundException, "") {
			log.Printf("[DEBUG] Removing ECS Service from state, %q is already gone", d.Id())
			d.SetId("")
			return nil
		}
		return err
	}

	if len(resp.Services) == 0 {
		log.Printf("[DEBUG] Removing ECS Service from state, %q is already gone", d.Id())
		d.SetId("")
		return nil
	}

	log.Printf("[DEBUG] ECS service %s is currently %s", d.Id(), *resp.Services[0].Status)

	if *resp.Services[0].Status == "INACTIVE" {
		return nil
	}

	// Drain the ECS service
	if *resp.Services[0].Status != "DRAINING" {
		log.Printf("[DEBUG] Draining ECS service %s", d.Id())
		_, err = conn.UpdateService(&ecs.UpdateServiceInput{
			Service:      aws.String(d.Id()),
			Cluster:      aws.String(d.Get("cluster").(string)),
			DesiredCount: aws.Int64(int64(0)),
		})
		if err != nil {
			return err
		}
	}

	input := ecs.DeleteServiceInput{
		Service: aws.String(d.Id()),
		Cluster: aws.String(d.Get("cluster").(string)),
	}
	// Wait until the ECS service is drained
	err = resource.Retry(5*time.Minute, func() *resource.RetryError {
		log.Printf("[DEBUG] Trying to delete ECS service %s", input)
		_, err := conn.DeleteService(&input)
		if err != nil {
			if isAWSErr(err, ecs.ErrCodeInvalidParameterException, "The service cannot be stopped while deployments are active.") {
				return resource.RetryableError(err)
			}
			return resource.NonRetryableError(err)
		}
		return nil
	})

	if err != nil {
		return err
	}

	// Wait until it's deleted
	wait := resource.StateChangeConf{
		Pending:    []string{"ACTIVE", "DRAINING"},
		Target:     []string{"INACTIVE"},
		Timeout:    10 * time.Minute,
		MinTimeout: 1 * time.Second,
		Refresh: func() (interface{}, string, error) {
			log.Printf("[DEBUG] Checking if ECS service %s is INACTIVE", d.Id())
			resp, err := conn.DescribeServices(&ecs.DescribeServicesInput{
				Services: []*string{aws.String(d.Id())},
				Cluster:  aws.String(d.Get("cluster").(string)),
			})
			if err != nil {
				return resp, "FAILED", err
			}

			log.Printf("[DEBUG] ECS service (%s) is currently %q", d.Id(), *resp.Services[0].Status)
			return resp, *resp.Services[0].Status, nil
		},
	}

	_, err = wait.WaitForState()
	if err != nil {
		return err
	}

	log.Printf("[DEBUG] ECS service %s deleted.", d.Id())
	return nil
}

func resourceAwsEcsLoadBalancerHash(v interface{}) int {
	var buf bytes.Buffer
	m := v.(map[string]interface{})

	buf.WriteString(fmt.Sprintf("%s-", m["elb_name"].(string)))
	buf.WriteString(fmt.Sprintf("%s-", m["container_name"].(string)))
	buf.WriteString(fmt.Sprintf("%d-", m["container_port"].(int)))

	if s := m["target_group_arn"].(string); s != "" {
		buf.WriteString(fmt.Sprintf("%s-", s))
	}

	return hashcode.String(buf.String())
}

func buildFamilyAndRevisionFromARN(arn string) string {
	return strings.Split(arn, "/")[1]
}

// Expects the following ARNs:
// arn:aws:iam::0123456789:role/EcsService
// arn:aws:ecs:us-west-2:0123456789:cluster/radek-cluster
func getNameFromARN(arn string) string {
	return strings.Split(arn, "/")[1]
}

func parseTaskDefinition(taskDefinition string) (string, string, error) {
	matches := taskDefinitionRE.FindAllStringSubmatch(taskDefinition, 2)

	if len(matches) == 0 || len(matches[0]) != 3 {
		return "", "", fmt.Errorf(
			"Invalid task definition format, family:rev or ARN expected (%#v)",
			taskDefinition)
	}

	return matches[0][1], matches[0][2], nil
}

func validateAwsEcsServiceHealthCheckGracePeriodSeconds(v interface{}, k string) (ws []string, errors []error) {
	value := v.(int)
	if (value < 0) || (value > 1800) {
		errors = append(errors, fmt.Errorf("%q must be between 0 and 1800", k))
	}
	return
}<|MERGE_RESOLUTION|>--- conflicted
+++ resolved
@@ -357,16 +357,11 @@
 			return resource.NonRetryableError(err)
 		}
 
-<<<<<<< HEAD
-		if d.IsNewResource() && len(out.Services) < 1 {
-			return resource.RetryableError(fmt.Errorf("No ECS service found: %q", d.Id()))
-=======
 		if len(out.Services) < 1 {
 			if d.IsNewResource() {
 				return resource.RetryableError(fmt.Errorf("ECS service not created yet: %q", d.Id()))
 			}
 			return resource.NonRetryableError(fmt.Errorf("No ECS service found: %q", d.Id()))
->>>>>>> 7d072aff
 		}
 
 		service := out.Services[0]
