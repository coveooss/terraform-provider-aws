--- conflicted
+++ resolved
@@ -17,11 +17,8 @@
 	resource.AddTestSweepers("aws_vpc", &resource.Sweeper{
 		Name: "aws_vpc",
 		Dependencies: []string{
-<<<<<<< HEAD
-=======
 			"aws_internet_gateway",
 			"aws_nat_gateway",
->>>>>>> 7d072aff
 			"aws_network_acl",
 			"aws_security_group",
 			"aws_subnet",
