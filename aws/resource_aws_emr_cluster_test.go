package aws

import (
	"fmt"
	"log"
	"reflect"
	"regexp"
	"testing"

	"github.com/aws/aws-sdk-go/aws"
	"github.com/aws/aws-sdk-go/aws/awserr"
	"github.com/aws/aws-sdk-go/service/emr"
	"github.com/hashicorp/terraform/helper/acctest"
	"github.com/hashicorp/terraform/helper/resource"
	"github.com/hashicorp/terraform/terraform"
)

func TestAccAWSEMRCluster_basic(t *testing.T) {
	var cluster emr.Cluster
	r := acctest.RandInt()
	resource.Test(t, resource.TestCase{
		PreCheck:     func() { testAccPreCheck(t) },
		Providers:    testAccProviders,
		CheckDestroy: testAccCheckAWSEmrDestroy,
		Steps: []resource.TestStep{
			{
				Config: testAccAWSEmrClusterConfig(r),
				Check: resource.ComposeTestCheckFunc(
					testAccCheckAWSEmrClusterExists("aws_emr_cluster.tf-test-cluster", &cluster),
					resource.TestCheckResourceAttr("aws_emr_cluster.tf-test-cluster", "scale_down_behavior", "TERMINATE_AT_TASK_COMPLETION"),
					resource.TestCheckResourceAttr("aws_emr_cluster.tf-test-cluster", "step.#", "0"),
				),
			},
		},
	})
}

func TestAccAWSEMRCluster_additionalInfo(t *testing.T) {
	var cluster emr.Cluster
	r := acctest.RandInt()
	resource.Test(t, resource.TestCase{
		PreCheck:     func() { testAccPreCheck(t) },
		Providers:    testAccProviders,
		CheckDestroy: testAccCheckAWSEmrDestroy,
		Steps: []resource.TestStep{
			{
				Config: testAccAWSEmrClusterConfigAdditionalInfo(r),
				Check: resource.ComposeTestCheckFunc(
					testAccCheckAWSEmrClusterExists("aws_emr_cluster.tf-test-cluster", &cluster),
					resource.TestCheckResourceAttr("aws_emr_cluster.tf-test-cluster", "scale_down_behavior", "TERMINATE_AT_TASK_COMPLETION"),
					resource.TestCheckResourceAttr("aws_emr_cluster.tf-test-cluster", "step.#", "0"),
				),
			},
		},
	})
}

func TestAccAWSEMRCluster_configurationsJson(t *testing.T) {
	var cluster emr.Cluster
	r := acctest.RandInt()
	resource.Test(t, resource.TestCase{
		PreCheck:     func() { testAccPreCheck(t) },
		Providers:    testAccProviders,
		CheckDestroy: testAccCheckAWSEmrDestroy,
		Steps: []resource.TestStep{
			{
				Config: testAccAWSEmrClusterConfigConfigurationsJson(r),
				Check: resource.ComposeTestCheckFunc(
					testAccCheckAWSEmrClusterExists("aws_emr_cluster.tf-test-cluster", &cluster),
					resource.TestMatchResourceAttr("aws_emr_cluster.tf-test-cluster", "configurations_json",
						regexp.MustCompile("{\"JAVA_HOME\":\"/usr/lib/jvm/java-1.8.0\".+")),
				),
			},
		},
	})
}

func TestAccAWSEMRCluster_instance_group(t *testing.T) {
	var cluster emr.Cluster
	r := acctest.RandInt()
	resource.Test(t, resource.TestCase{
		PreCheck:     func() { testAccPreCheck(t) },
		Providers:    testAccProviders,
		CheckDestroy: testAccCheckAWSEmrDestroy,
		Steps: []resource.TestStep{
			{
				Config: testAccAWSEmrClusterConfigInstanceGroups(r),
				Check: resource.ComposeTestCheckFunc(
					testAccCheckAWSEmrClusterExists("aws_emr_cluster.tf-test-cluster", &cluster),
					resource.TestCheckResourceAttr(
						"aws_emr_cluster.tf-test-cluster", "instance_group.#", "2"),
				),
			},
		},
	})
}

func TestAccAWSEMRCluster_Kerberos_ClusterDedicatedKdc(t *testing.T) {
	var cluster emr.Cluster
	r := acctest.RandInt()
	password := fmt.Sprintf("NeverKeepPasswordsInPlainText%d!", r)

	resource.Test(t, resource.TestCase{
		PreCheck:     func() { testAccPreCheck(t) },
		Providers:    testAccProviders,
		CheckDestroy: testAccCheckAWSEmrDestroy,
		Steps: []resource.TestStep{
			{
				Config: testAccAWSEmrClusterConfig_Kerberos_ClusterDedicatedKdc(r, password),
				Check: resource.ComposeTestCheckFunc(
					testAccCheckAWSEmrClusterExists("aws_emr_cluster.tf-test-cluster", &cluster),
					resource.TestCheckResourceAttr("aws_emr_cluster.tf-test-cluster", "kerberos_attributes.#", "1"),
					resource.TestCheckResourceAttr("aws_emr_cluster.tf-test-cluster", "kerberos_attributes.0.kdc_admin_password", password),
					resource.TestCheckResourceAttr("aws_emr_cluster.tf-test-cluster", "kerberos_attributes.0.realm", "EC2.INTERNAL"),
					resource.TestCheckResourceAttr("aws_emr_cluster.tf-test-cluster", "instance_fleet.#", "2"),
				),
			},
		},
	})
}

func TestAccAWSEMRCluster_security_config(t *testing.T) {
	var cluster emr.Cluster
	r := acctest.RandInt()
	resource.Test(t, resource.TestCase{
		PreCheck:     func() { testAccPreCheck(t) },
		Providers:    testAccProviders,
		CheckDestroy: testAccCheckAWSEmrDestroy,
		Steps: []resource.TestStep{
			{
				Config: testAccAWSEmrClusterConfig_SecurityConfiguration(r),
				Check:  testAccCheckAWSEmrClusterExists("aws_emr_cluster.tf-test-cluster", &cluster),
			},
		},
	})
}

func TestAccAWSEMRCluster_Step_Basic(t *testing.T) {
	var cluster emr.Cluster
	rInt := acctest.RandInt()
	resourceName := "aws_emr_cluster.tf-test-cluster"

	resource.Test(t, resource.TestCase{
		PreCheck:     func() { testAccPreCheck(t) },
		Providers:    testAccProviders,
		CheckDestroy: testAccCheckAWSEmrDestroy,
		Steps: []resource.TestStep{
			{
				Config: testAccAWSEmrClusterConfig_Step_Single(rInt),
				Check: resource.ComposeTestCheckFunc(
					testAccCheckAWSEmrClusterExists(resourceName, &cluster),
					resource.TestCheckResourceAttr(resourceName, "step.#", "1"),
					resource.TestCheckResourceAttr(resourceName, "step.0.action_on_failure", "TERMINATE_CLUSTER"),
					resource.TestCheckResourceAttr(resourceName, "step.0.hadoop_jar_step.0.args.0", "state-pusher-script"),
					resource.TestCheckResourceAttr(resourceName, "step.0.hadoop_jar_step.0.jar", "command-runner.jar"),
					resource.TestCheckResourceAttr(resourceName, "step.0.hadoop_jar_step.0.main_class", ""),
					resource.TestCheckResourceAttr(resourceName, "step.0.hadoop_jar_step.0.properties.%", "0"),
					resource.TestCheckResourceAttr(resourceName, "step.0.name", "Setup Hadoop Debugging"),
				),
			},
		},
	})
}

func TestAccAWSEMRCluster_Step_Multiple(t *testing.T) {
	var cluster emr.Cluster
	rInt := acctest.RandInt()
	resourceName := "aws_emr_cluster.tf-test-cluster"

	resource.Test(t, resource.TestCase{
		PreCheck:     func() { testAccPreCheck(t) },
		Providers:    testAccProviders,
		CheckDestroy: testAccCheckAWSEmrDestroy,
		Steps: []resource.TestStep{
			{
				Config: testAccAWSEmrClusterConfig_Step_Multiple(rInt),
				Check: resource.ComposeTestCheckFunc(
					testAccCheckAWSEmrClusterExists(resourceName, &cluster),
					resource.TestCheckResourceAttr(resourceName, "step.#", "2"),
					resource.TestCheckResourceAttr(resourceName, "step.0.action_on_failure", "TERMINATE_CLUSTER"),
					resource.TestCheckResourceAttr(resourceName, "step.0.hadoop_jar_step.0.args.0", "state-pusher-script"),
					resource.TestCheckResourceAttr(resourceName, "step.0.hadoop_jar_step.0.jar", "command-runner.jar"),
					resource.TestCheckResourceAttr(resourceName, "step.0.name", "Setup Hadoop Debugging"),
					resource.TestCheckResourceAttr(resourceName, "step.1.action_on_failure", "CONTINUE"),
					resource.TestCheckResourceAttr(resourceName, "step.1.hadoop_jar_step.0.args.0", "spark-example"),
					resource.TestCheckResourceAttr(resourceName, "step.1.hadoop_jar_step.0.args.1", "SparkPi"),
					resource.TestCheckResourceAttr(resourceName, "step.1.hadoop_jar_step.0.args.2", "10"),
					resource.TestCheckResourceAttr(resourceName, "step.1.hadoop_jar_step.0.jar", "command-runner.jar"),
					resource.TestCheckResourceAttr(resourceName, "step.1.name", "Spark Step"),
				),
			},
		},
	})
}

func TestAccAWSEMRCluster_bootstrap_ordering(t *testing.T) {
	var cluster emr.Cluster
	rName := acctest.RandomWithPrefix("tf-emr-bootstrap")
	argsInts := []string{
		"1",
		"2",
		"3",
		"4",
		"5",
		"6",
		"7",
		"8",
		"9",
		"10",
	}

	argsStrings := []string{
		"instance.isMaster=true",
		"echo running on master node",
	}

	resource.Test(t, resource.TestCase{
		PreCheck:     func() { testAccPreCheck(t) },
		Providers:    testAccProviders,
		CheckDestroy: testAccCheckAWSEmrDestroy,
		Steps: []resource.TestStep{
			{
				Config: testAccAWSEmrClusterConfig_bootstrap(rName),
				Check: resource.ComposeTestCheckFunc(
					testAccCheckAWSEmrClusterExists("aws_emr_cluster.test", &cluster),
					testAccCheck_bootstrap_order(&cluster, argsInts, argsStrings),
				),
			},
		},
	})
}

func TestAccAWSEMRCluster_terminationProtected(t *testing.T) {
	var cluster emr.Cluster
	r := acctest.RandInt()
	resource.Test(t, resource.TestCase{
		PreCheck:     func() { testAccPreCheck(t) },
		Providers:    testAccProviders,
		CheckDestroy: testAccCheckAWSEmrDestroy,
		Steps: []resource.TestStep{
			{
				Config: testAccAWSEmrClusterConfigTerminationPolicy(r, "false"),
				Check: resource.ComposeTestCheckFunc(
					testAccCheckAWSEmrClusterExists("aws_emr_cluster.tf-test-cluster", &cluster),
					resource.TestCheckResourceAttr(
						"aws_emr_cluster.tf-test-cluster", "termination_protection", "false"),
				),
			},
			{
				Config: testAccAWSEmrClusterConfigTerminationPolicy(r, "true"),
				Check: resource.ComposeTestCheckFunc(
					testAccCheckAWSEmrClusterExists("aws_emr_cluster.tf-test-cluster", &cluster),
					resource.TestCheckResourceAttr(
						"aws_emr_cluster.tf-test-cluster", "termination_protection", "true"),
				),
			},
			{
				//Need to turn off termination_protection to allow the job to be deleted
				Config: testAccAWSEmrClusterConfigTerminationPolicy(r, "false"),
				Check: resource.ComposeTestCheckFunc(
					testAccCheckAWSEmrClusterExists("aws_emr_cluster.tf-test-cluster", &cluster),
					resource.TestCheckResourceAttr(
						"aws_emr_cluster.tf-test-cluster", "termination_protection", "false"),
				),
			},
		},
	})
}

func TestAccAWSEMRCluster_keepJob(t *testing.T) {
	var cluster emr.Cluster
	r := acctest.RandInt()
	resource.Test(t, resource.TestCase{
		PreCheck:     func() { testAccPreCheck(t) },
		Providers:    testAccProviders,
		CheckDestroy: testAccCheckAWSEmrDestroy,
		Steps: []resource.TestStep{
			{
				Config: testAccAWSEmrClusterConfig_keepJop(r, "false"),
				Check: resource.ComposeTestCheckFunc(
					testAccCheckAWSEmrClusterExists("aws_emr_cluster.tf-test-cluster", &cluster),
					resource.TestCheckResourceAttr(
						"aws_emr_cluster.tf-test-cluster", "keep_job_flow_alive_when_no_steps", "false"),
				),
			},
		},
	})
}

func TestAccAWSEMRCluster_visibleToAllUsers(t *testing.T) {
	var cluster emr.Cluster
	r := acctest.RandInt()
	resource.Test(t, resource.TestCase{
		PreCheck:     func() { testAccPreCheck(t) },
		Providers:    testAccProviders,
		CheckDestroy: testAccCheckAWSEmrDestroy,
		Steps: []resource.TestStep{
			{
				Config: testAccAWSEmrClusterConfig(r),
				Check: resource.ComposeTestCheckFunc(
					testAccCheckAWSEmrClusterExists("aws_emr_cluster.tf-test-cluster", &cluster),
					resource.TestCheckResourceAttr(
						"aws_emr_cluster.tf-test-cluster", "visible_to_all_users", "true"),
				),
			},
			{
				Config: testAccAWSEmrClusterConfigVisibleToAllUsersUpdated(r),
				Check: resource.ComposeTestCheckFunc(
					testAccCheckAWSEmrClusterExists("aws_emr_cluster.tf-test-cluster", &cluster),
					resource.TestCheckResourceAttr(
						"aws_emr_cluster.tf-test-cluster", "visible_to_all_users", "false"),
				),
			},
		},
	})
}

func TestAccAWSEMRCluster_s3Logging(t *testing.T) {
	var cluster emr.Cluster
	r := acctest.RandInt()
	bucketName := fmt.Sprintf("s3n://tf-acc-test-%d/", r)

	resource.Test(t, resource.TestCase{
		PreCheck:     func() { testAccPreCheck(t) },
		Providers:    testAccProviders,
		CheckDestroy: testAccCheckAWSEmrDestroy,
		Steps: []resource.TestStep{
			{
				Config: testAccAWSEmrClusterConfigS3Logging(r),
				Check: resource.ComposeTestCheckFunc(
					testAccCheckAWSEmrClusterExists("aws_emr_cluster.tf-test-cluster", &cluster),
					resource.TestCheckResourceAttr("aws_emr_cluster.tf-test-cluster", "log_uri", bucketName),
				),
			},
		},
	})
}

func TestAccAWSEMRCluster_tags(t *testing.T) {
	var cluster emr.Cluster
	r := acctest.RandInt()
	resource.Test(t, resource.TestCase{
		PreCheck:     func() { testAccPreCheck(t) },
		Providers:    testAccProviders,
		CheckDestroy: testAccCheckAWSEmrDestroy,
		Steps: []resource.TestStep{
			{
				Config: testAccAWSEmrClusterConfig(r),
				Check: resource.ComposeTestCheckFunc(
					testAccCheckAWSEmrClusterExists("aws_emr_cluster.tf-test-cluster", &cluster),
					resource.TestCheckResourceAttr("aws_emr_cluster.tf-test-cluster", "tags.%", "4"),
					resource.TestCheckResourceAttr(
						"aws_emr_cluster.tf-test-cluster", "tags.role", "rolename"),
					resource.TestCheckResourceAttr(
						"aws_emr_cluster.tf-test-cluster", "tags.dns_zone", "env_zone"),
					resource.TestCheckResourceAttr(
						"aws_emr_cluster.tf-test-cluster", "tags.env", "env"),
					resource.TestCheckResourceAttr(
						"aws_emr_cluster.tf-test-cluster", "tags.name", "name-env")),
			},
			{
				Config: testAccAWSEmrClusterConfigUpdatedTags(r),
				Check: resource.ComposeTestCheckFunc(
					testAccCheckAWSEmrClusterExists("aws_emr_cluster.tf-test-cluster", &cluster),
					resource.TestCheckResourceAttr("aws_emr_cluster.tf-test-cluster", "tags.%", "3"),
					resource.TestCheckResourceAttr(
						"aws_emr_cluster.tf-test-cluster", "tags.dns_zone", "new_zone"),
					resource.TestCheckResourceAttr(
						"aws_emr_cluster.tf-test-cluster", "tags.Env", "production"),
					resource.TestCheckResourceAttr(
						"aws_emr_cluster.tf-test-cluster", "tags.name", "name-env"),
				),
			},
		},
	})
}

func TestAccAWSEMRCluster_root_volume_size(t *testing.T) {
	var cluster emr.Cluster
	r := acctest.RandInt()
	resource.Test(t, resource.TestCase{
		PreCheck:     func() { testAccPreCheck(t) },
		Providers:    testAccProviders,
		CheckDestroy: testAccCheckAWSEmrDestroy,
		Steps: []resource.TestStep{
			{
				Config: testAccAWSEmrClusterConfig(r),
				Check: resource.ComposeTestCheckFunc(
					testAccCheckAWSEmrClusterExists("aws_emr_cluster.tf-test-cluster", &cluster),
					resource.TestCheckResourceAttr("aws_emr_cluster.tf-test-cluster", "ebs_root_volume_size", "21"),
				),
			},
			{
				Config: testAccAWSEmrClusterConfigUpdatedRootVolumeSize(r),
				Check: resource.ComposeTestCheckFunc(
					testAccCheckAWSEmrClusterExists("aws_emr_cluster.tf-test-cluster", &cluster),
					resource.TestCheckResourceAttr("aws_emr_cluster.tf-test-cluster", "ebs_root_volume_size", "48"),
				),
			},
		},
	})
}

func TestAccAWSEMRCluster_custom_ami_id(t *testing.T) {
	var cluster emr.Cluster
	r := acctest.RandInt()
	resource.Test(t, resource.TestCase{
		PreCheck:     func() { testAccPreCheck(t) },
		Providers:    testAccProviders,
		CheckDestroy: testAccCheckAWSEmrDestroy,
		Steps: []resource.TestStep{
			{
				Config: testAccAWSEmrClusterConfigCustomAmiID(r),
				Check: resource.ComposeTestCheckFunc(
					testAccCheckAWSEmrClusterExists("aws_emr_cluster.tf-test-cluster", &cluster),
					resource.TestCheckResourceAttrSet("aws_emr_cluster.tf-test-cluster", "custom_ami_id"),
				),
			},
		},
	})
}

func testAccCheck_bootstrap_order(cluster *emr.Cluster, argsInts, argsStrings []string) resource.TestCheckFunc {
	return func(s *terraform.State) error {

		emrconn := testAccProvider.Meta().(*AWSClient).emrconn
		req := emr.ListBootstrapActionsInput{
			ClusterId: cluster.Id,
		}

		resp, err := emrconn.ListBootstrapActions(&req)
		if err != nil {
			return fmt.Errorf("[ERR] Error listing boostrap actions in test: %s", err)
		}

		// make sure we actually checked something
		var ran bool
		for _, ba := range resp.BootstrapActions {
			// assume name matches the config
			rArgs := aws.StringValueSlice(ba.Args)
			if *ba.Name == "test" {
				ran = true
				if !reflect.DeepEqual(argsInts, rArgs) {
					return fmt.Errorf("Error matching Bootstrap args:\n\texpected: %#v\n\tgot: %#v", argsInts, rArgs)
				}
			} else if *ba.Name == "runif" {
				ran = true
				if !reflect.DeepEqual(argsStrings, rArgs) {
					return fmt.Errorf("Error matching Bootstrap args:\n\texpected: %#v\n\tgot: %#v", argsStrings, rArgs)
				}
			}
		}

		if !ran {
			return fmt.Errorf("Expected to compare bootstrap actions, but no checks were ran")
		}

		return nil
	}
}

func testAccCheckAWSEmrDestroy(s *terraform.State) error {
	conn := testAccProvider.Meta().(*AWSClient).emrconn

	for _, rs := range s.RootModule().Resources {
		if rs.Type != "aws_emr_cluster" {
			continue
		}

		params := &emr.DescribeClusterInput{
			ClusterId: aws.String(rs.Primary.ID),
		}

		describe, err := conn.DescribeCluster(params)

		if err == nil {
			if describe.Cluster != nil &&
				*describe.Cluster.Status.State == emr.ClusterStateWaiting {
				return fmt.Errorf("EMR Cluster still exists")
			}
		}

		providerErr, ok := err.(awserr.Error)
		if !ok {
			return err
		}

		log.Printf("[ERROR] %v", providerErr)
	}

	return nil
}

func testAccCheckAWSEmrClusterExists(n string, v *emr.Cluster) resource.TestCheckFunc {
	return func(s *terraform.State) error {
		rs, ok := s.RootModule().Resources[n]
		if !ok {
			return fmt.Errorf("Not found: %s", n)
		}
		if rs.Primary.ID == "" {
			return fmt.Errorf("No cluster id set")
		}
		conn := testAccProvider.Meta().(*AWSClient).emrconn
		describe, err := conn.DescribeCluster(&emr.DescribeClusterInput{
			ClusterId: aws.String(rs.Primary.ID),
		})
		if err != nil {
			return fmt.Errorf("EMR error: %v", err)
		}

		if describe.Cluster == nil || *describe.Cluster.Id != rs.Primary.ID {
			return fmt.Errorf("EMR cluster %q not found", rs.Primary.ID)
		}

		*v = *describe.Cluster

		if describe.Cluster.Status != nil {
			state := aws.StringValue(describe.Cluster.Status.State)
			if state != emr.ClusterStateRunning && state != emr.ClusterStateWaiting {
				return fmt.Errorf("EMR cluster %q is not RUNNING or WAITING, currently: %s", rs.Primary.ID, state)
			}
		}

		return nil
	}
}

func testAccAWSEmrClusterConfig_bootstrap(r string) string {
	return fmt.Sprintf(`
resource "aws_emr_cluster" "test" {
  count                = 1
  name                 = "%s"
  release_label        = "emr-5.0.0"
  applications         = ["Hadoop", "Hive"]
  log_uri              = "s3n://terraform/testlog/"
  master_instance_type = "c4.large"
  core_instance_type   = "c4.large"
  core_instance_count  = 1
  service_role         = "${aws_iam_role.iam_emr_default_role.arn}"

  depends_on = ["aws_main_route_table_association.a"]

  ec2_attributes {
    subnet_id = "${aws_subnet.main.id}"

    emr_managed_master_security_group = "${aws_security_group.allow_all.id}"
    emr_managed_slave_security_group  = "${aws_security_group.allow_all.id}"
    instance_profile                  = "${aws_iam_instance_profile.emr_profile.arn}"
  }

  bootstrap_action {
    path = "s3://elasticmapreduce/bootstrap-actions/run-if"
    name = "runif"
    args = ["instance.isMaster=true", "echo running on master node"]
  }

  bootstrap_action = [
    {
      path = "s3://${aws_s3_bucket.tester.bucket}/testscript.sh"
      name = "test"

      args = ["1",
        "2",
        "3",
        "4",
        "5",
        "6",
        "7",
        "8",
        "9",
        "10",
      ]
    },
  ]
}

resource "aws_iam_instance_profile" "emr_profile" {
  name = "%s_profile"
  role = "${aws_iam_role.iam_emr_profile_role.name}"
}

resource "aws_iam_role" "iam_emr_default_role" {
  name = "%s_default_role"

  assume_role_policy = <<EOT
{
  "Version": "2008-10-17",
  "Statement": [
    {
      "Sid": "",
      "Effect": "Allow",
      "Principal": {
        "Service": "elasticmapreduce.amazonaws.com"
      },
      "Action": "sts:AssumeRole"
    }
  ]
}
EOT
}

resource "aws_iam_role" "iam_emr_profile_role" {
  name = "%s_profile_role"

  assume_role_policy = <<EOT
{
  "Version": "2008-10-17",
  "Statement": [
    {
      "Sid": "",
      "Effect": "Allow",
      "Principal": {
        "Service": "ec2.amazonaws.com"
      },
      "Action": "sts:AssumeRole"
    }
  ]
}
EOT
}

resource "aws_iam_role_policy_attachment" "profile-attach" {
  role       = "${aws_iam_role.iam_emr_profile_role.id}"
  policy_arn = "${aws_iam_policy.iam_emr_profile_policy.arn}"
}

resource "aws_iam_role_policy_attachment" "service-attach" {
  role       = "${aws_iam_role.iam_emr_default_role.id}"
  policy_arn = "${aws_iam_policy.iam_emr_default_policy.arn}"
}

resource "aws_iam_policy" "iam_emr_default_policy" {
  name = "%s_emr"

  policy = <<EOT
{
    "Version": "2012-10-17",
    "Statement": [{
        "Effect": "Allow",
        "Resource": "*",
        "Action": [
            "ec2:AuthorizeSecurityGroupEgress",
            "ec2:AuthorizeSecurityGroupIngress",
            "ec2:CancelSpotInstanceRequests",
            "ec2:CreateNetworkInterface",
            "ec2:CreateSecurityGroup",
            "ec2:CreateTags",
            "ec2:DeleteNetworkInterface",
            "ec2:DeleteSecurityGroup",
            "ec2:DeleteTags",
            "ec2:DescribeAvailabilityZones",
            "ec2:DescribeAccountAttributes",
            "ec2:DescribeDhcpOptions",
            "ec2:DescribeInstanceStatus",
            "ec2:DescribeInstances",
            "ec2:DescribeKeyPairs",
            "ec2:DescribeNetworkAcls",
            "ec2:DescribeNetworkInterfaces",
            "ec2:DescribePrefixLists",
            "ec2:DescribeRouteTables",
            "ec2:DescribeSecurityGroups",
            "ec2:DescribeSpotInstanceRequests",
            "ec2:DescribeSpotPriceHistory",
            "ec2:DescribeSubnets",
            "ec2:DescribeVpcAttribute",
            "ec2:DescribeVpcEndpoints",
            "ec2:DescribeVpcEndpointServices",
            "ec2:DescribeVpcs",
            "ec2:DetachNetworkInterface",
            "ec2:ModifyImageAttribute",
            "ec2:ModifyInstanceAttribute",
            "ec2:RequestSpotInstances",
            "ec2:RevokeSecurityGroupEgress",
            "ec2:RunInstances",
            "ec2:TerminateInstances",
            "ec2:DeleteVolume",
            "ec2:DescribeVolumeStatus",
            "iam:GetRole",
            "iam:GetRolePolicy",
            "iam:ListInstanceProfiles",
            "iam:ListRolePolicies",
            "iam:PassRole",
            "s3:CreateBucket",
            "s3:Get*",
            "s3:List*",
            "sdb:BatchPutAttributes",
            "sdb:Select",
            "sqs:CreateQueue",
            "sqs:Delete*",
            "sqs:GetQueue*",
            "sqs:PurgeQueue",
            "sqs:ReceiveMessage"
        ]
    }]
}
EOT
}

resource "aws_iam_policy" "iam_emr_profile_policy" {
  name = "%s_profile"

  policy = <<EOT
{
    "Version": "2012-10-17",
    "Statement": [{
        "Effect": "Allow",
        "Resource": "*",
        "Action": [
            "cloudwatch:*",
            "dynamodb:*",
            "ec2:Describe*",
            "elasticmapreduce:Describe*",
            "elasticmapreduce:ListBootstrapActions",
            "elasticmapreduce:ListClusters",
            "elasticmapreduce:ListInstanceGroups",
            "elasticmapreduce:ListInstances",
            "elasticmapreduce:ListSteps",
            "kinesis:CreateStream",
            "kinesis:DeleteStream",
            "kinesis:DescribeStream",
            "kinesis:GetRecords",
            "kinesis:GetShardIterator",
            "kinesis:MergeShards",
            "kinesis:PutRecord",
            "kinesis:SplitShard",
            "rds:Describe*",
            "s3:*",
            "sdb:*",
            "sns:*",
            "sqs:*"
        ]
    }]
}
EOT
}

resource "aws_vpc" "main" {
  cidr_block           = "168.31.0.0/16"
  enable_dns_hostnames = true

  tags {
    Name = "terraform-testacc-emr-cluster-bootstrap"
  }
}

resource "aws_subnet" "main" {
  vpc_id     = "${aws_vpc.main.id}"
  cidr_block = "168.31.0.0/20"

  tags {
    Name = "tf-acc-emr-cluster-bootstrap"
  }
}

resource "aws_internet_gateway" "gw" {
  vpc_id = "${aws_vpc.main.id}"
}

resource "aws_route_table" "r" {
  vpc_id = "${aws_vpc.main.id}"

  route {
    cidr_block = "0.0.0.0/0"
    gateway_id = "${aws_internet_gateway.gw.id}"
  }
}

resource "aws_main_route_table_association" "a" {
  vpc_id         = "${aws_vpc.main.id}"
  route_table_id = "${aws_route_table.r.id}"
}

resource "aws_security_group" "allow_all" {
  name        = "allow_all"
  description = "Allow all inbound traffic"
  vpc_id      = "${aws_vpc.main.id}"

  ingress {
    from_port   = 0
    to_port     = 0
    protocol    = "-1"
    cidr_blocks = ["0.0.0.0/0"]
  }

  egress {
    from_port   = 0
    to_port     = 0
    protocol    = "-1"
    cidr_blocks = ["0.0.0.0/0"]
  }

  depends_on = ["aws_subnet.main"]

  lifecycle {
    ignore_changes = ["ingress", "egress"]
  }

  tags {
    Name = "emr_test"
  }
}

output "cluser_id" {
  value = "${aws_emr_cluster.test.id}"
}

resource "aws_s3_bucket" "tester" {
  bucket = "%s"
  acl    = "public-read"
}

resource "aws_s3_bucket_object" "testobject" {
  bucket = "${aws_s3_bucket.tester.bucket}"
  key    = "testscript.sh"

  #source = "testscript.sh"
  content = "${data.template_file.testscript.rendered}"
  acl     = "public-read"
}

data "template_file" "testscript" {
  template = <<POLICY
#!/bin/bash

echo $@
POLICY
}`, r, r, r, r, r, r, r)
}

func testAccAWSEmrClusterConfig(r int) string {
	return fmt.Sprintf(`
resource "aws_emr_cluster" "tf-test-cluster" {
  name          = "emr-test-%[1]d"
  release_label = "emr-4.6.0"
  applications  = ["Spark"]

  ec2_attributes {
    subnet_id                         = "${aws_subnet.main.id}"
    emr_managed_master_security_group = "${aws_security_group.allow_all.id}"
    emr_managed_slave_security_group  = "${aws_security_group.allow_all.id}"
    instance_profile                  = "${aws_iam_instance_profile.emr_profile.arn}"
  }

  master_instance_type = "c4.large"
  core_instance_type   = "c4.large"
  core_instance_count  = 1

  tags {
    role     = "rolename"
    dns_zone = "env_zone"
    env      = "env"
    name     = "name-env"
  }

  keep_job_flow_alive_when_no_steps = true
  termination_protection = false

  scale_down_behavior = "TERMINATE_AT_TASK_COMPLETION"

  bootstrap_action {
    path = "s3://elasticmapreduce/bootstrap-actions/run-if"
    name = "runif"
    args = ["instance.isMaster=true", "echo running on master node"]
  }

  configurations = "test-fixtures/emr_configurations.json"

  depends_on = ["aws_main_route_table_association.a"]

  service_role = "${aws_iam_role.iam_emr_default_role.arn}"
  autoscaling_role = "${aws_iam_role.emr-autoscaling-role.arn}"
  ebs_root_volume_size = 21
}

resource "aws_security_group" "allow_all" {
  name        = "allow_all_%[1]d"
  description = "Allow all inbound traffic"
  vpc_id      = "${aws_vpc.main.id}"

  ingress {
    from_port   = 0
    to_port     = 0
    protocol    = "-1"
    cidr_blocks = ["0.0.0.0/0"]
  }

  egress {
    from_port   = 0
    to_port     = 0
    protocol    = "-1"
    cidr_blocks = ["0.0.0.0/0"]
  }

  depends_on = ["aws_subnet.main"]

  lifecycle {
    ignore_changes = ["ingress", "egress"]
  }

  tags {
    Name = "emr_test"
  }
}

resource "aws_vpc" "main" {
  cidr_block           = "168.31.0.0/16"
  enable_dns_hostnames = true

  tags {
    Name = "terraform-testacc-emr-cluster"
  }
}

resource "aws_subnet" "main" {
  vpc_id     = "${aws_vpc.main.id}"
  cidr_block = "168.31.0.0/20"

  tags {
    Name = "tf-acc-emr-cluster"
  }
}

resource "aws_internet_gateway" "gw" {
  vpc_id = "${aws_vpc.main.id}"
}

resource "aws_route_table" "r" {
  vpc_id = "${aws_vpc.main.id}"

  route {
    cidr_block = "0.0.0.0/0"
    gateway_id = "${aws_internet_gateway.gw.id}"
  }
}

resource "aws_main_route_table_association" "a" {
  vpc_id         = "${aws_vpc.main.id}"
  route_table_id = "${aws_route_table.r.id}"
}

###

# IAM things

###

# IAM role for EMR Service
resource "aws_iam_role" "iam_emr_default_role" {
  name = "iam_emr_default_role_%[1]d"

  assume_role_policy = <<EOT
{
  "Version": "2008-10-17",
  "Statement": [
    {
      "Sid": "",
      "Effect": "Allow",
      "Principal": {
        "Service": "elasticmapreduce.amazonaws.com"
      },
      "Action": "sts:AssumeRole"
    }
  ]
}
EOT
}

resource "aws_iam_role_policy_attachment" "service-attach" {
  role       = "${aws_iam_role.iam_emr_default_role.id}"
  policy_arn = "${aws_iam_policy.iam_emr_default_policy.arn}"
}

resource "aws_iam_policy" "iam_emr_default_policy" {
  name = "iam_emr_default_policy_%[1]d"

  policy = <<EOT
{
    "Version": "2012-10-17",
    "Statement": [{
        "Effect": "Allow",
        "Resource": "*",
        "Action": [
            "ec2:AuthorizeSecurityGroupEgress",
            "ec2:AuthorizeSecurityGroupIngress",
            "ec2:CancelSpotInstanceRequests",
            "ec2:CreateNetworkInterface",
            "ec2:CreateSecurityGroup",
            "ec2:CreateTags",
            "ec2:DeleteNetworkInterface",
            "ec2:DeleteSecurityGroup",
            "ec2:DeleteTags",
            "ec2:DescribeAvailabilityZones",
            "ec2:DescribeAccountAttributes",
            "ec2:DescribeDhcpOptions",
            "ec2:DescribeInstanceStatus",
            "ec2:DescribeInstances",
            "ec2:DescribeKeyPairs",
            "ec2:DescribeNetworkAcls",
            "ec2:DescribeNetworkInterfaces",
            "ec2:DescribePrefixLists",
            "ec2:DescribeRouteTables",
            "ec2:DescribeSecurityGroups",
            "ec2:DescribeSpotInstanceRequests",
            "ec2:DescribeSpotPriceHistory",
            "ec2:DescribeSubnets",
            "ec2:DescribeVpcAttribute",
            "ec2:DescribeVpcEndpoints",
            "ec2:DescribeVpcEndpointServices",
            "ec2:DescribeVpcs",
            "ec2:DetachNetworkInterface",
            "ec2:ModifyImageAttribute",
            "ec2:ModifyInstanceAttribute",
            "ec2:RequestSpotInstances",
            "ec2:RevokeSecurityGroupEgress",
            "ec2:RunInstances",
            "ec2:TerminateInstances",
            "ec2:DeleteVolume",
            "ec2:DescribeVolumeStatus",
            "ec2:DescribeVolumes",
            "ec2:DetachVolume",
            "iam:GetRole",
            "iam:GetRolePolicy",
            "iam:ListInstanceProfiles",
            "iam:ListRolePolicies",
            "iam:PassRole",
            "s3:CreateBucket",
            "s3:Get*",
            "s3:List*",
            "sdb:BatchPutAttributes",
            "sdb:Select",
            "sqs:CreateQueue",
            "sqs:Delete*",
            "sqs:GetQueue*",
            "sqs:PurgeQueue",
            "sqs:ReceiveMessage"
        ]
    }]
}
EOT
}

# IAM Role for EC2 Instance Profile
resource "aws_iam_role" "iam_emr_profile_role" {
  name = "iam_emr_profile_role_%[1]d"

  assume_role_policy = <<EOT
{
  "Version": "2008-10-17",
  "Statement": [
    {
      "Sid": "",
      "Effect": "Allow",
      "Principal": {
        "Service": "ec2.amazonaws.com"
      },
      "Action": "sts:AssumeRole"
    }
  ]
}
EOT
}

resource "aws_iam_instance_profile" "emr_profile" {
  name  = "emr_profile_%[1]d"
  role = "${aws_iam_role.iam_emr_profile_role.name}"
}

resource "aws_iam_role_policy_attachment" "profile-attach" {
  role       = "${aws_iam_role.iam_emr_profile_role.id}"
  policy_arn = "${aws_iam_policy.iam_emr_profile_policy.arn}"
}

resource "aws_iam_policy" "iam_emr_profile_policy" {
  name = "iam_emr_profile_policy_%[1]d"

  policy = <<EOT
{
    "Version": "2012-10-17",
    "Statement": [{
        "Effect": "Allow",
        "Resource": "*",
        "Action": [
            "cloudwatch:*",
            "dynamodb:*",
            "ec2:Describe*",
            "elasticmapreduce:Describe*",
            "elasticmapreduce:ListBootstrapActions",
            "elasticmapreduce:ListClusters",
            "elasticmapreduce:ListInstanceGroups",
            "elasticmapreduce:ListInstances",
            "elasticmapreduce:ListSteps",
            "kinesis:CreateStream",
            "kinesis:DeleteStream",
            "kinesis:DescribeStream",
            "kinesis:GetRecords",
            "kinesis:GetShardIterator",
            "kinesis:MergeShards",
            "kinesis:PutRecord",
            "kinesis:SplitShard",
            "rds:Describe*",
            "s3:*",
            "sdb:*",
            "sns:*",
            "sqs:*"
        ]
    }]
}
EOT
}

# IAM Role for autoscaling
resource "aws_iam_role" "emr-autoscaling-role" {
  name               = "EMR_AutoScaling_DefaultRole_%[1]d"
  assume_role_policy = "${data.aws_iam_policy_document.emr-autoscaling-role-policy.json}"
}

data "aws_iam_policy_document" "emr-autoscaling-role-policy" {
  statement {
    effect  = "Allow"
    actions = ["sts:AssumeRole"]
    principals = {
      type        = "Service"
      identifiers = ["elasticmapreduce.amazonaws.com","application-autoscaling.amazonaws.com"]
    }
  }
}

resource "aws_iam_role_policy_attachment" "emr-autoscaling-role" {
  role       = "${aws_iam_role.emr-autoscaling-role.name}"
  policy_arn = "arn:aws:iam::aws:policy/service-role/AmazonElasticMapReduceforAutoScalingRole"
}
`, r)
}

func testAccAWSEmrClusterConfigAdditionalInfo(r int) string {
	return fmt.Sprintf(`
resource "aws_emr_cluster" "tf-test-cluster" {
  name          = "emr-test-%[1]d"
  release_label = "emr-4.6.0"
  applications  = ["Spark"]
  additional_info = <<EOF
{
	"instanceAwsClientConfiguration": {
		"proxyPort": 8099,
		"proxyHost": "myproxy.example.com"
	}
}
EOF

  ec2_attributes {
    subnet_id                         = "${aws_subnet.main.id}"
    emr_managed_master_security_group = "${aws_security_group.allow_all.id}"
    emr_managed_slave_security_group  = "${aws_security_group.allow_all.id}"
    instance_profile                  = "${aws_iam_instance_profile.emr_profile.arn}"
  }

  master_instance_type = "c4.large"
  core_instance_type   = "c4.large"
  core_instance_count  = 1

  tags {
    role     = "rolename"
    dns_zone = "env_zone"
    env      = "env"
    name     = "name-env"
  }

  keep_job_flow_alive_when_no_steps = true
  termination_protection = false

  scale_down_behavior = "TERMINATE_AT_TASK_COMPLETION"

  bootstrap_action {
    path = "s3://elasticmapreduce/bootstrap-actions/run-if"
    name = "runif"
    args = ["instance.isMaster=true", "echo running on master node"]
  }

  configurations = "test-fixtures/emr_configurations.json"

  depends_on = ["aws_main_route_table_association.a"]

  service_role = "${aws_iam_role.iam_emr_default_role.arn}"
  autoscaling_role = "${aws_iam_role.emr-autoscaling-role.arn}"
  ebs_root_volume_size = 21
}

resource "aws_security_group" "allow_all" {
  name        = "allow_all_%[1]d"
  description = "Allow all inbound traffic"
  vpc_id      = "${aws_vpc.main.id}"

  ingress {
    from_port   = 0
    to_port     = 0
    protocol    = "-1"
    cidr_blocks = ["0.0.0.0/0"]
  }

  egress {
    from_port   = 0
    to_port     = 0
    protocol    = "-1"
    cidr_blocks = ["0.0.0.0/0"]
  }

  depends_on = ["aws_subnet.main"]

  lifecycle {
    ignore_changes = ["ingress", "egress"]
  }

  tags {
    Name = "emr_test"
  }
}

resource "aws_vpc" "main" {
  cidr_block           = "168.31.0.0/16"
  enable_dns_hostnames = true

  tags {
    Name = "terraform-testacc-emr-cluster"
  }
}

resource "aws_subnet" "main" {
  vpc_id     = "${aws_vpc.main.id}"
  cidr_block = "168.31.0.0/20"

  tags {
    Name = "tf-acc-emr-cluster"
  }
}

resource "aws_internet_gateway" "gw" {
  vpc_id = "${aws_vpc.main.id}"
}

resource "aws_route_table" "r" {
  vpc_id = "${aws_vpc.main.id}"

  route {
    cidr_block = "0.0.0.0/0"
    gateway_id = "${aws_internet_gateway.gw.id}"
  }
}

resource "aws_main_route_table_association" "a" {
  vpc_id         = "${aws_vpc.main.id}"
  route_table_id = "${aws_route_table.r.id}"
}

###

# IAM things

###

# IAM role for EMR Service
resource "aws_iam_role" "iam_emr_default_role" {
  name = "iam_emr_default_role_%[1]d"

  assume_role_policy = <<EOT
{
  "Version": "2008-10-17",
  "Statement": [
    {
      "Sid": "",
      "Effect": "Allow",
      "Principal": {
        "Service": "elasticmapreduce.amazonaws.com"
      },
      "Action": "sts:AssumeRole"
    }
  ]
}
EOT
}

resource "aws_iam_role_policy_attachment" "service-attach" {
  role       = "${aws_iam_role.iam_emr_default_role.id}"
  policy_arn = "${aws_iam_policy.iam_emr_default_policy.arn}"
}

resource "aws_iam_policy" "iam_emr_default_policy" {
  name = "iam_emr_default_policy_%[1]d"

  policy = <<EOT
{
    "Version": "2012-10-17",
    "Statement": [{
        "Effect": "Allow",
        "Resource": "*",
        "Action": [
            "ec2:AuthorizeSecurityGroupEgress",
            "ec2:AuthorizeSecurityGroupIngress",
            "ec2:CancelSpotInstanceRequests",
            "ec2:CreateNetworkInterface",
            "ec2:CreateSecurityGroup",
            "ec2:CreateTags",
            "ec2:DeleteNetworkInterface",
            "ec2:DeleteSecurityGroup",
            "ec2:DeleteTags",
            "ec2:DescribeAvailabilityZones",
            "ec2:DescribeAccountAttributes",
            "ec2:DescribeDhcpOptions",
            "ec2:DescribeInstanceStatus",
            "ec2:DescribeInstances",
            "ec2:DescribeKeyPairs",
            "ec2:DescribeNetworkAcls",
            "ec2:DescribeNetworkInterfaces",
            "ec2:DescribePrefixLists",
            "ec2:DescribeRouteTables",
            "ec2:DescribeSecurityGroups",
            "ec2:DescribeSpotInstanceRequests",
            "ec2:DescribeSpotPriceHistory",
            "ec2:DescribeSubnets",
            "ec2:DescribeVpcAttribute",
            "ec2:DescribeVpcEndpoints",
            "ec2:DescribeVpcEndpointServices",
            "ec2:DescribeVpcs",
            "ec2:DetachNetworkInterface",
            "ec2:ModifyImageAttribute",
            "ec2:ModifyInstanceAttribute",
            "ec2:RequestSpotInstances",
            "ec2:RevokeSecurityGroupEgress",
            "ec2:RunInstances",
            "ec2:TerminateInstances",
            "ec2:DeleteVolume",
            "ec2:DescribeVolumeStatus",
            "ec2:DescribeVolumes",
            "ec2:DetachVolume",
            "iam:GetRole",
            "iam:GetRolePolicy",
            "iam:ListInstanceProfiles",
            "iam:ListRolePolicies",
            "iam:PassRole",
            "s3:CreateBucket",
            "s3:Get*",
            "s3:List*",
            "sdb:BatchPutAttributes",
            "sdb:Select",
            "sqs:CreateQueue",
            "sqs:Delete*",
            "sqs:GetQueue*",
            "sqs:PurgeQueue",
            "sqs:ReceiveMessage"
        ]
    }]
}
EOT
}

# IAM Role for EC2 Instance Profile
resource "aws_iam_role" "iam_emr_profile_role" {
  name = "iam_emr_profile_role_%[1]d"

  assume_role_policy = <<EOT
{
  "Version": "2008-10-17",
  "Statement": [
    {
      "Sid": "",
      "Effect": "Allow",
      "Principal": {
        "Service": "ec2.amazonaws.com"
      },
      "Action": "sts:AssumeRole"
    }
  ]
}
EOT
}

resource "aws_iam_instance_profile" "emr_profile" {
  name  = "emr_profile_%[1]d"
  role = "${aws_iam_role.iam_emr_profile_role.name}"
}

resource "aws_iam_role_policy_attachment" "profile-attach" {
  role       = "${aws_iam_role.iam_emr_profile_role.id}"
  policy_arn = "${aws_iam_policy.iam_emr_profile_policy.arn}"
}

resource "aws_iam_policy" "iam_emr_profile_policy" {
  name = "iam_emr_profile_policy_%[1]d"

  policy = <<EOT
{
    "Version": "2012-10-17",
    "Statement": [{
        "Effect": "Allow",
        "Resource": "*",
        "Action": [
            "cloudwatch:*",
            "dynamodb:*",
            "ec2:Describe*",
            "elasticmapreduce:Describe*",
            "elasticmapreduce:ListBootstrapActions",
            "elasticmapreduce:ListClusters",
            "elasticmapreduce:ListInstanceGroups",
            "elasticmapreduce:ListInstances",
            "elasticmapreduce:ListSteps",
            "kinesis:CreateStream",
            "kinesis:DeleteStream",
            "kinesis:DescribeStream",
            "kinesis:GetRecords",
            "kinesis:GetShardIterator",
            "kinesis:MergeShards",
            "kinesis:PutRecord",
            "kinesis:SplitShard",
            "rds:Describe*",
            "s3:*",
            "sdb:*",
            "sns:*",
            "sqs:*"
        ]
    }]
}
EOT
}

# IAM Role for autoscaling
resource "aws_iam_role" "emr-autoscaling-role" {
  name               = "EMR_AutoScaling_DefaultRole_%[1]d"
  assume_role_policy = "${data.aws_iam_policy_document.emr-autoscaling-role-policy.json}"
}

data "aws_iam_policy_document" "emr-autoscaling-role-policy" {
  statement {
    effect  = "Allow"
    actions = ["sts:AssumeRole"]
    principals = {
      type        = "Service"
      identifiers = ["elasticmapreduce.amazonaws.com","application-autoscaling.amazonaws.com"]
    }
  }
}

resource "aws_iam_role_policy_attachment" "emr-autoscaling-role" {
  role       = "${aws_iam_role.emr-autoscaling-role.name}"
  policy_arn = "arn:aws:iam::aws:policy/service-role/AmazonElasticMapReduceforAutoScalingRole"
}
`, r)
}

func testAccAWSEmrClusterConfigConfigurationsJson(r int) string {
	return fmt.Sprintf(`
resource "aws_emr_cluster" "tf-test-cluster" {
  name          = "emr-test-%[1]d"
  release_label = "emr-4.6.0"
  applications  = ["Hadoop","Spark"]

  ec2_attributes {
    subnet_id                         = "${aws_subnet.main.id}"
    emr_managed_master_security_group = "${aws_security_group.allow_all.id}"
    emr_managed_slave_security_group  = "${aws_security_group.allow_all.id}"
    instance_profile                  = "${aws_iam_instance_profile.emr_profile.arn}"
  }

  master_instance_type = "c4.large"
  core_instance_type   = "c4.large"
  core_instance_count  = 1

  keep_job_flow_alive_when_no_steps = true
  termination_protection = false


  bootstrap_action {
    path = "s3://elasticmapreduce/bootstrap-actions/run-if"
    name = "runif"
    args = ["instance.isMaster=true", "echo running on master node"]
  }

  configurations_json = <<EOF
 [
    {
      "Classification": "hadoop-env",
      "Configurations": [
        {
          "Classification": "export",
          "Properties": {
            "JAVA_HOME": "/usr/lib/jvm/java-1.8.0"
          }
        }
      ],
      "Properties": {}
    },
    {
      "Classification": "spark-env",
      "Configurations": [
        {
          "Classification": "export",
          "Properties": {
            "JAVA_HOME": "/usr/lib/jvm/java-1.8.0"
          }
        }
      ],
      "Properties": {}
    }
 ]
EOF

  depends_on = ["aws_main_route_table_association.a"]

  service_role = "${aws_iam_role.iam_emr_default_role.arn}"
  ebs_root_volume_size = 21
}

resource "aws_security_group" "allow_all" {
  name        = "allow_all_%[1]d"
  description = "Allow all inbound traffic"
  vpc_id      = "${aws_vpc.main.id}"

  ingress {
    from_port   = 0
    to_port     = 0
    protocol    = "-1"
    cidr_blocks = ["0.0.0.0/0"]
  }

  egress {
    from_port   = 0
    to_port     = 0
    protocol    = "-1"
    cidr_blocks = ["0.0.0.0/0"]
  }

  depends_on = ["aws_subnet.main"]

  lifecycle {
    ignore_changes = ["ingress", "egress"]
  }

  tags {
    Name = "emr_test"
  }
}

resource "aws_vpc" "main" {
  cidr_block           = "168.31.0.0/16"
  enable_dns_hostnames = true

  tags {
    Name = "terraform-testacc-emr-cluster"
  }
}

resource "aws_subnet" "main" {
  vpc_id     = "${aws_vpc.main.id}"
  cidr_block = "168.31.0.0/20"

  tags {
    Name = "tf-acc-emr-cluster"
  }
}

resource "aws_internet_gateway" "gw" {
  vpc_id = "${aws_vpc.main.id}"
}

resource "aws_route_table" "r" {
  vpc_id = "${aws_vpc.main.id}"

  route {
    cidr_block = "0.0.0.0/0"
    gateway_id = "${aws_internet_gateway.gw.id}"
  }
}

resource "aws_main_route_table_association" "a" {
  vpc_id         = "${aws_vpc.main.id}"
  route_table_id = "${aws_route_table.r.id}"
}

###

# IAM things

###

# IAM role for EMR Service
resource "aws_iam_role" "iam_emr_default_role" {
  name = "iam_emr_default_role_%[1]d"

  assume_role_policy = <<EOT
{
  "Version": "2008-10-17",
  "Statement": [
    {
      "Sid": "",
      "Effect": "Allow",
      "Principal": {
        "Service": "elasticmapreduce.amazonaws.com"
      },
      "Action": "sts:AssumeRole"
    }
  ]
}
EOT
}

resource "aws_iam_role_policy_attachment" "service-attach" {
  role       = "${aws_iam_role.iam_emr_default_role.id}"
  policy_arn = "${aws_iam_policy.iam_emr_default_policy.arn}"
}

resource "aws_iam_policy" "iam_emr_default_policy" {
  name = "iam_emr_default_policy_%[1]d"

  policy = <<EOT
{
    "Version": "2012-10-17",
    "Statement": [{
        "Effect": "Allow",
        "Resource": "*",
        "Action": [
            "ec2:AuthorizeSecurityGroupEgress",
            "ec2:AuthorizeSecurityGroupIngress",
            "ec2:CancelSpotInstanceRequests",
            "ec2:CreateNetworkInterface",
            "ec2:CreateSecurityGroup",
            "ec2:CreateTags",
            "ec2:DeleteNetworkInterface",
            "ec2:DeleteSecurityGroup",
            "ec2:DeleteTags",
            "ec2:DescribeAvailabilityZones",
            "ec2:DescribeAccountAttributes",
            "ec2:DescribeDhcpOptions",
            "ec2:DescribeInstanceStatus",
            "ec2:DescribeInstances",
            "ec2:DescribeKeyPairs",
            "ec2:DescribeNetworkAcls",
            "ec2:DescribeNetworkInterfaces",
            "ec2:DescribePrefixLists",
            "ec2:DescribeRouteTables",
            "ec2:DescribeSecurityGroups",
            "ec2:DescribeSpotInstanceRequests",
            "ec2:DescribeSpotPriceHistory",
            "ec2:DescribeSubnets",
            "ec2:DescribeVpcAttribute",
            "ec2:DescribeVpcEndpoints",
            "ec2:DescribeVpcEndpointServices",
            "ec2:DescribeVpcs",
            "ec2:DetachNetworkInterface",
            "ec2:ModifyImageAttribute",
            "ec2:ModifyInstanceAttribute",
            "ec2:RequestSpotInstances",
            "ec2:RevokeSecurityGroupEgress",
            "ec2:RunInstances",
            "ec2:TerminateInstances",
            "ec2:DeleteVolume",
            "ec2:DescribeVolumeStatus",
            "ec2:DescribeVolumes",
            "ec2:DetachVolume",
            "iam:GetRole",
            "iam:GetRolePolicy",
            "iam:ListInstanceProfiles",
            "iam:ListRolePolicies",
            "iam:PassRole",
            "s3:CreateBucket",
            "s3:Get*",
            "s3:List*",
            "sdb:BatchPutAttributes",
            "sdb:Select",
            "sqs:CreateQueue",
            "sqs:Delete*",
            "sqs:GetQueue*",
            "sqs:PurgeQueue",
            "sqs:ReceiveMessage"
        ]
    }]
}
EOT
}

# IAM Role for EC2 Instance Profile
resource "aws_iam_role" "iam_emr_profile_role" {
  name = "iam_emr_profile_role_%[1]d"

  assume_role_policy = <<EOT
{
  "Version": "2008-10-17",
  "Statement": [
    {
      "Sid": "",
      "Effect": "Allow",
      "Principal": {
        "Service": "ec2.amazonaws.com"
      },
      "Action": "sts:AssumeRole"
    }
  ]
}
EOT
}

resource "aws_iam_instance_profile" "emr_profile" {
  name  = "emr_profile_%[1]d"
  role = "${aws_iam_role.iam_emr_profile_role.name}"
}

resource "aws_iam_role_policy_attachment" "profile-attach" {
  role       = "${aws_iam_role.iam_emr_profile_role.id}"
  policy_arn = "${aws_iam_policy.iam_emr_profile_policy.arn}"
}

resource "aws_iam_policy" "iam_emr_profile_policy" {
  name = "iam_emr_profile_policy_%[1]d"

  policy = <<EOT
{
    "Version": "2012-10-17",
    "Statement": [{
        "Effect": "Allow",
        "Resource": "*",
        "Action": [
            "cloudwatch:*",
            "dynamodb:*",
            "ec2:Describe*",
            "elasticmapreduce:Describe*",
            "elasticmapreduce:ListBootstrapActions",
            "elasticmapreduce:ListClusters",
            "elasticmapreduce:ListInstanceGroups",
            "elasticmapreduce:ListInstances",
            "elasticmapreduce:ListSteps",
            "kinesis:CreateStream",
            "kinesis:DeleteStream",
            "kinesis:DescribeStream",
            "kinesis:GetRecords",
            "kinesis:GetShardIterator",
            "kinesis:MergeShards",
            "kinesis:PutRecord",
            "kinesis:SplitShard",
            "rds:Describe*",
            "s3:*",
            "sdb:*",
            "sns:*",
            "sqs:*"
        ]
    }]
}
EOT
}
`, r)
}

func testAccAWSEmrClusterConfig_Kerberos_ClusterDedicatedKdc(r int, password string) string {
	return fmt.Sprintf(`
provider "aws" {
  region = "us-west-2"
}

data "aws_availability_zones" "available" {}

resource "aws_emr_security_configuration" "foo" {
  configuration = <<EOF
{
  "AuthenticationConfiguration": {
    "KerberosConfiguration": {
      "Provider": "ClusterDedicatedKdc",
      "ClusterDedicatedKdcConfiguration": {
        "TicketLifetimeInHours": 24
      }
    }
  }
}
EOF
}

resource "aws_emr_cluster" "tf-test-cluster" {
  applications                      = ["Spark"]
  core_instance_count               = 1
  core_instance_type                = "c4.large"
  keep_job_flow_alive_when_no_steps = true
  master_instance_type              = "c4.large"
  name                              = "emr-test-%[1]d"
  release_label                     = "emr-5.12.0"
  security_configuration            = "${aws_emr_security_configuration.foo.name}"
  service_role                      = "EMR_DefaultRole"
  termination_protection            = false

  ec2_attributes {
    emr_managed_master_security_group = "${aws_security_group.allow_all.id}"
    emr_managed_slave_security_group  = "${aws_security_group.allow_all.id}"
    instance_profile                  = "EMR_EC2_DefaultRole"
    subnet_id                         = "${aws_subnet.main.0.id}"
  }

  kerberos_attributes {
    kdc_admin_password = "%[2]s"
    realm              = "EC2.INTERNAL"
  }

  depends_on = ["aws_main_route_table_association.a"]
}

resource "aws_security_group" "allow_all" {
  name        = "allow_all_%[1]d"
  description = "Allow all inbound traffic"
  vpc_id      = "${aws_vpc.main.id}"

  ingress {
    from_port   = 0
    to_port     = 0
    protocol    = "-1"
    cidr_blocks = ["0.0.0.0/0"]
  }

  egress {
    from_port   = 0
    to_port     = 0
    protocol    = "-1"
    cidr_blocks = ["0.0.0.0/0"]
  }

  depends_on = ["aws_subnet.main"]

  lifecycle {
    ignore_changes = ["ingress", "egress"]
  }

  tags {
    Name = "emr_test"
  }
}

resource "aws_vpc" "main" {
  cidr_block           = "10.0.0.0/16"
  enable_dns_hostnames = true

  tags {
    Name = "terraform-testacc-emr-cluster-kerberos-cluster-dedicated-kdc"
  }
}

resource "aws_subnet" "main" {
  availability_zone = "${element(data.aws_availability_zones.available.names, count.index)}"
  count             = 2
  cidr_block        = "10.0.${count.index}.0/24"
  vpc_id            = "${aws_vpc.main.id}"

  tags {
    Name = "tf-acc-emr-cluster-kerberos-cluster-dedicated-kdc"
  }
}

resource "aws_internet_gateway" "gw" {
  vpc_id = "${aws_vpc.main.id}"

  tags {
    Name = "terraform-testacc-emr-cluster-kerberos-cluster-dedicated-kdc"
  }
}

resource "aws_route_table" "r" {
  vpc_id = "${aws_vpc.main.id}"

  route {
    cidr_block = "0.0.0.0/0"
    gateway_id = "${aws_internet_gateway.gw.id}"
  }
}

resource "aws_main_route_table_association" "a" {
  route_table_id = "${aws_route_table.r.id}"
  vpc_id         = "${aws_vpc.main.id}"
}
`, r, password)
}

func testAccAWSEmrClusterConfig_SecurityConfiguration(r int) string {
	return fmt.Sprintf(`
provider "aws" {
  region = "us-west-2"
}

resource "aws_emr_cluster" "tf-test-cluster" {
  name          = "emr-test-%d"
  release_label = "emr-5.5.0"
  applications  = ["Spark"]

  ec2_attributes {
    subnet_id                         = "${aws_subnet.main.id}"
    emr_managed_master_security_group = "${aws_security_group.allow_all.id}"
    emr_managed_slave_security_group  = "${aws_security_group.allow_all.id}"
    instance_profile                  = "${aws_iam_instance_profile.emr_profile.arn}"
  }

  master_instance_type = "c4.large"
  core_instance_type   = "c4.large"
  core_instance_count  = 1

  security_configuration = "${aws_emr_security_configuration.foo.name}"

  tags {
    role     = "rolename"
    dns_zone = "env_zone"
    env      = "env"
    name     = "name-env"
  }

  keep_job_flow_alive_when_no_steps = true
  termination_protection = false

  bootstrap_action {
    path = "s3://elasticmapreduce/bootstrap-actions/run-if"
    name = "runif"
    args = ["instance.isMaster=true", "echo running on master node"]
  }

  configurations = "test-fixtures/emr_configurations.json"

  depends_on = ["aws_main_route_table_association.a"]

  service_role = "${aws_iam_role.iam_emr_default_role.arn}"
  autoscaling_role = "${aws_iam_role.emr-autoscaling-role.arn}"
}

resource "aws_security_group" "allow_all" {
  name        = "allow_all_%d"
  description = "Allow all inbound traffic"
  vpc_id      = "${aws_vpc.main.id}"

  ingress {
    from_port   = 0
    to_port     = 0
    protocol    = "-1"
    cidr_blocks = ["0.0.0.0/0"]
  }

  egress {
    from_port   = 0
    to_port     = 0
    protocol    = "-1"
    cidr_blocks = ["0.0.0.0/0"]
  }

  depends_on = ["aws_subnet.main"]

  lifecycle {
    ignore_changes = ["ingress", "egress"]
  }

  tags {
    Name = "emr_test"
  }
}

resource "aws_vpc" "main" {
  cidr_block           = "168.31.0.0/16"
  enable_dns_hostnames = true

  tags {
    Name = "terraform-testacc-emr-cluster-security-configuration"
  }
}

resource "aws_subnet" "main" {
  vpc_id     = "${aws_vpc.main.id}"
  cidr_block = "168.31.0.0/20"

  tags {
    Name = "tf-acc-emr-cluster-security-configuration"
  }
}

resource "aws_internet_gateway" "gw" {
  vpc_id = "${aws_vpc.main.id}"
}

resource "aws_route_table" "r" {
  vpc_id = "${aws_vpc.main.id}"

  route {
    cidr_block = "0.0.0.0/0"
    gateway_id = "${aws_internet_gateway.gw.id}"
  }
}

resource "aws_main_route_table_association" "a" {
  vpc_id         = "${aws_vpc.main.id}"
  route_table_id = "${aws_route_table.r.id}"
}

###

# IAM things

###

# IAM role for EMR Service
resource "aws_iam_role" "iam_emr_default_role" {
  name = "iam_emr_default_role_%d"

  assume_role_policy = <<EOT
{
  "Version": "2008-10-17",
  "Statement": [
    {
      "Sid": "",
      "Effect": "Allow",
      "Principal": {
        "Service": "elasticmapreduce.amazonaws.com"
      },
      "Action": "sts:AssumeRole"
    }
  ]
}
EOT
}

resource "aws_iam_role_policy_attachment" "service-attach" {
  role       = "${aws_iam_role.iam_emr_default_role.id}"
  policy_arn = "${aws_iam_policy.iam_emr_default_policy.arn}"
}

resource "aws_iam_policy" "iam_emr_default_policy" {
  name = "iam_emr_default_policy_%d"

  policy = <<EOT
{
    "Version": "2012-10-17",
    "Statement": [{
        "Effect": "Allow",
        "Resource": "*",
        "Action": [
            "ec2:AuthorizeSecurityGroupEgress",
            "ec2:AuthorizeSecurityGroupIngress",
            "ec2:CancelSpotInstanceRequests",
            "ec2:CreateNetworkInterface",
            "ec2:CreateSecurityGroup",
            "ec2:CreateTags",
            "ec2:DeleteNetworkInterface",
            "ec2:DeleteSecurityGroup",
            "ec2:DeleteTags",
            "ec2:DescribeAvailabilityZones",
            "ec2:DescribeAccountAttributes",
            "ec2:DescribeDhcpOptions",
            "ec2:DescribeInstanceStatus",
            "ec2:DescribeInstances",
            "ec2:DescribeKeyPairs",
            "ec2:DescribeNetworkAcls",
            "ec2:DescribeNetworkInterfaces",
            "ec2:DescribePrefixLists",
            "ec2:DescribeRouteTables",
            "ec2:DescribeSecurityGroups",
            "ec2:DescribeSpotInstanceRequests",
            "ec2:DescribeSpotPriceHistory",
            "ec2:DescribeSubnets",
            "ec2:DescribeVpcAttribute",
            "ec2:DescribeVpcEndpoints",
            "ec2:DescribeVpcEndpointServices",
            "ec2:DescribeVpcs",
            "ec2:DetachNetworkInterface",
            "ec2:ModifyImageAttribute",
            "ec2:ModifyInstanceAttribute",
            "ec2:RequestSpotInstances",
            "ec2:RevokeSecurityGroupEgress",
            "ec2:RunInstances",
            "ec2:TerminateInstances",
            "ec2:DeleteVolume",
            "ec2:DescribeVolumeStatus",
            "ec2:DescribeVolumes",
            "ec2:DetachVolume",
            "iam:GetRole",
            "iam:GetRolePolicy",
            "iam:ListInstanceProfiles",
            "iam:ListRolePolicies",
            "iam:PassRole",
            "s3:CreateBucket",
            "s3:Get*",
            "s3:List*",
            "sdb:BatchPutAttributes",
            "sdb:Select",
            "sqs:CreateQueue",
            "sqs:Delete*",
            "sqs:GetQueue*",
            "sqs:PurgeQueue",
            "sqs:ReceiveMessage"
        ]
    }]
}
EOT
}

# IAM Role for EC2 Instance Profile
resource "aws_iam_role" "iam_emr_profile_role" {
  name = "iam_emr_profile_role_%d"

  assume_role_policy = <<EOT
{
  "Version": "2008-10-17",
  "Statement": [
    {
      "Sid": "",
      "Effect": "Allow",
      "Principal": {
        "Service": "ec2.amazonaws.com"
      },
      "Action": "sts:AssumeRole"
    }
  ]
}
EOT
}

resource "aws_iam_instance_profile" "emr_profile" {
  name  = "emr_profile_%d"
  role = "${aws_iam_role.iam_emr_profile_role.name}"
}

resource "aws_iam_role_policy_attachment" "profile-attach" {
  role       = "${aws_iam_role.iam_emr_profile_role.id}"
  policy_arn = "${aws_iam_policy.iam_emr_profile_policy.arn}"
}

resource "aws_iam_policy" "iam_emr_profile_policy" {
  name = "iam_emr_profile_policy_%d"

  policy = <<EOT
{
    "Version": "2012-10-17",
    "Statement": [{
        "Effect": "Allow",
        "Resource": "*",
        "Action": [
            "cloudwatch:*",
            "dynamodb:*",
            "ec2:Describe*",
            "elasticmapreduce:Describe*",
            "elasticmapreduce:ListBootstrapActions",
            "elasticmapreduce:ListClusters",
            "elasticmapreduce:ListInstanceGroups",
            "elasticmapreduce:ListInstances",
            "elasticmapreduce:ListSteps",
            "kinesis:CreateStream",
            "kinesis:DeleteStream",
            "kinesis:DescribeStream",
            "kinesis:GetRecords",
            "kinesis:GetShardIterator",
            "kinesis:MergeShards",
            "kinesis:PutRecord",
            "kinesis:SplitShard",
            "rds:Describe*",
            "s3:*",
            "sdb:*",
            "sns:*",
            "sqs:*"
        ]
    }]
}
EOT
}

# IAM Role for autoscaling
resource "aws_iam_role" "emr-autoscaling-role" {
  name               = "EMR_AutoScaling_DefaultRole_%d"
  assume_role_policy = "${data.aws_iam_policy_document.emr-autoscaling-role-policy.json}"
}

data "aws_iam_policy_document" "emr-autoscaling-role-policy" {
  statement {
    effect  = "Allow"
    actions = ["sts:AssumeRole"]
    principals = {
      type        = "Service"
      identifiers = ["elasticmapreduce.amazonaws.com","application-autoscaling.amazonaws.com"]
    }
  }
}

resource "aws_iam_role_policy_attachment" "emr-autoscaling-role" {
  role       = "${aws_iam_role.emr-autoscaling-role.name}"
  policy_arn = "arn:aws:iam::aws:policy/service-role/AmazonElasticMapReduceforAutoScalingRole"
}

resource "aws_emr_security_configuration" "foo" {
	configuration = <<EOF
{
  "EncryptionConfiguration": {
    "AtRestEncryptionConfiguration": {
      "S3EncryptionConfiguration": {
        "EncryptionMode": "SSE-S3"
      },
      "LocalDiskEncryptionConfiguration": {
        "EncryptionKeyProviderType": "AwsKms",
        "AwsKmsKey": "${aws_kms_key.foo.arn}"
      }
    },
    "EnableInTransitEncryption": false,
    "EnableAtRestEncryption": true
  }
}
EOF
}

resource "aws_kms_key" "foo" {
    description = "Terraform acc test %d"
    deletion_window_in_days = 7
    policy = <<POLICY
{
  "Version": "2012-10-17",
  "Id": "kms-tf-1",
  "Statement": [
    {
      "Sid": "Enable IAM User Permissions",
      "Effect": "Allow",
      "Principal": {
        "AWS": "*"
      },
      "Action": "kms:*",
      "Resource": "*"
    }
  ]
}
POLICY
}
`, r, r, r, r, r, r, r, r, r)
}

const testAccAWSEmrClusterConfig_Step_DebugLoggingStep = `
  # Example from: https://docs.aws.amazon.com/emr/latest/ManagementGuide/emr-plan-debugging.html
  step {
    action_on_failure = "TERMINATE_CLUSTER"
    name              = "Setup Hadoop Debugging"

    hadoop_jar_step {
      jar  = "command-runner.jar"
      args = ["state-pusher-script"]
    }
  }
`

const testAccAWSEmrClusterConfig_Step_SparkStep = `
  # Example from: https://docs.aws.amazon.com/emr/latest/ReleaseGuide/emr-spark-submit-step.html
  step {
    action_on_failure = "CONTINUE"
    name              = "Spark Step"

    hadoop_jar_step {
      jar  = "command-runner.jar"
      args = ["spark-example", "SparkPi", "10"]
    }
  }
`

func testAccAWSEmrClusterConfig_Step_Multiple(rInt int) string {
	stepConfig := testAccAWSEmrClusterConfig_Step_DebugLoggingStep + testAccAWSEmrClusterConfig_Step_SparkStep
	return testAccAWSEmrClusterConfig_Step(rInt, stepConfig)
}

func testAccAWSEmrClusterConfig_Step_Single(rInt int) string {
	return testAccAWSEmrClusterConfig_Step(rInt, testAccAWSEmrClusterConfig_Step_DebugLoggingStep)
}

func testAccAWSEmrClusterConfig_Step(rInt int, stepConfig string) string {
	return fmt.Sprintf(`
provider "aws" {
  region = "us-west-2"
}

data "aws_availability_zones" "available" {}

resource "aws_emr_cluster" "tf-test-cluster" {
  applications                      = ["Spark"]
  core_instance_count               = 1
  core_instance_type                = "c4.large"
  keep_job_flow_alive_when_no_steps = true
  log_uri                           = "s3://${aws_s3_bucket.test.bucket}/"
  master_instance_type              = "c4.large"
  name                              = "emr-test-%[1]d"
  release_label                     = "emr-5.12.0"
  service_role                      = "EMR_DefaultRole"
  termination_protection            = false

  ec2_attributes {
    emr_managed_master_security_group = "${aws_security_group.allow_all.id}"
    emr_managed_slave_security_group  = "${aws_security_group.allow_all.id}"
    instance_profile                  = "EMR_EC2_DefaultRole"
    subnet_id                         = "${aws_subnet.main.0.id}"
  }

%[2]s

  depends_on = ["aws_main_route_table_association.a"]
}

resource "aws_s3_bucket" "test" {
  bucket = "tf-acc-test-%[1]d"
  force_destroy = true
}

resource "aws_security_group" "allow_all" {
  name        = "allow_all_%[1]d"
  description = "Allow all inbound traffic"
  vpc_id      = "${aws_vpc.main.id}"

  ingress {
    from_port   = 0
    to_port     = 0
    protocol    = "-1"
    cidr_blocks = ["0.0.0.0/0"]
  }

  egress {
    from_port   = 0
    to_port     = 0
    protocol    = "-1"
    cidr_blocks = ["0.0.0.0/0"]
  }

  depends_on = ["aws_subnet.main"]

  lifecycle {
    ignore_changes = ["ingress", "egress"]
  }

  tags {
    Name = "emr_test"
  }
}

resource "aws_vpc" "main" {
  cidr_block           = "10.0.0.0/16"
  enable_dns_hostnames = true

  tags {
    Name = "terraform-testacc-emr-cluster-step"
  }
}

resource "aws_subnet" "main" {
  availability_zone = "${element(data.aws_availability_zones.available.names, count.index)}"
  count             = 2
  cidr_block        = "10.0.${count.index}.0/24"
  vpc_id            = "${aws_vpc.main.id}"

  tags {
    Name = "terraform-testacc-emr-cluster-step"
  }
}

resource "aws_internet_gateway" "gw" {
  vpc_id = "${aws_vpc.main.id}"

  tags {
    Name = "terraform-testacc-emr-cluster-step"
  }
}

resource "aws_route_table" "r" {
  vpc_id = "${aws_vpc.main.id}"

  route {
    cidr_block = "0.0.0.0/0"
    gateway_id = "${aws_internet_gateway.gw.id}"
  }
}

resource "aws_main_route_table_association" "a" {
  route_table_id = "${aws_route_table.r.id}"
  vpc_id         = "${aws_vpc.main.id}"
}
`, rInt, stepConfig)
}

func testAccAWSEmrClusterConfigInstanceGroups(r int) string {
	return fmt.Sprintf(`
resource "aws_emr_cluster" "tf-test-cluster" {
  name          = "emr-test-%[1]d"
  release_label = "emr-4.6.0"
  applications  = ["Spark"]

  ec2_attributes {
    subnet_id                         = "${aws_subnet.main.id}"
    emr_managed_master_security_group = "${aws_security_group.allow_all.id}"
    emr_managed_slave_security_group  = "${aws_security_group.allow_all.id}"
    instance_profile                  = "${aws_iam_instance_profile.emr_profile.arn}"
  }

  instance_group = [
    {
      instance_role = "CORE"
      instance_type = "c4.large"
      instance_count = "1"
      ebs_config {
        size = "40"
        type = "gp2"
        volumes_per_instance = 1
      }
      bid_price = "0.30"
      autoscaling_policy = <<EOT
{
  "Constraints": {
    "MinCapacity": 1,
    "MaxCapacity": 2
  },
  "Rules": [
    {
      "Name": "ScaleOutMemoryPercentage",
      "Description": "Scale out if YARNMemoryAvailablePercentage is less than 15",
      "Action": {
        "SimpleScalingPolicyConfiguration": {
          "AdjustmentType": "CHANGE_IN_CAPACITY",
          "ScalingAdjustment": 1,
          "CoolDown": 300
        }
      },
      "Trigger": {
        "CloudWatchAlarmDefinition": {
          "ComparisonOperator": "LESS_THAN",
          "EvaluationPeriods": 1,
          "MetricName": "YARNMemoryAvailablePercentage",
          "Namespace": "AWS/ElasticMapReduce",
          "Period": 300,
          "Statistic": "AVERAGE",
          "Threshold": 15.0,
          "Unit": "PERCENT"
        }
      }
    }
  ]
}
EOT
    },
    {
      instance_role = "MASTER"
      instance_type = "c4.large"
      instance_count = 1
    }
  ]

  tags {
    role     = "rolename"
    dns_zone = "env_zone"
    env      = "env"
    name     = "name-env"
  }

  keep_job_flow_alive_when_no_steps = true
  termination_protection = false

  bootstrap_action {
    path = "s3://elasticmapreduce/bootstrap-actions/run-if"
    name = "runif"
    args = ["instance.isMaster=true", "echo running on master node"]
  }

  configurations = "test-fixtures/emr_configurations.json"

  depends_on = ["aws_main_route_table_association.a"]

  service_role = "${aws_iam_role.iam_emr_default_role.arn}"
  autoscaling_role = "${aws_iam_role.emr-autoscaling-role.arn}"
}

resource "aws_security_group" "allow_all" {
  name        = "allow_all_%[1]d"
  description = "Allow all inbound traffic"
  vpc_id      = "${aws_vpc.main.id}"

  ingress {
    from_port   = 0
    to_port     = 0
    protocol    = "-1"
    cidr_blocks = ["0.0.0.0/0"]
  }

  egress {
    from_port   = 0
    to_port     = 0
    protocol    = "-1"
    cidr_blocks = ["0.0.0.0/0"]
  }

  depends_on = ["aws_subnet.main"]

  lifecycle {
    ignore_changes = ["ingress", "egress"]
  }

  tags {
    Name = "emr_test"
  }
}

resource "aws_vpc" "main" {
  cidr_block           = "168.31.0.0/16"
  enable_dns_hostnames = true

  tags {
    Name = "terraform-testacc-emr-cluster-instance-groups"
  }
}

resource "aws_subnet" "main" {
  vpc_id     = "${aws_vpc.main.id}"
  cidr_block = "168.31.0.0/20"

  tags {
    Name = "tf-acc-emr-cluster-instance-groups"
  }
}

resource "aws_internet_gateway" "gw" {
  vpc_id = "${aws_vpc.main.id}"
}

resource "aws_route_table" "r" {
  vpc_id = "${aws_vpc.main.id}"

  route {
    cidr_block = "0.0.0.0/0"
    gateway_id = "${aws_internet_gateway.gw.id}"
  }
}

resource "aws_main_route_table_association" "a" {
  vpc_id         = "${aws_vpc.main.id}"
  route_table_id = "${aws_route_table.r.id}"
}

###

# IAM things

###

# IAM role for EMR Service
resource "aws_iam_role" "iam_emr_default_role" {
  name = "iam_emr_default_role_%[1]d"

  assume_role_policy = <<EOT
{
  "Version": "2008-10-17",
  "Statement": [
    {
      "Sid": "",
      "Effect": "Allow",
      "Principal": {
        "Service": "elasticmapreduce.amazonaws.com"
      },
      "Action": "sts:AssumeRole"
    }
  ]
}
EOT
}

resource "aws_iam_role_policy_attachment" "service-attach" {
  role       = "${aws_iam_role.iam_emr_default_role.id}"
  policy_arn = "${aws_iam_policy.iam_emr_default_policy.arn}"
}

resource "aws_iam_policy" "iam_emr_default_policy" {
  name = "iam_emr_default_policy_%[1]d"

  policy = <<EOT
{
    "Version": "2012-10-17",
    "Statement": [{
        "Effect": "Allow",
        "Resource": "*",
        "Action": [
            "ec2:AuthorizeSecurityGroupEgress",
            "ec2:AuthorizeSecurityGroupIngress",
            "ec2:CancelSpotInstanceRequests",
            "ec2:CreateNetworkInterface",
            "ec2:CreateSecurityGroup",
            "ec2:CreateTags",
            "ec2:DeleteNetworkInterface",
            "ec2:DeleteSecurityGroup",
            "ec2:DeleteTags",
            "ec2:DescribeAvailabilityZones",
            "ec2:DescribeAccountAttributes",
            "ec2:DescribeDhcpOptions",
            "ec2:DescribeInstanceStatus",
            "ec2:DescribeInstances",
            "ec2:DescribeKeyPairs",
            "ec2:DescribeNetworkAcls",
            "ec2:DescribeNetworkInterfaces",
            "ec2:DescribePrefixLists",
            "ec2:DescribeRouteTables",
            "ec2:DescribeSecurityGroups",
            "ec2:DescribeSpotInstanceRequests",
            "ec2:DescribeSpotPriceHistory",
            "ec2:DescribeSubnets",
            "ec2:DescribeVpcAttribute",
            "ec2:DescribeVpcEndpoints",
            "ec2:DescribeVpcEndpointServices",
            "ec2:DescribeVpcs",
            "ec2:DetachNetworkInterface",
            "ec2:ModifyImageAttribute",
            "ec2:ModifyInstanceAttribute",
            "ec2:RequestSpotInstances",
            "ec2:RevokeSecurityGroupEgress",
            "ec2:RunInstances",
            "ec2:TerminateInstances",
            "ec2:DeleteVolume",
            "ec2:DescribeVolumeStatus",
            "ec2:DescribeVolumes",
            "ec2:DetachVolume",
            "iam:GetRole",
            "iam:GetRolePolicy",
            "iam:ListInstanceProfiles",
            "iam:ListRolePolicies",
            "iam:PassRole",
            "s3:CreateBucket",
            "s3:Get*",
            "s3:List*",
            "sdb:BatchPutAttributes",
            "sdb:Select",
            "sqs:CreateQueue",
            "sqs:Delete*",
            "sqs:GetQueue*",
            "sqs:PurgeQueue",
            "sqs:ReceiveMessage"
        ]
    }]
}
EOT
}

# IAM Role for EC2 Instance Profile
resource "aws_iam_role" "iam_emr_profile_role" {
  name = "iam_emr_profile_role_%[1]d"

  assume_role_policy = <<EOT
{
  "Version": "2008-10-17",
  "Statement": [
    {
      "Sid": "",
      "Effect": "Allow",
      "Principal": {
        "Service": "ec2.amazonaws.com"
      },
      "Action": "sts:AssumeRole"
    }
  ]
}
EOT
}

resource "aws_iam_instance_profile" "emr_profile" {
  name  = "emr_profile_%[1]d"
  role = "${aws_iam_role.iam_emr_profile_role.name}"
}

resource "aws_iam_role_policy_attachment" "profile-attach" {
  role       = "${aws_iam_role.iam_emr_profile_role.id}"
  policy_arn = "${aws_iam_policy.iam_emr_profile_policy.arn}"
}

resource "aws_iam_policy" "iam_emr_profile_policy" {
  name = "iam_emr_profile_policy_%[1]d"

  policy = <<EOT
{
    "Version": "2012-10-17",
    "Statement": [{
        "Effect": "Allow",
        "Resource": "*",
        "Action": [
            "cloudwatch:*",
            "dynamodb:*",
            "ec2:Describe*",
            "elasticmapreduce:Describe*",
            "elasticmapreduce:ListBootstrapActions",
            "elasticmapreduce:ListClusters",
            "elasticmapreduce:ListInstanceGroups",
            "elasticmapreduce:ListInstances",
            "elasticmapreduce:ListSteps",
            "kinesis:CreateStream",
            "kinesis:DeleteStream",
            "kinesis:DescribeStream",
            "kinesis:GetRecords",
            "kinesis:GetShardIterator",
            "kinesis:MergeShards",
            "kinesis:PutRecord",
            "kinesis:SplitShard",
            "rds:Describe*",
            "s3:*",
            "sdb:*",
            "sns:*",
            "sqs:*"
        ]
    }]
}
EOT
}

# IAM Role for autoscaling
resource "aws_iam_role" "emr-autoscaling-role" {
  name               = "EMR_AutoScaling_DefaultRole_%[1]d"
  assume_role_policy = "${data.aws_iam_policy_document.emr-autoscaling-role-policy.json}"
}

data "aws_iam_policy_document" "emr-autoscaling-role-policy" {
  statement {
    effect  = "Allow"
    actions = ["sts:AssumeRole"]
    principals = {
      type        = "Service"
      identifiers = ["elasticmapreduce.amazonaws.com","application-autoscaling.amazonaws.com"]
    }
  }
}

resource "aws_iam_role_policy_attachment" "emr-autoscaling-role" {
  role       = "${aws_iam_role.emr-autoscaling-role.name}"
  policy_arn = "arn:aws:iam::aws:policy/service-role/AmazonElasticMapReduceforAutoScalingRole"
}
`, r)
}

func testAccAWSEmrClusterConfigTerminationPolicy(r int, term string) string {
	return fmt.Sprintf(`
resource "aws_emr_cluster" "tf-test-cluster" {
  name          = "emr-test-%[1]d"
  release_label = "emr-4.6.0"
  applications  = ["Spark"]

  ec2_attributes {
    subnet_id                         = "${aws_subnet.main.id}"
    emr_managed_master_security_group = "${aws_security_group.allow_all.id}"
    emr_managed_slave_security_group  = "${aws_security_group.allow_all.id}"
    instance_profile                  = "${aws_iam_instance_profile.emr_profile.arn}"
  }

  master_instance_type = "c4.large"
  core_instance_type   = "c4.large"
  core_instance_count  = 1

  tags {
    role     = "rolename"
    dns_zone = "env_zone"
    env      = "env"
    name     = "name-env"
  }

  keep_job_flow_alive_when_no_steps = true
  termination_protection = %[2]s

  bootstrap_action {
    path = "s3://elasticmapreduce/bootstrap-actions/run-if"
    name = "runif"
    args = ["instance.isMaster=true", "echo running on master node"]
  }

  configurations = "test-fixtures/emr_configurations.json"

  depends_on = ["aws_main_route_table_association.a"]

  service_role = "${aws_iam_role.iam_emr_default_role.arn}"
  autoscaling_role = "${aws_iam_role.emr-autoscaling-role.arn}"
}

resource "aws_security_group" "allow_all" {
  name        = "allow_all_%[1]d"
  description = "Allow all inbound traffic"
  vpc_id      = "${aws_vpc.main.id}"

  ingress {
    from_port   = 0
    to_port     = 0
    protocol    = "-1"
    cidr_blocks = ["0.0.0.0/0"]
  }

  egress {
    from_port   = 0
    to_port     = 0
    protocol    = "-1"
    cidr_blocks = ["0.0.0.0/0"]
  }

  depends_on = ["aws_subnet.main"]

  lifecycle {
    ignore_changes = ["ingress", "egress"]
  }

  tags {
    Name = "emr_test"
  }
}

resource "aws_vpc" "main" {
  cidr_block           = "168.31.0.0/16"
  enable_dns_hostnames = true

  tags {
    Name = "terraform-testacc-emr-cluster-termination-policy"
  }
}

resource "aws_subnet" "main" {
  vpc_id     = "${aws_vpc.main.id}"
  cidr_block = "168.31.0.0/20"

  tags {
    Name = "tf-acc-emr-cluster-termination-policy"
  }
}

resource "aws_internet_gateway" "gw" {
  vpc_id = "${aws_vpc.main.id}"
}

resource "aws_route_table" "r" {
  vpc_id = "${aws_vpc.main.id}"

  route {
    cidr_block = "0.0.0.0/0"
    gateway_id = "${aws_internet_gateway.gw.id}"
  }
}

resource "aws_main_route_table_association" "a" {
  vpc_id         = "${aws_vpc.main.id}"
  route_table_id = "${aws_route_table.r.id}"
}

###

# IAM things

###

# IAM role for EMR Service
resource "aws_iam_role" "iam_emr_default_role" {
  name = "iam_emr_default_role_%[1]d"

  assume_role_policy = <<EOT
{
  "Version": "2008-10-17",
  "Statement": [
    {
      "Sid": "",
      "Effect": "Allow",
      "Principal": {
        "Service": "elasticmapreduce.amazonaws.com"
      },
      "Action": "sts:AssumeRole"
    }
  ]
}
EOT
}

resource "aws_iam_role_policy_attachment" "service-attach" {
  role       = "${aws_iam_role.iam_emr_default_role.id}"
  policy_arn = "${aws_iam_policy.iam_emr_default_policy.arn}"
}

resource "aws_iam_policy" "iam_emr_default_policy" {
  name = "iam_emr_default_policy_%[1]d"

  policy = <<EOT
{
    "Version": "2012-10-17",
    "Statement": [{
        "Effect": "Allow",
        "Resource": "*",
        "Action": [
            "ec2:AuthorizeSecurityGroupEgress",
            "ec2:AuthorizeSecurityGroupIngress",
            "ec2:CancelSpotInstanceRequests",
            "ec2:CreateNetworkInterface",
            "ec2:CreateSecurityGroup",
            "ec2:CreateTags",
            "ec2:DeleteNetworkInterface",
            "ec2:DeleteSecurityGroup",
            "ec2:DeleteTags",
            "ec2:DescribeAvailabilityZones",
            "ec2:DescribeAccountAttributes",
            "ec2:DescribeDhcpOptions",
            "ec2:DescribeInstanceStatus",
            "ec2:DescribeInstances",
            "ec2:DescribeKeyPairs",
            "ec2:DescribeNetworkAcls",
            "ec2:DescribeNetworkInterfaces",
            "ec2:DescribePrefixLists",
            "ec2:DescribeRouteTables",
            "ec2:DescribeSecurityGroups",
            "ec2:DescribeSpotInstanceRequests",
            "ec2:DescribeSpotPriceHistory",
            "ec2:DescribeSubnets",
            "ec2:DescribeVpcAttribute",
            "ec2:DescribeVpcEndpoints",
            "ec2:DescribeVpcEndpointServices",
            "ec2:DescribeVpcs",
            "ec2:DetachNetworkInterface",
            "ec2:ModifyImageAttribute",
            "ec2:ModifyInstanceAttribute",
            "ec2:RequestSpotInstances",
            "ec2:RevokeSecurityGroupEgress",
            "ec2:RunInstances",
            "ec2:TerminateInstances",
            "ec2:DeleteVolume",
            "ec2:DescribeVolumeStatus",
            "ec2:DescribeVolumes",
            "ec2:DetachVolume",
            "iam:GetRole",
            "iam:GetRolePolicy",
            "iam:ListInstanceProfiles",
            "iam:ListRolePolicies",
            "iam:PassRole",
            "s3:CreateBucket",
            "s3:Get*",
            "s3:List*",
            "sdb:BatchPutAttributes",
            "sdb:Select",
            "sqs:CreateQueue",
            "sqs:Delete*",
            "sqs:GetQueue*",
            "sqs:PurgeQueue",
            "sqs:ReceiveMessage"
        ]
    }]
}
EOT
}

# IAM Role for EC2 Instance Profile
resource "aws_iam_role" "iam_emr_profile_role" {
  name = "iam_emr_profile_role_%[1]d"

  assume_role_policy = <<EOT
{
  "Version": "2008-10-17",
  "Statement": [
    {
      "Sid": "",
      "Effect": "Allow",
      "Principal": {
        "Service": "ec2.amazonaws.com"
      },
      "Action": "sts:AssumeRole"
    }
  ]
}
EOT
}

resource "aws_iam_instance_profile" "emr_profile" {
  name  = "emr_profile_%[1]d"
  role = "${aws_iam_role.iam_emr_profile_role.name}"
}

resource "aws_iam_role_policy_attachment" "profile-attach" {
  role       = "${aws_iam_role.iam_emr_profile_role.id}"
  policy_arn = "${aws_iam_policy.iam_emr_profile_policy.arn}"
}

resource "aws_iam_policy" "iam_emr_profile_policy" {
  name = "iam_emr_profile_policy_%[1]d"

  policy = <<EOT
{
    "Version": "2012-10-17",
    "Statement": [{
        "Effect": "Allow",
        "Resource": "*",
        "Action": [
            "cloudwatch:*",
            "dynamodb:*",
            "ec2:Describe*",
            "elasticmapreduce:Describe*",
            "elasticmapreduce:ListBootstrapActions",
            "elasticmapreduce:ListClusters",
            "elasticmapreduce:ListInstanceGroups",
            "elasticmapreduce:ListInstances",
            "elasticmapreduce:ListSteps",
            "kinesis:CreateStream",
            "kinesis:DeleteStream",
            "kinesis:DescribeStream",
            "kinesis:GetRecords",
            "kinesis:GetShardIterator",
            "kinesis:MergeShards",
            "kinesis:PutRecord",
            "kinesis:SplitShard",
            "rds:Describe*",
            "s3:*",
            "sdb:*",
            "sns:*",
            "sqs:*"
        ]
    }]
}
EOT
}

# IAM Role for autoscaling
resource "aws_iam_role" "emr-autoscaling-role" {
  name               = "EMR_AutoScaling_DefaultRole_%[1]d"
  assume_role_policy = "${data.aws_iam_policy_document.emr-autoscaling-role-policy.json}"
}

data "aws_iam_policy_document" "emr-autoscaling-role-policy" {
  statement {
    effect  = "Allow"
    actions = ["sts:AssumeRole"]

    principals = {
      type        = "Service"
      identifiers = ["elasticmapreduce.amazonaws.com","application-autoscaling.amazonaws.com"]
    }
  }
}

resource "aws_iam_role_policy_attachment" "emr-autoscaling-role" {
  role       = "${aws_iam_role.emr-autoscaling-role.name}"
  policy_arn = "arn:aws:iam::aws:policy/service-role/AmazonElasticMapReduceforAutoScalingRole"
}
`, r, term)
}

<<<<<<< HEAD
func testAccAWSEmrClusterConfigInstanceFleets(r int) string {
	return fmt.Sprintf(`
provider "aws" {
  region = "us-west-2"
}

resource "aws_emr_cluster" "tf-test-cluster" {
  name          = "emr-test-%d"
  release_label = "emr-5.8.0"
  applications  = ["Spark"]

  ec2_attributes {
    subnet_ids                        = "${aws_subnet.main.id}"
    emr_managed_master_security_group = "${aws_security_group.allow_all.id}"
    emr_managed_slave_security_group  = "${aws_security_group.allow_all.id}"
    instance_profile                  = "${aws_iam_instance_profile.emr_profile.arn}"
  }

  instance_fleet = [
   {
    instance_fleet_type = "MASTER"
    instance_type_configs = [
        {
          instance_type = "m3.xlarge"
        }
      ]
      target_on_demand_capacity = 1
    },
    {
      instance_fleet_type = "CORE"
      instance_type_configs = [
        {
          bid_price_as_percentage_of_on_demand_price = 80
          ebs_optimized = true
          ebs_config {
            size                 = 100
            type                 = "gp2"
            volumes_per_instance = 1
          }
          instance_type     = "m3.xlarge"
          weighted_capacity = 1
        }
      ]
      launch_specifications {
        spot_specification {
          block_duration_minutes   = 60
          timeout_action           = "SWITCH_TO_ON_DEMAND"
          timeout_duration_minutes = 10
        }
      }
      name                      = "instance-fleet-test"
      target_on_demand_capacity = 0
      target_spot_capacity      = 1
    }
  ]

  tags {
    role     = "rolename"
    dns_zone = "env_zone"
    env      = "env"
    name     = "name-env"
  }

  keep_job_flow_alive_when_no_steps = true
  termination_protection = false

  bootstrap_action {
    path = "s3://elasticmapreduce/bootstrap-actions/run-if"
    name = "runif"
    args = ["instance.isMaster=true", "echo running on master node"]
  }

  configurations = "test-fixtures/emr_configurations.json"

  depends_on = ["aws_main_route_table_association.a"]

  service_role = "${aws_iam_role.iam_emr_default_role.arn}"
}

resource "aws_security_group" "allow_all" {
  name        = "allow_all_%d"
  description = "Allow all inbound traffic"
  vpc_id      = "${aws_vpc.main.id}"

  ingress {
    from_port   = 0
    to_port     = 0
    protocol    = "-1"
    cidr_blocks = ["0.0.0.0/0"]
  }

  egress {
    from_port   = 0
    to_port     = 0
    protocol    = "-1"
    cidr_blocks = ["0.0.0.0/0"]
  }

  depends_on = ["aws_subnet.main"]

  lifecycle {
    ignore_changes = ["ingress", "egress"]
  }

  tags {
    name = "emr_test"
  }
}

resource "aws_vpc" "main" {
  cidr_block           = "168.31.0.0/16"
  enable_dns_hostnames = true

  tags {
    name = "emr_test_%d"
  }
}

resource "aws_subnet" "main" {
  vpc_id     = "${aws_vpc.main.id}"
  cidr_block = "168.31.0.0/20"

  tags {
    name = "emr_test_%d"
  }
}

resource "aws_internet_gateway" "gw" {
  vpc_id = "${aws_vpc.main.id}"
}

resource "aws_route_table" "r" {
  vpc_id = "${aws_vpc.main.id}"

  route {
    cidr_block = "0.0.0.0/0"
    gateway_id = "${aws_internet_gateway.gw.id}"
  }
}

resource "aws_main_route_table_association" "a" {
  vpc_id         = "${aws_vpc.main.id}"
  route_table_id = "${aws_route_table.r.id}"
}

###

# IAM things

###

# IAM role for EMR Service
resource "aws_iam_role" "iam_emr_default_role" {
  name = "iam_emr_default_role_%d"

  assume_role_policy = <<EOT
{
  "Version": "2008-10-17",
  "Statement": [
    {
      "Sid": "",
      "Effect": "Allow",
      "Principal": {
        "Service": "elasticmapreduce.amazonaws.com"
      },
      "Action": "sts:AssumeRole"
    }
  ]
}
EOT
}

resource "aws_iam_role_policy_attachment" "service-attach" {
  role       = "${aws_iam_role.iam_emr_default_role.id}"
  policy_arn = "${aws_iam_policy.iam_emr_default_policy.arn}"
}

resource "aws_iam_policy" "iam_emr_default_policy" {
  name = "iam_emr_default_policy_%d"

  policy = <<EOT
{
    "Version": "2012-10-17",
    "Statement": [{
        "Effect": "Allow",
        "Resource": "*",
        "Action": [
            "ec2:AuthorizeSecurityGroupEgress",
            "ec2:AuthorizeSecurityGroupIngress",
            "ec2:CancelSpotInstanceRequests",
            "ec2:CreateNetworkInterface",
            "ec2:CreateSecurityGroup",
            "ec2:CreateTags",
            "ec2:DeleteNetworkInterface",
            "ec2:DeleteSecurityGroup",
            "ec2:DeleteTags",
            "ec2:DescribeAvailabilityZones",
            "ec2:DescribeAccountAttributes",
            "ec2:DescribeDhcpOptions",
            "ec2:DescribeInstanceStatus",
            "ec2:DescribeInstances",
            "ec2:DescribeKeyPairs",
            "ec2:DescribeNetworkAcls",
            "ec2:DescribeNetworkInterfaces",
            "ec2:DescribePrefixLists",
            "ec2:DescribeRouteTables",
            "ec2:DescribeSecurityGroups",
            "ec2:DescribeSpotInstanceRequests",
            "ec2:DescribeSpotPriceHistory",
            "ec2:DescribeSubnets",
            "ec2:DescribeVpcAttribute",
            "ec2:DescribeVpcEndpoints",
            "ec2:DescribeVpcEndpointServices",
            "ec2:DescribeVpcs",
            "ec2:DetachNetworkInterface",
            "ec2:ModifyImageAttribute",
            "ec2:ModifyInstanceAttribute",
            "ec2:RequestSpotInstances",
            "ec2:RevokeSecurityGroupEgress",
            "ec2:RunInstances",
            "ec2:TerminateInstances",
            "ec2:DeleteVolume",
            "ec2:DescribeVolumeStatus",
            "ec2:DescribeVolumes",
            "ec2:DetachVolume",
            "iam:GetRole",
            "iam:GetRolePolicy",
            "iam:ListInstanceProfiles",
            "iam:ListRolePolicies",
            "iam:PassRole",
            "s3:CreateBucket",
            "s3:Get*",
            "s3:List*",
            "sdb:BatchPutAttributes",
            "sdb:Select",
            "sqs:CreateQueue",
            "sqs:Delete*",
            "sqs:GetQueue*",
            "sqs:PurgeQueue",
            "sqs:ReceiveMessage"
        ]
    }]
}
EOT
}

# IAM Role for EC2 Instance Profile
resource "aws_iam_role" "iam_emr_profile_role" {
  name = "iam_emr_profile_role_%d"

  assume_role_policy = <<EOT
{
  "Version": "2008-10-17",
  "Statement": [
    {
      "Sid": "",
      "Effect": "Allow",
      "Principal": {
        "Service": "ec2.amazonaws.com"
      },
      "Action": "sts:AssumeRole"
    }
  ]
}
EOT
}

resource "aws_iam_instance_profile" "emr_profile" {
  name  = "emr_profile_%d"
  role = "${aws_iam_role.iam_emr_profile_role.name}"
}

resource "aws_iam_role_policy_attachment" "profile-attach" {
  role       = "${aws_iam_role.iam_emr_profile_role.id}"
  policy_arn = "${aws_iam_policy.iam_emr_profile_policy.arn}"
}

resource "aws_iam_policy" "iam_emr_profile_policy" {
  name = "iam_emr_profile_policy_%d"

  policy = <<EOT
{
    "Version": "2012-10-17",
    "Statement": [{
        "Effect": "Allow",
        "Resource": "*",
        "Action": [
            "cloudwatch:*",
            "dynamodb:*",
            "ec2:Describe*",
            "elasticmapreduce:Describe*",
            "elasticmapreduce:ListBootstrapActions",
            "elasticmapreduce:ListClusters",
            "elasticmapreduce:ListInstanceGroups",
            "elasticmapreduce:ListInstanceFleets",
            "elasticmapreduce:ListInstances",
            "elasticmapreduce:ListSteps",
            "kinesis:CreateStream",
            "kinesis:DeleteStream",
            "kinesis:DescribeStream",
            "kinesis:GetRecords",
            "kinesis:GetShardIterator",
            "kinesis:MergeShards",
            "kinesis:PutRecord",
            "kinesis:SplitShard",
            "rds:Describe*",
            "s3:*",
            "sdb:*",
            "sns:*",
            "sqs:*"
        ]
    }]
}
EOT
}

# IAM Role for autoscaling
resource "aws_iam_role" "emr-autoscaling-role" {
  name               = "EMR_AutoScaling_DefaultRole_%d"
  assume_role_policy = "${data.aws_iam_policy_document.emr-autoscaling-role-policy.json}"
}

data "aws_iam_policy_document" "emr-autoscaling-role-policy" {
  statement {
    effect  = "Allow"
    actions = ["sts:AssumeRole"]
    principals = {
      type        = "Service"
      identifiers = ["elasticmapreduce.amazonaws.com","application-autoscaling.amazonaws.com"]
    }
  }
}

resource "aws_iam_role_policy_attachment" "emr-autoscaling-role" {
  role       = "${aws_iam_role.emr-autoscaling-role.name}"
  policy_arn = "arn:aws:iam::aws:policy/service-role/AmazonElasticMapReduceforAutoScalingRole"
}

`, r, r, r, r, r, r, r, r, r, r)
}

func testAccAWSEmrClusterConfigTerminationPolicy(r int, term string) string {
=======
func testAccAWSEmrClusterConfig_keepJop(r int, keepJob string) string {
>>>>>>> d5e793c2
	return fmt.Sprintf(`
resource "aws_emr_cluster" "tf-test-cluster" {
  name          = "emr-test-%[1]d"
  release_label = "emr-4.6.0"
  applications  = ["Spark"]

  ec2_attributes {
    subnet_id                         = "${aws_subnet.main.id}"
    emr_managed_master_security_group = "${aws_security_group.allow_all.id}"
    emr_managed_slave_security_group  = "${aws_security_group.allow_all.id}"
    instance_profile                  = "${aws_iam_instance_profile.emr_profile.arn}"
  }

  master_instance_type = "c4.large"
  core_instance_type   = "c4.large"
  core_instance_count  = 1

  tags {
    role     = "rolename"
    dns_zone = "env_zone"
    env      = "env"
    name     = "name-env"
  }

  keep_job_flow_alive_when_no_steps = %s
  termination_protection = false

  step {
    action_on_failure = "CONTINUE"
    name              = "Sleep Step"

    hadoop_jar_step {
      jar  = "command-runner.jar"
      args = ["/bin/sleep", "60"]
    }
  }

  bootstrap_action {
    path = "s3://elasticmapreduce/bootstrap-actions/run-if"
    name = "runif"
    args = ["instance.isMaster=true", "echo running on master node"]
  }

  configurations = "test-fixtures/emr_configurations.json"

  depends_on = ["aws_main_route_table_association.a"]

  service_role = "${aws_iam_role.iam_emr_default_role.arn}"
  autoscaling_role = "${aws_iam_role.emr-autoscaling-role.arn}"
}

resource "aws_security_group" "allow_all" {
  name        = "allow_all_%[1]d"
  description = "Allow all inbound traffic"
  vpc_id      = "${aws_vpc.main.id}"

  ingress {
    from_port   = 0
    to_port     = 0
    protocol    = "-1"
    cidr_blocks = ["0.0.0.0/0"]
  }

  egress {
    from_port   = 0
    to_port     = 0
    protocol    = "-1"
    cidr_blocks = ["0.0.0.0/0"]
  }

  depends_on = ["aws_subnet.main"]

  lifecycle {
    ignore_changes = ["ingress", "egress"]
  }

  tags {
    Name = "emr_test"
  }
}

resource "aws_vpc" "main" {
  cidr_block           = "168.31.0.0/16"
  enable_dns_hostnames = true

  tags {
    Name = "terraform-testacc-emr-cluster-termination-policy"
  }
}

resource "aws_subnet" "main" {
  vpc_id     = "${aws_vpc.main.id}"
  cidr_block = "168.31.0.0/20"

  tags {
    Name = "tf-acc-emr-cluster-termination-policy"
  }
}

resource "aws_internet_gateway" "gw" {
  vpc_id = "${aws_vpc.main.id}"
}

resource "aws_route_table" "r" {
  vpc_id = "${aws_vpc.main.id}"

  route {
    cidr_block = "0.0.0.0/0"
    gateway_id = "${aws_internet_gateway.gw.id}"
  }
}

resource "aws_main_route_table_association" "a" {
  vpc_id         = "${aws_vpc.main.id}"
  route_table_id = "${aws_route_table.r.id}"
}

###

# IAM things

###

# IAM role for EMR Service
resource "aws_iam_role" "iam_emr_default_role" {
  name = "iam_emr_default_role_%[1]d"

  assume_role_policy = <<EOT
{
  "Version": "2008-10-17",
  "Statement": [
    {
      "Sid": "",
      "Effect": "Allow",
      "Principal": {
        "Service": "elasticmapreduce.amazonaws.com"
      },
      "Action": "sts:AssumeRole"
    }
  ]
}
EOT
}

resource "aws_iam_role_policy_attachment" "service-attach" {
  role       = "${aws_iam_role.iam_emr_default_role.id}"
  policy_arn = "${aws_iam_policy.iam_emr_default_policy.arn}"
}

resource "aws_iam_policy" "iam_emr_default_policy" {
  name = "iam_emr_default_policy_%[1]d"

  policy = <<EOT
{
    "Version": "2012-10-17",
    "Statement": [{
        "Effect": "Allow",
        "Resource": "*",
        "Action": [
            "ec2:AuthorizeSecurityGroupEgress",
            "ec2:AuthorizeSecurityGroupIngress",
            "ec2:CancelSpotInstanceRequests",
            "ec2:CreateNetworkInterface",
            "ec2:CreateSecurityGroup",
            "ec2:CreateTags",
            "ec2:DeleteNetworkInterface",
            "ec2:DeleteSecurityGroup",
            "ec2:DeleteTags",
            "ec2:DescribeAvailabilityZones",
            "ec2:DescribeAccountAttributes",
            "ec2:DescribeDhcpOptions",
            "ec2:DescribeInstanceStatus",
            "ec2:DescribeInstances",
            "ec2:DescribeKeyPairs",
            "ec2:DescribeNetworkAcls",
            "ec2:DescribeNetworkInterfaces",
            "ec2:DescribePrefixLists",
            "ec2:DescribeRouteTables",
            "ec2:DescribeSecurityGroups",
            "ec2:DescribeSpotInstanceRequests",
            "ec2:DescribeSpotPriceHistory",
            "ec2:DescribeSubnets",
            "ec2:DescribeVpcAttribute",
            "ec2:DescribeVpcEndpoints",
            "ec2:DescribeVpcEndpointServices",
            "ec2:DescribeVpcs",
            "ec2:DetachNetworkInterface",
            "ec2:ModifyImageAttribute",
            "ec2:ModifyInstanceAttribute",
            "ec2:RequestSpotInstances",
            "ec2:RevokeSecurityGroupEgress",
            "ec2:RunInstances",
            "ec2:TerminateInstances",
            "ec2:DeleteVolume",
            "ec2:DescribeVolumeStatus",
            "ec2:DescribeVolumes",
            "ec2:DetachVolume",
            "iam:GetRole",
            "iam:GetRolePolicy",
            "iam:ListInstanceProfiles",
            "iam:ListRolePolicies",
            "iam:PassRole",
            "s3:CreateBucket",
            "s3:Get*",
            "s3:List*",
            "sdb:BatchPutAttributes",
            "sdb:Select",
            "sqs:CreateQueue",
            "sqs:Delete*",
            "sqs:GetQueue*",
            "sqs:PurgeQueue",
            "sqs:ReceiveMessage"
        ]
    }]
}
EOT
}

# IAM Role for EC2 Instance Profile
resource "aws_iam_role" "iam_emr_profile_role" {
  name = "iam_emr_profile_role_%[1]d"

  assume_role_policy = <<EOT
{
  "Version": "2008-10-17",
  "Statement": [
    {
      "Sid": "",
      "Effect": "Allow",
      "Principal": {
        "Service": "ec2.amazonaws.com"
      },
      "Action": "sts:AssumeRole"
    }
  ]
}
EOT
}

resource "aws_iam_instance_profile" "emr_profile" {
  name  = "emr_profile_%[1]d"
  role = "${aws_iam_role.iam_emr_profile_role.name}"
}

resource "aws_iam_role_policy_attachment" "profile-attach" {
  role       = "${aws_iam_role.iam_emr_profile_role.id}"
  policy_arn = "${aws_iam_policy.iam_emr_profile_policy.arn}"
}

resource "aws_iam_policy" "iam_emr_profile_policy" {
  name = "iam_emr_profile_policy_%[1]d"

  policy = <<EOT
{
    "Version": "2012-10-17",
    "Statement": [{
        "Effect": "Allow",
        "Resource": "*",
        "Action": [
            "cloudwatch:*",
            "dynamodb:*",
            "ec2:Describe*",
            "elasticmapreduce:Describe*",
            "elasticmapreduce:ListBootstrapActions",
            "elasticmapreduce:ListClusters",
            "elasticmapreduce:ListInstanceGroups",
            "elasticmapreduce:ListInstanceFleets",
            "elasticmapreduce:ListInstances",
            "elasticmapreduce:ListSteps",
            "kinesis:CreateStream",
            "kinesis:DeleteStream",
            "kinesis:DescribeStream",
            "kinesis:GetRecords",
            "kinesis:GetShardIterator",
            "kinesis:MergeShards",
            "kinesis:PutRecord",
            "kinesis:SplitShard",
            "rds:Describe*",
            "s3:*",
            "sdb:*",
            "sns:*",
            "sqs:*"
        ]
    }]
}
EOT
}

# IAM Role for autoscaling
resource "aws_iam_role" "emr-autoscaling-role" {
  name               = "EMR_AutoScaling_DefaultRole_%[1]d"
  assume_role_policy = "${data.aws_iam_policy_document.emr-autoscaling-role-policy.json}"
}

data "aws_iam_policy_document" "emr-autoscaling-role-policy" {
  statement {
    effect  = "Allow"
    actions = ["sts:AssumeRole"]

    principals = {
      type        = "Service"
      identifiers = ["elasticmapreduce.amazonaws.com","application-autoscaling.amazonaws.com"]
    }
  }
}

resource "aws_iam_role_policy_attachment" "emr-autoscaling-role" {
  role       = "${aws_iam_role.emr-autoscaling-role.name}"
  policy_arn = "arn:aws:iam::aws:policy/service-role/AmazonElasticMapReduceforAutoScalingRole"
}
`, r, keepJob)
}

func testAccAWSEmrClusterConfigVisibleToAllUsersUpdated(r int) string {
	return fmt.Sprintf(`
provider "aws" {
  region = "us-west-2"
}

resource "aws_emr_cluster" "tf-test-cluster" {
  name          = "emr-test-%d"
  release_label = "emr-4.6.0"
  applications  = ["Spark"]

  ec2_attributes {
    subnet_id                         = "${aws_subnet.main.id}"
    emr_managed_master_security_group = "${aws_security_group.allow_all.id}"
    emr_managed_slave_security_group  = "${aws_security_group.allow_all.id}"
    instance_profile                  = "${aws_iam_instance_profile.emr_profile.arn}"
  }

  master_instance_type = "c4.large"
  core_instance_type   = "c4.large"
  core_instance_count  = 1

  tags {
    role     = "rolename"
    dns_zone = "env_zone"
    env      = "env"
    name     = "name-env"
  }

  keep_job_flow_alive_when_no_steps = true
  visible_to_all_users = false

  bootstrap_action {
    path = "s3://elasticmapreduce/bootstrap-actions/run-if"
    name = "runif"
    args = ["instance.isMaster=true", "echo running on master node"]
  }

  configurations = "test-fixtures/emr_configurations.json"

  depends_on = ["aws_main_route_table_association.a"]

  service_role = "${aws_iam_role.iam_emr_default_role.arn}"
  autoscaling_role = "${aws_iam_role.emr-autoscaling-role.arn}"
}

resource "aws_security_group" "allow_all" {
  name        = "allow_all_%d"
  description = "Allow all inbound traffic"
  vpc_id      = "${aws_vpc.main.id}"

  ingress {
    from_port   = 0
    to_port     = 0
    protocol    = "-1"
    cidr_blocks = ["0.0.0.0/0"]
  }

  egress {
    from_port   = 0
    to_port     = 0
    protocol    = "-1"
    cidr_blocks = ["0.0.0.0/0"]
  }

  depends_on = ["aws_subnet.main"]

  lifecycle {
    ignore_changes = ["ingress", "egress"]
  }

  tags {
    Name = "emr_test"
  }
}

resource "aws_vpc" "main" {
  cidr_block           = "168.31.0.0/16"
  enable_dns_hostnames = true

  tags {
    Name = "terraform-testacc-emr-cluster-visible-to-all-users"
  }
}

resource "aws_subnet" "main" {
  vpc_id     = "${aws_vpc.main.id}"
  cidr_block = "168.31.0.0/20"

  tags {
    Name = "tf-acc-emr-cluster-visible-to-all-users"
  }
}

resource "aws_internet_gateway" "gw" {
  vpc_id = "${aws_vpc.main.id}"
}

resource "aws_route_table" "r" {
  vpc_id = "${aws_vpc.main.id}"

  route {
    cidr_block = "0.0.0.0/0"
    gateway_id = "${aws_internet_gateway.gw.id}"
  }
}

resource "aws_main_route_table_association" "a" {
  vpc_id         = "${aws_vpc.main.id}"
  route_table_id = "${aws_route_table.r.id}"
}

###

# IAM things

###

# IAM role for EMR Service
resource "aws_iam_role" "iam_emr_default_role" {
  name = "iam_emr_default_role_%d"

  assume_role_policy = <<EOT
{
  "Version": "2008-10-17",
  "Statement": [
    {
      "Sid": "",
      "Effect": "Allow",
      "Principal": {
        "Service": "elasticmapreduce.amazonaws.com"
      },
      "Action": "sts:AssumeRole"
    }
  ]
}
EOT
}

resource "aws_iam_role_policy_attachment" "service-attach" {
  role       = "${aws_iam_role.iam_emr_default_role.id}"
  policy_arn = "${aws_iam_policy.iam_emr_default_policy.arn}"
}

resource "aws_iam_policy" "iam_emr_default_policy" {
  name = "iam_emr_default_policy_%d"

  policy = <<EOT
{
    "Version": "2012-10-17",
    "Statement": [{
        "Effect": "Allow",
        "Resource": "*",
        "Action": [
            "ec2:AuthorizeSecurityGroupEgress",
            "ec2:AuthorizeSecurityGroupIngress",
            "ec2:CancelSpotInstanceRequests",
            "ec2:CreateNetworkInterface",
            "ec2:CreateSecurityGroup",
            "ec2:CreateTags",
            "ec2:DeleteNetworkInterface",
            "ec2:DeleteSecurityGroup",
            "ec2:DeleteTags",
            "ec2:DescribeAvailabilityZones",
            "ec2:DescribeAccountAttributes",
            "ec2:DescribeDhcpOptions",
            "ec2:DescribeInstanceStatus",
            "ec2:DescribeInstances",
            "ec2:DescribeKeyPairs",
            "ec2:DescribeNetworkAcls",
            "ec2:DescribeNetworkInterfaces",
            "ec2:DescribePrefixLists",
            "ec2:DescribeRouteTables",
            "ec2:DescribeSecurityGroups",
            "ec2:DescribeSpotInstanceRequests",
            "ec2:DescribeSpotPriceHistory",
            "ec2:DescribeSubnets",
            "ec2:DescribeVpcAttribute",
            "ec2:DescribeVpcEndpoints",
            "ec2:DescribeVpcEndpointServices",
            "ec2:DescribeVpcs",
            "ec2:DetachNetworkInterface",
            "ec2:ModifyImageAttribute",
            "ec2:ModifyInstanceAttribute",
            "ec2:RequestSpotInstances",
            "ec2:RevokeSecurityGroupEgress",
            "ec2:RunInstances",
            "ec2:TerminateInstances",
            "ec2:DeleteVolume",
            "ec2:DescribeVolumeStatus",
            "ec2:DescribeVolumes",
            "ec2:DetachVolume",
            "iam:GetRole",
            "iam:GetRolePolicy",
            "iam:ListInstanceProfiles",
            "iam:ListRolePolicies",
            "iam:PassRole",
            "s3:CreateBucket",
            "s3:Get*",
            "s3:List*",
            "sdb:BatchPutAttributes",
            "sdb:Select",
            "sqs:CreateQueue",
            "sqs:Delete*",
            "sqs:GetQueue*",
            "sqs:PurgeQueue",
            "sqs:ReceiveMessage"
        ]
    }]
}
EOT
}

# IAM Role for EC2 Instance Profile
resource "aws_iam_role" "iam_emr_profile_role" {
  name = "iam_emr_profile_role_%d"

  assume_role_policy = <<EOT
{
  "Version": "2008-10-17",
  "Statement": [
    {
      "Sid": "",
      "Effect": "Allow",
      "Principal": {
        "Service": "ec2.amazonaws.com"
      },
      "Action": "sts:AssumeRole"
    }
  ]
}
EOT
}

resource "aws_iam_instance_profile" "emr_profile" {
  name  = "emr_profile_%d"
  role = "${aws_iam_role.iam_emr_profile_role.name}"
}

resource "aws_iam_role_policy_attachment" "profile-attach" {
  role       = "${aws_iam_role.iam_emr_profile_role.id}"
  policy_arn = "${aws_iam_policy.iam_emr_profile_policy.arn}"
}

resource "aws_iam_policy" "iam_emr_profile_policy" {
  name = "iam_emr_profile_policy_%d"

  policy = <<EOT
{
    "Version": "2012-10-17",
    "Statement": [{
        "Effect": "Allow",
        "Resource": "*",
        "Action": [
            "cloudwatch:*",
            "dynamodb:*",
            "ec2:Describe*",
            "elasticmapreduce:Describe*",
            "elasticmapreduce:ListBootstrapActions",
            "elasticmapreduce:ListClusters",
            "elasticmapreduce:ListInstanceGroups",
            "elasticmapreduce:ListInstanceFleets",
            "elasticmapreduce:ListInstances",
            "elasticmapreduce:ListSteps",
            "kinesis:CreateStream",
            "kinesis:DeleteStream",
            "kinesis:DescribeStream",
            "kinesis:GetRecords",
            "kinesis:GetShardIterator",
            "kinesis:MergeShards",
            "kinesis:PutRecord",
            "kinesis:SplitShard",
            "rds:Describe*",
            "s3:*",
            "sdb:*",
            "sns:*",
            "sqs:*"
        ]
    }]
}
EOT
}

# IAM Role for autoscaling
resource "aws_iam_role" "emr-autoscaling-role" {
  name               = "EMR_AutoScaling_DefaultRole_%d"
  assume_role_policy = "${data.aws_iam_policy_document.emr-autoscaling-role-policy.json}"
}

data "aws_iam_policy_document" "emr-autoscaling-role-policy" {
  statement {
    effect  = "Allow"
    actions = ["sts:AssumeRole"]

    principals = {
      type        = "Service"
      identifiers = ["elasticmapreduce.amazonaws.com","application-autoscaling.amazonaws.com"]
    }
  }
}

resource "aws_iam_role_policy_attachment" "emr-autoscaling-role" {
  role       = "${aws_iam_role.emr-autoscaling-role.name}"
  policy_arn = "arn:aws:iam::aws:policy/service-role/AmazonElasticMapReduceforAutoScalingRole"
}
`, r, r, r, r, r, r, r, r)
}

func testAccAWSEmrClusterConfigUpdatedTags(r int) string {
	return fmt.Sprintf(`
resource "aws_emr_cluster" "tf-test-cluster" {
  name          = "emr-test-%[1]d"
  release_label = "emr-4.6.0"
  applications  = ["Spark"]

  ec2_attributes {
    subnet_id                         = "${aws_subnet.main.id}"
    emr_managed_master_security_group = "${aws_security_group.allow_all.id}"
    emr_managed_slave_security_group  = "${aws_security_group.allow_all.id}"
    instance_profile                  = "${aws_iam_instance_profile.emr_profile.arn}"
  }

  master_instance_type = "c4.large"
  core_instance_type   = "c4.large"
  core_instance_count  = 1

  tags {
    dns_zone = "new_zone"
    Env      = "production"
    name     = "name-env"
  }

  keep_job_flow_alive_when_no_steps = true
  termination_protection = false

  bootstrap_action {
    path = "s3://elasticmapreduce/bootstrap-actions/run-if"
    name = "runif"
    args = ["instance.isMaster=true", "echo running on master node"]
  }

  configurations = "test-fixtures/emr_configurations.json"

  depends_on = ["aws_main_route_table_association.a"]

  service_role = "${aws_iam_role.iam_emr_default_role.arn}"
  autoscaling_role = "${aws_iam_role.emr-autoscaling-role.arn}"
}

resource "aws_security_group" "allow_all" {
  name        = "allow_all_%[1]d"
  description = "Allow all inbound traffic"
  vpc_id      = "${aws_vpc.main.id}"

  ingress {
    from_port   = 0
    to_port     = 0
    protocol    = "-1"
    cidr_blocks = ["0.0.0.0/0"]
  }

  egress {
    from_port   = 0
    to_port     = 0
    protocol    = "-1"
    cidr_blocks = ["0.0.0.0/0"]
  }

  depends_on = ["aws_subnet.main"]

  lifecycle {
    ignore_changes = ["ingress", "egress"]
  }

  tags {
    Name = "emr_test"
  }
}

resource "aws_vpc" "main" {
  cidr_block           = "168.31.0.0/16"
  enable_dns_hostnames = true

  tags {
    Name = "terraform-testacc-emr-cluster-updated-tags"
  }
}

resource "aws_subnet" "main" {
  vpc_id     = "${aws_vpc.main.id}"
  cidr_block = "168.31.0.0/20"

  tags {
    Name = "tf-acc-emr-cluster-updated-tags"
  }
}

resource "aws_internet_gateway" "gw" {
  vpc_id = "${aws_vpc.main.id}"
}

resource "aws_route_table" "r" {
  vpc_id = "${aws_vpc.main.id}"

  route {
    cidr_block = "0.0.0.0/0"
    gateway_id = "${aws_internet_gateway.gw.id}"
  }
}

resource "aws_main_route_table_association" "a" {
  vpc_id         = "${aws_vpc.main.id}"
  route_table_id = "${aws_route_table.r.id}"
}

###

# IAM things

###

# IAM role for EMR Service
resource "aws_iam_role" "iam_emr_default_role" {
  name = "iam_emr_default_role_%[1]d"

  assume_role_policy = <<EOT
{
  "Version": "2008-10-17",
  "Statement": [
    {
      "Sid": "",
      "Effect": "Allow",
      "Principal": {
        "Service": "elasticmapreduce.amazonaws.com"
      },
      "Action": "sts:AssumeRole"
    }
  ]
}
EOT
}

resource "aws_iam_role_policy_attachment" "service-attach" {
  role       = "${aws_iam_role.iam_emr_default_role.id}"
  policy_arn = "${aws_iam_policy.iam_emr_default_policy.arn}"
}

resource "aws_iam_policy" "iam_emr_default_policy" {
  name = "iam_emr_default_policy_%[1]d"

  policy = <<EOT
{
    "Version": "2012-10-17",
    "Statement": [{
        "Effect": "Allow",
        "Resource": "*",
        "Action": [
            "ec2:AuthorizeSecurityGroupEgress",
            "ec2:AuthorizeSecurityGroupIngress",
            "ec2:CancelSpotInstanceRequests",
            "ec2:CreateNetworkInterface",
            "ec2:CreateSecurityGroup",
            "ec2:CreateTags",
            "ec2:DeleteNetworkInterface",
            "ec2:DeleteSecurityGroup",
            "ec2:DeleteTags",
            "ec2:DescribeAvailabilityZones",
            "ec2:DescribeAccountAttributes",
            "ec2:DescribeDhcpOptions",
            "ec2:DescribeInstanceStatus",
            "ec2:DescribeInstances",
            "ec2:DescribeKeyPairs",
            "ec2:DescribeNetworkAcls",
            "ec2:DescribeNetworkInterfaces",
            "ec2:DescribePrefixLists",
            "ec2:DescribeRouteTables",
            "ec2:DescribeSecurityGroups",
            "ec2:DescribeSpotInstanceRequests",
            "ec2:DescribeSpotPriceHistory",
            "ec2:DescribeSubnets",
            "ec2:DescribeVpcAttribute",
            "ec2:DescribeVpcEndpoints",
            "ec2:DescribeVpcEndpointServices",
            "ec2:DescribeVpcs",
            "ec2:DetachNetworkInterface",
            "ec2:ModifyImageAttribute",
            "ec2:ModifyInstanceAttribute",
            "ec2:RequestSpotInstances",
            "ec2:RevokeSecurityGroupEgress",
            "ec2:RunInstances",
            "ec2:TerminateInstances",
            "ec2:DeleteVolume",
            "ec2:DescribeVolumeStatus",
            "ec2:DescribeVolumes",
            "ec2:DetachVolume",
            "iam:GetRole",
            "iam:GetRolePolicy",
            "iam:ListInstanceProfiles",
            "iam:ListRolePolicies",
            "iam:PassRole",
            "s3:CreateBucket",
            "s3:Get*",
            "s3:List*",
            "sdb:BatchPutAttributes",
            "sdb:Select",
            "sqs:CreateQueue",
            "sqs:Delete*",
            "sqs:GetQueue*",
            "sqs:PurgeQueue",
            "sqs:ReceiveMessage"
        ]
    }]
}
EOT
}

# IAM Role for EC2 Instance Profile
resource "aws_iam_role" "iam_emr_profile_role" {
  name = "iam_emr_profile_role_%[1]d"

  assume_role_policy = <<EOT
{
  "Version": "2008-10-17",
  "Statement": [
    {
      "Sid": "",
      "Effect": "Allow",
      "Principal": {
        "Service": "ec2.amazonaws.com"
      },
      "Action": "sts:AssumeRole"
    }
  ]
}
EOT
}

resource "aws_iam_instance_profile" "emr_profile" {
  name  = "emr_profile_%[1]d"
  role = "${aws_iam_role.iam_emr_profile_role.name}"
}

resource "aws_iam_role_policy_attachment" "profile-attach" {
  role       = "${aws_iam_role.iam_emr_profile_role.id}"
  policy_arn = "${aws_iam_policy.iam_emr_profile_policy.arn}"
}

resource "aws_iam_policy" "iam_emr_profile_policy" {
  name = "iam_emr_profile_policy_%[1]d"

  policy = <<EOT
{
    "Version": "2012-10-17",
    "Statement": [{
        "Effect": "Allow",
        "Resource": "*",
        "Action": [
            "cloudwatch:*",
            "dynamodb:*",
            "ec2:Describe*",
            "elasticmapreduce:Describe*",
            "elasticmapreduce:ListBootstrapActions",
            "elasticmapreduce:ListClusters",
            "elasticmapreduce:ListInstanceGroups",
            "elasticmapreduce:ListInstances",
            "elasticmapreduce:ListSteps",
            "kinesis:CreateStream",
            "kinesis:DeleteStream",
            "kinesis:DescribeStream",
            "kinesis:GetRecords",
            "kinesis:GetShardIterator",
            "kinesis:MergeShards",
            "kinesis:PutRecord",
            "kinesis:SplitShard",
            "rds:Describe*",
            "s3:*",
            "sdb:*",
            "sns:*",
            "sqs:*"
        ]
    }]
}
EOT
}

# IAM Role for autoscaling
resource "aws_iam_role" "emr-autoscaling-role" {
  name               = "EMR_AutoScaling_DefaultRole_%[1]d"
  assume_role_policy = "${data.aws_iam_policy_document.emr-autoscaling-role-policy.json}"
}

data "aws_iam_policy_document" "emr-autoscaling-role-policy" {
  statement {
    effect  = "Allow"
    actions = ["sts:AssumeRole"]

    principals = {
      type        = "Service"
      identifiers = ["elasticmapreduce.amazonaws.com","application-autoscaling.amazonaws.com"]
    }
  }
}

resource "aws_iam_role_policy_attachment" "emr-autoscaling-role" {
  role       = "${aws_iam_role.emr-autoscaling-role.name}"
  policy_arn = "arn:aws:iam::aws:policy/service-role/AmazonElasticMapReduceforAutoScalingRole"
}
`, r)
}

func testAccAWSEmrClusterConfigUpdatedRootVolumeSize(r int) string {
	return fmt.Sprintf(`
provider "aws" {
  region = "us-west-2"
}

resource "aws_emr_cluster" "tf-test-cluster" {
  name          = "emr-test-%d"
  release_label = "emr-4.6.0"
  applications  = ["Spark"]

  ec2_attributes {
    subnet_id                         = "${aws_subnet.main.id}"
    emr_managed_master_security_group = "${aws_security_group.allow_all.id}"
    emr_managed_slave_security_group  = "${aws_security_group.allow_all.id}"
    instance_profile                  = "${aws_iam_instance_profile.emr_profile.arn}"
  }

  master_instance_type = "c4.large"
  core_instance_type   = "c4.large"
  core_instance_count  = 1

  tags {
    role     = "rolename"
    dns_zone = "env_zone"
    env      = "env"
    name     = "name-env"
  }

  keep_job_flow_alive_when_no_steps = true
  termination_protection = false

  bootstrap_action {
    path = "s3://elasticmapreduce/bootstrap-actions/run-if"
    name = "runif"
    args = ["instance.isMaster=true", "echo running on master node"]
  }

  configurations = "test-fixtures/emr_configurations.json"

  depends_on = ["aws_main_route_table_association.a"]

  service_role = "${aws_iam_role.iam_emr_default_role.arn}"
  autoscaling_role = "${aws_iam_role.emr-autoscaling-role.arn}"
  ebs_root_volume_size = 48
}

resource "aws_security_group" "allow_all" {
  name        = "allow_all_%d"
  description = "Allow all inbound traffic"
  vpc_id      = "${aws_vpc.main.id}"

  ingress {
    from_port   = 0
    to_port     = 0
    protocol    = "-1"
    cidr_blocks = ["0.0.0.0/0"]
  }

  egress {
    from_port   = 0
    to_port     = 0
    protocol    = "-1"
    cidr_blocks = ["0.0.0.0/0"]
  }

  depends_on = ["aws_subnet.main"]

  lifecycle {
    ignore_changes = ["ingress", "egress"]
  }

  tags {
    Name = "emr_test"
  }
}

resource "aws_vpc" "main" {
  cidr_block           = "168.31.0.0/16"
  enable_dns_hostnames = true

  tags {
    Name = "terraform-testacc-emr-cluster-updated-root-volume-size"
  }
}

resource "aws_subnet" "main" {
  vpc_id     = "${aws_vpc.main.id}"
  cidr_block = "168.31.0.0/20"

  tags {
    Name = "tf-acc-emr-cluster-updated-root-volume-size"
  }
}

resource "aws_internet_gateway" "gw" {
  vpc_id = "${aws_vpc.main.id}"
}

resource "aws_route_table" "r" {
  vpc_id = "${aws_vpc.main.id}"

  route {
    cidr_block = "0.0.0.0/0"
    gateway_id = "${aws_internet_gateway.gw.id}"
  }
}

resource "aws_main_route_table_association" "a" {
  vpc_id         = "${aws_vpc.main.id}"
  route_table_id = "${aws_route_table.r.id}"
}

###

# IAM things

###

# IAM role for EMR Service
resource "aws_iam_role" "iam_emr_default_role" {
  name = "iam_emr_default_role_%d"

  assume_role_policy = <<EOT
{
  "Version": "2008-10-17",
  "Statement": [
    {
      "Sid": "",
      "Effect": "Allow",
      "Principal": {
        "Service": "elasticmapreduce.amazonaws.com"
      },
      "Action": "sts:AssumeRole"
    }
  ]
}
EOT
}

resource "aws_iam_role_policy_attachment" "service-attach" {
  role       = "${aws_iam_role.iam_emr_default_role.id}"
  policy_arn = "${aws_iam_policy.iam_emr_default_policy.arn}"
}

resource "aws_iam_policy" "iam_emr_default_policy" {
  name = "iam_emr_default_policy_%d"

  policy = <<EOT
{
    "Version": "2012-10-17",
    "Statement": [{
        "Effect": "Allow",
        "Resource": "*",
        "Action": [
            "ec2:AuthorizeSecurityGroupEgress",
            "ec2:AuthorizeSecurityGroupIngress",
            "ec2:CancelSpotInstanceRequests",
            "ec2:CreateNetworkInterface",
            "ec2:CreateSecurityGroup",
            "ec2:CreateTags",
            "ec2:DeleteNetworkInterface",
            "ec2:DeleteSecurityGroup",
            "ec2:DeleteTags",
            "ec2:DescribeAvailabilityZones",
            "ec2:DescribeAccountAttributes",
            "ec2:DescribeDhcpOptions",
            "ec2:DescribeInstanceStatus",
            "ec2:DescribeInstances",
            "ec2:DescribeKeyPairs",
            "ec2:DescribeNetworkAcls",
            "ec2:DescribeNetworkInterfaces",
            "ec2:DescribePrefixLists",
            "ec2:DescribeRouteTables",
            "ec2:DescribeSecurityGroups",
            "ec2:DescribeSpotInstanceRequests",
            "ec2:DescribeSpotPriceHistory",
            "ec2:DescribeSubnets",
            "ec2:DescribeVpcAttribute",
            "ec2:DescribeVpcEndpoints",
            "ec2:DescribeVpcEndpointServices",
            "ec2:DescribeVpcs",
            "ec2:DetachNetworkInterface",
            "ec2:ModifyImageAttribute",
            "ec2:ModifyInstanceAttribute",
            "ec2:RequestSpotInstances",
            "ec2:RevokeSecurityGroupEgress",
            "ec2:RunInstances",
            "ec2:TerminateInstances",
            "ec2:DeleteVolume",
            "ec2:DescribeVolumeStatus",
            "ec2:DescribeVolumes",
            "ec2:DetachVolume",
            "iam:GetRole",
            "iam:GetRolePolicy",
            "iam:ListInstanceProfiles",
            "iam:ListRolePolicies",
            "iam:PassRole",
            "s3:CreateBucket",
            "s3:Get*",
            "s3:List*",
            "sdb:BatchPutAttributes",
            "sdb:Select",
            "sqs:CreateQueue",
            "sqs:Delete*",
            "sqs:GetQueue*",
            "sqs:PurgeQueue",
            "sqs:ReceiveMessage"
        ]
    }]
}
EOT
}

# IAM Role for EC2 Instance Profile
resource "aws_iam_role" "iam_emr_profile_role" {
  name = "iam_emr_profile_role_%d"

  assume_role_policy = <<EOT
{
  "Version": "2008-10-17",
  "Statement": [
    {
      "Sid": "",
      "Effect": "Allow",
      "Principal": {
        "Service": "ec2.amazonaws.com"
      },
      "Action": "sts:AssumeRole"
    }
  ]
}
EOT
}

resource "aws_iam_instance_profile" "emr_profile" {
  name  = "emr_profile_%d"
  role = "${aws_iam_role.iam_emr_profile_role.name}"
}

resource "aws_iam_role_policy_attachment" "profile-attach" {
  role       = "${aws_iam_role.iam_emr_profile_role.id}"
  policy_arn = "${aws_iam_policy.iam_emr_profile_policy.arn}"
}

resource "aws_iam_policy" "iam_emr_profile_policy" {
  name = "iam_emr_profile_policy_%d"

  policy = <<EOT
{
    "Version": "2012-10-17",
    "Statement": [{
        "Effect": "Allow",
        "Resource": "*",
        "Action": [
            "cloudwatch:*",
            "dynamodb:*",
            "ec2:Describe*",
            "elasticmapreduce:Describe*",
            "elasticmapreduce:ListBootstrapActions",
            "elasticmapreduce:ListClusters",
            "elasticmapreduce:ListInstanceGroups",
            "elasticmapreduce:ListInstanceFleets",
            "elasticmapreduce:ListInstances",
            "elasticmapreduce:ListSteps",
            "kinesis:CreateStream",
            "kinesis:DeleteStream",
            "kinesis:DescribeStream",
            "kinesis:GetRecords",
            "kinesis:GetShardIterator",
            "kinesis:MergeShards",
            "kinesis:PutRecord",
            "kinesis:SplitShard",
            "rds:Describe*",
            "s3:*",
            "sdb:*",
            "sns:*",
            "sqs:*"
        ]
    }]
}
EOT
}

# IAM Role for autoscaling
resource "aws_iam_role" "emr-autoscaling-role" {
  name               = "EMR_AutoScaling_DefaultRole_%d"
  assume_role_policy = "${data.aws_iam_policy_document.emr-autoscaling-role-policy.json}"
}

data "aws_iam_policy_document" "emr-autoscaling-role-policy" {
  statement {
    effect  = "Allow"
    actions = ["sts:AssumeRole"]
    principals = {
      type        = "Service"
      identifiers = ["elasticmapreduce.amazonaws.com","application-autoscaling.amazonaws.com"]
    }
  }
}

resource "aws_iam_role_policy_attachment" "emr-autoscaling-role" {
  role       = "${aws_iam_role.emr-autoscaling-role.name}"
  policy_arn = "arn:aws:iam::aws:policy/service-role/AmazonElasticMapReduceforAutoScalingRole"
}
`, r, r, r, r, r, r, r, r)
}

func testAccAWSEmrClusterConfigS3Logging(rInt int) string {
	return fmt.Sprintf(`
resource "aws_s3_bucket" "test" {
  bucket = "tf-acc-test-%d"
  force_destroy = true
}

resource "aws_vpc" "test" {
  cidr_block = "10.0.0.0/24"
  tags {
    Name = "terraform-testacc-emr-cluster-s3-logging"
  }
}

resource "aws_subnet" "test" {
  vpc_id = "${aws_vpc.test.id}"
  cidr_block = "10.0.0.0/24"
  tags {
    Name = "tf-acc-emr-cluster-s3-logging"
  }
}

resource "aws_internet_gateway" "main" {
  vpc_id = "${aws_vpc.test.id}"
}

resource "aws_route_table" "test" {
  vpc_id = "${aws_vpc.test.id}"
  route {
    cidr_block = "0.0.0.0/0"
    gateway_id = "${aws_internet_gateway.main.id}"
  }
}

resource "aws_route_table_association" "test" {
  subnet_id = "${aws_subnet.test.id}"
  route_table_id = "${aws_route_table.test.id}"
}

resource "aws_security_group" "test" {
  name = "tf-acc-test-%d"
  description = "tf acceptance test"
  vpc_id = "${aws_vpc.test.id}"

  egress {
    from_port       = 0
    to_port         = 0
    protocol        = "-1"
    cidr_blocks     = ["0.0.0.0/0"]
  }
}

resource "aws_emr_cluster" "tf-test-cluster" {
  name          = "tf-acc-test-%d"
  release_label = "emr-4.6.0"
  applications  = ["Spark"]

  termination_protection = false
  keep_job_flow_alive_when_no_steps = true

  master_instance_type = "c4.large"
  core_instance_type   = "c4.large"
  core_instance_count  = 1

  log_uri = "s3://${aws_s3_bucket.test.bucket}/"

  ec2_attributes {
    instance_profile = "arn:aws:iam::${data.aws_caller_identity.current.account_id}:instance-profile/EMR_EC2_DefaultRole"
    emr_managed_master_security_group = "${aws_security_group.test.id}"
    emr_managed_slave_security_group = "${aws_security_group.test.id}"
    subnet_id = "${aws_subnet.test.id}"
  }

  bootstrap_action {
    path = "s3://elasticmapreduce/bootstrap-actions/run-if"
    name = "runif"
    args = ["instance.isMaster=true", "echo running on master node"]
  }

  service_role = "arn:aws:iam::${data.aws_caller_identity.current.account_id}:role/EMR_DefaultRole"
}

data "aws_caller_identity" "current" {}
`, rInt, rInt, rInt)
}

func testAccAWSEmrClusterConfigCustomAmiID(r int) string {
	return fmt.Sprintf(`
provider "aws" {
  region = "us-west-2"
}

resource "aws_emr_cluster" "tf-test-cluster" {
  name          = "emr-test-%d"
  release_label = "emr-5.7.0"
  applications  = ["Spark"]

  ec2_attributes {
    subnet_id                         = "${aws_subnet.main.id}"
    emr_managed_master_security_group = "${aws_security_group.allow_all.id}"
    emr_managed_slave_security_group  = "${aws_security_group.allow_all.id}"
    instance_profile                  = "${aws_iam_instance_profile.emr_profile.arn}"
  }

  master_instance_type = "c4.large"
  core_instance_type   = "c4.large"
  core_instance_count  = 1

  tags {
    role     = "rolename"
    dns_zone = "env_zone"
    env      = "env"
    name     = "name-env"
  }

  keep_job_flow_alive_when_no_steps = true
  termination_protection = false

  bootstrap_action {
    path = "s3://elasticmapreduce/bootstrap-actions/run-if"
    name = "runif"
    args = ["instance.isMaster=true", "echo running on master node"]
  }

  configurations = "test-fixtures/emr_configurations.json"

  depends_on = ["aws_main_route_table_association.a"]

  service_role = "${aws_iam_role.iam_emr_default_role.arn}"
  autoscaling_role = "${aws_iam_role.emr-autoscaling-role.arn}"
  ebs_root_volume_size = 48
  custom_ami_id = "${data.aws_ami.emr-custom-ami.id}"
}

resource "aws_security_group" "allow_all" {
  name        = "allow_all_%d"
  description = "Allow all inbound traffic"
  vpc_id      = "${aws_vpc.main.id}"

  ingress {
    from_port   = 0
    to_port     = 0
    protocol    = "-1"
    cidr_blocks = ["0.0.0.0/0"]
  }

  egress {
    from_port   = 0
    to_port     = 0
    protocol    = "-1"
    cidr_blocks = ["0.0.0.0/0"]
  }

  depends_on = ["aws_subnet.main"]

  lifecycle {
    ignore_changes = ["ingress", "egress"]
  }

  tags {
    Name = "emr_test"
  }
}

resource "aws_vpc" "main" {
  cidr_block           = "168.31.0.0/16"
  enable_dns_hostnames = true

  tags {
    Name = "terraform-testacc-emr-cluster-custom-ami-id"
  }
}

resource "aws_subnet" "main" {
  vpc_id     = "${aws_vpc.main.id}"
  cidr_block = "168.31.0.0/20"

  tags {
    Name = "tf-acc-emr-cluster-custom-ami-id"
  }
}

resource "aws_internet_gateway" "gw" {
  vpc_id = "${aws_vpc.main.id}"
}

resource "aws_route_table" "r" {
  vpc_id = "${aws_vpc.main.id}"

  route {
    cidr_block = "0.0.0.0/0"
    gateway_id = "${aws_internet_gateway.gw.id}"
  }
}

resource "aws_main_route_table_association" "a" {
  vpc_id         = "${aws_vpc.main.id}"
  route_table_id = "${aws_route_table.r.id}"
}

###

# IAM things

###

# IAM role for EMR Service
resource "aws_iam_role" "iam_emr_default_role" {
  name = "iam_emr_default_role_%d"

  assume_role_policy = <<EOT
{
  "Version": "2008-10-17",
  "Statement": [
    {
      "Sid": "",
      "Effect": "Allow",
      "Principal": {
        "Service": "elasticmapreduce.amazonaws.com"
      },
      "Action": "sts:AssumeRole"
    }
  ]
}
EOT
}

resource "aws_iam_role_policy_attachment" "service-attach" {
  role       = "${aws_iam_role.iam_emr_default_role.id}"
  policy_arn = "${aws_iam_policy.iam_emr_default_policy.arn}"
}

resource "aws_iam_policy" "iam_emr_default_policy" {
  name = "iam_emr_default_policy_%d"

  policy = <<EOT
{
    "Version": "2012-10-17",
    "Statement": [{
        "Effect": "Allow",
        "Resource": "*",
        "Action": [
            "ec2:AuthorizeSecurityGroupEgress",
            "ec2:AuthorizeSecurityGroupIngress",
            "ec2:CancelSpotInstanceRequests",
            "ec2:CreateNetworkInterface",
            "ec2:CreateSecurityGroup",
            "ec2:CreateTags",
            "ec2:DeleteNetworkInterface",
            "ec2:DeleteSecurityGroup",
            "ec2:DeleteTags",
            "ec2:DescribeAvailabilityZones",
            "ec2:DescribeAccountAttributes",
            "ec2:DescribeDhcpOptions",
            "ec2:DescribeInstanceStatus",
            "ec2:DescribeInstances",
            "ec2:DescribeImages",
            "ec2:DescribeKeyPairs",
            "ec2:DescribeNetworkAcls",
            "ec2:DescribeNetworkInterfaces",
            "ec2:DescribePrefixLists",
            "ec2:DescribeRouteTables",
            "ec2:DescribeSecurityGroups",
            "ec2:DescribeSpotInstanceRequests",
            "ec2:DescribeSpotPriceHistory",
            "ec2:DescribeSubnets",
            "ec2:DescribeVpcAttribute",
            "ec2:DescribeVpcEndpoints",
            "ec2:DescribeVpcEndpointServices",
            "ec2:DescribeVpcs",
            "ec2:DetachNetworkInterface",
            "ec2:ModifyImageAttribute",
            "ec2:ModifyInstanceAttribute",
            "ec2:RequestSpotInstances",
            "ec2:RevokeSecurityGroupEgress",
            "ec2:RunInstances",
            "ec2:TerminateInstances",
            "ec2:DeleteVolume",
            "ec2:DescribeVolumeStatus",
            "ec2:DescribeVolumes",
            "ec2:DetachVolume",
            "iam:GetRole",
            "iam:GetRolePolicy",
            "iam:ListInstanceProfiles",
            "iam:ListRolePolicies",
            "iam:PassRole",
            "s3:CreateBucket",
            "s3:Get*",
            "s3:List*",
            "sdb:BatchPutAttributes",
            "sdb:Select",
            "sqs:CreateQueue",
            "sqs:Delete*",
            "sqs:GetQueue*",
            "sqs:PurgeQueue",
            "sqs:ReceiveMessage"
        ]
    }]
}
EOT
}

# IAM Role for EC2 Instance Profile
resource "aws_iam_role" "iam_emr_profile_role" {
  name = "iam_emr_profile_role_%d"

  assume_role_policy = <<EOT
{
  "Version": "2008-10-17",
  "Statement": [
    {
      "Sid": "",
      "Effect": "Allow",
      "Principal": {
        "Service": "ec2.amazonaws.com"
      },
      "Action": "sts:AssumeRole"
    }
  ]
}
EOT
}

resource "aws_iam_instance_profile" "emr_profile" {
  name  = "emr_profile_%d"
  role = "${aws_iam_role.iam_emr_profile_role.name}"
}

resource "aws_iam_role_policy_attachment" "profile-attach" {
  role       = "${aws_iam_role.iam_emr_profile_role.id}"
  policy_arn = "${aws_iam_policy.iam_emr_profile_policy.arn}"
}

resource "aws_iam_policy" "iam_emr_profile_policy" {
  name = "iam_emr_profile_policy_%d"

  policy = <<EOT
{
    "Version": "2012-10-17",
    "Statement": [{
        "Effect": "Allow",
        "Resource": "*",
        "Action": [
            "cloudwatch:*",
            "dynamodb:*",
            "ec2:Describe*",
            "elasticmapreduce:Describe*",
            "elasticmapreduce:ListBootstrapActions",
            "elasticmapreduce:ListClusters",
            "elasticmapreduce:ListInstanceGroups",
            "elasticmapreduce:ListInstances",
            "elasticmapreduce:ListSteps",
            "kinesis:CreateStream",
            "kinesis:DeleteStream",
            "kinesis:DescribeStream",
            "kinesis:GetRecords",
            "kinesis:GetShardIterator",
            "kinesis:MergeShards",
            "kinesis:PutRecord",
            "kinesis:SplitShard",
            "rds:Describe*",
            "s3:*",
            "sdb:*",
            "sns:*",
            "sqs:*"
        ]
    }]
}
EOT
}

# IAM Role for autoscaling
resource "aws_iam_role" "emr-autoscaling-role" {
  name               = "EMR_AutoScaling_DefaultRole_%d"
  assume_role_policy = "${data.aws_iam_policy_document.emr-autoscaling-role-policy.json}"
}

data "aws_iam_policy_document" "emr-autoscaling-role-policy" {
  statement {
    effect  = "Allow"
    actions = ["sts:AssumeRole"]
    principals = {
      type        = "Service"
      identifiers = ["elasticmapreduce.amazonaws.com","application-autoscaling.amazonaws.com"]
    }
  }
}

resource "aws_iam_role_policy_attachment" "emr-autoscaling-role" {
  role       = "${aws_iam_role.emr-autoscaling-role.name}"
  policy_arn = "arn:aws:iam::aws:policy/service-role/AmazonElasticMapReduceforAutoScalingRole"
}

data "aws_ami" "emr-custom-ami" {
  most_recent = true
  owners = ["137112412989"]

  filter {
    name   = "name"
    values = ["amzn-ami-hvm-*"]
  }

  filter {
    name   = "architecture"
    values = ["x86_64"]
  }

  filter {
    name   = "root-device-type"
    values = ["ebs"]
  }

  filter {
    name   = "virtualization-type"
    values = ["hvm"]
  }
}
`, r, r, r, r, r, r, r, r)
}<|MERGE_RESOLUTION|>--- conflicted
+++ resolved
@@ -2716,23 +2716,61 @@
 `, r)
 }
 
-func testAccAWSEmrClusterConfigTerminationPolicy(r int, term string) string {
+func testAccAWSEmrClusterConfigInstanceFleets(r int) string {
 	return fmt.Sprintf(`
+provider "aws" {
+  region = "us-west-2"
+}
+
 resource "aws_emr_cluster" "tf-test-cluster" {
-  name          = "emr-test-%[1]d"
-  release_label = "emr-4.6.0"
+  name          = "emr-test-%d"
+  release_label = "emr-5.8.0"
   applications  = ["Spark"]
 
   ec2_attributes {
-    subnet_id                         = "${aws_subnet.main.id}"
+    subnet_ids                        = "${aws_subnet.main.id}"
     emr_managed_master_security_group = "${aws_security_group.allow_all.id}"
     emr_managed_slave_security_group  = "${aws_security_group.allow_all.id}"
     instance_profile                  = "${aws_iam_instance_profile.emr_profile.arn}"
   }
 
-  master_instance_type = "c4.large"
-  core_instance_type   = "c4.large"
-  core_instance_count  = 1
+  instance_fleet = [
+   {
+    instance_fleet_type = "MASTER"
+    instance_type_configs = [
+        {
+          instance_type = "m3.xlarge"
+        }
+      ]
+      target_on_demand_capacity = 1
+    },
+    {
+      instance_fleet_type = "CORE"
+      instance_type_configs = [
+        {
+          bid_price_as_percentage_of_on_demand_price = 80
+          ebs_optimized = true
+          ebs_config {
+            size                 = 100
+            type                 = "gp2"
+            volumes_per_instance = 1
+          }
+          instance_type     = "m3.xlarge"
+          weighted_capacity = 1
+        }
+      ]
+      launch_specifications {
+        spot_specification {
+          block_duration_minutes   = 60
+          timeout_action           = "SWITCH_TO_ON_DEMAND"
+          timeout_duration_minutes = 10
+        }
+      }
+      name                      = "instance-fleet-test"
+      target_on_demand_capacity = 0
+      target_spot_capacity      = 1
+    }
+  ]
 
   tags {
     role     = "rolename"
@@ -2742,7 +2780,7 @@
   }
 
   keep_job_flow_alive_when_no_steps = true
-  termination_protection = %[2]s
+  termination_protection = false
 
   bootstrap_action {
     path = "s3://elasticmapreduce/bootstrap-actions/run-if"
@@ -2755,11 +2793,10 @@
   depends_on = ["aws_main_route_table_association.a"]
 
   service_role = "${aws_iam_role.iam_emr_default_role.arn}"
-  autoscaling_role = "${aws_iam_role.emr-autoscaling-role.arn}"
 }
 
 resource "aws_security_group" "allow_all" {
-  name        = "allow_all_%[1]d"
+  name        = "allow_all_%d"
   description = "Allow all inbound traffic"
   vpc_id      = "${aws_vpc.main.id}"
 
@@ -2784,7 +2821,7 @@
   }
 
   tags {
-    Name = "emr_test"
+    name = "emr_test"
   }
 }
 
@@ -2793,7 +2830,7 @@
   enable_dns_hostnames = true
 
   tags {
-    Name = "terraform-testacc-emr-cluster-termination-policy"
+    name = "emr_test_%d"
   }
 }
 
@@ -2802,7 +2839,7 @@
   cidr_block = "168.31.0.0/20"
 
   tags {
-    Name = "tf-acc-emr-cluster-termination-policy"
+    name = "emr_test_%d"
   }
 }
 
@@ -2832,7 +2869,7 @@
 
 # IAM role for EMR Service
 resource "aws_iam_role" "iam_emr_default_role" {
-  name = "iam_emr_default_role_%[1]d"
+  name = "iam_emr_default_role_%d"
 
   assume_role_policy = <<EOT
 {
@@ -2857,7 +2894,7 @@
 }
 
 resource "aws_iam_policy" "iam_emr_default_policy" {
-  name = "iam_emr_default_policy_%[1]d"
+  name = "iam_emr_default_policy_%d"
 
   policy = <<EOT
 {
@@ -2927,7 +2964,7 @@
 
 # IAM Role for EC2 Instance Profile
 resource "aws_iam_role" "iam_emr_profile_role" {
-  name = "iam_emr_profile_role_%[1]d"
+  name = "iam_emr_profile_role_%d"
 
   assume_role_policy = <<EOT
 {
@@ -2947,7 +2984,7 @@
 }
 
 resource "aws_iam_instance_profile" "emr_profile" {
-  name  = "emr_profile_%[1]d"
+  name  = "emr_profile_%d"
   role = "${aws_iam_role.iam_emr_profile_role.name}"
 }
 
@@ -2957,7 +2994,7 @@
 }
 
 resource "aws_iam_policy" "iam_emr_profile_policy" {
-  name = "iam_emr_profile_policy_%[1]d"
+  name = "iam_emr_profile_policy_%d"
 
   policy = <<EOT
 {
@@ -2973,6 +3010,7 @@
             "elasticmapreduce:ListBootstrapActions",
             "elasticmapreduce:ListClusters",
             "elasticmapreduce:ListInstanceGroups",
+            "elasticmapreduce:ListInstanceFleets",
             "elasticmapreduce:ListInstances",
             "elasticmapreduce:ListSteps",
             "kinesis:CreateStream",
@@ -2996,7 +3034,7 @@
 
 # IAM Role for autoscaling
 resource "aws_iam_role" "emr-autoscaling-role" {
-  name               = "EMR_AutoScaling_DefaultRole_%[1]d"
+  name               = "EMR_AutoScaling_DefaultRole_%d"
   assume_role_policy = "${data.aws_iam_policy_document.emr-autoscaling-role-policy.json}"
 }
 
@@ -3004,7 +3042,6 @@
   statement {
     effect  = "Allow"
     actions = ["sts:AssumeRole"]
-
     principals = {
       type        = "Service"
       identifiers = ["elasticmapreduce.amazonaws.com","application-autoscaling.amazonaws.com"]
@@ -3016,65 +3053,27 @@
   role       = "${aws_iam_role.emr-autoscaling-role.name}"
   policy_arn = "arn:aws:iam::aws:policy/service-role/AmazonElasticMapReduceforAutoScalingRole"
 }
-`, r, term)
-}
-
-<<<<<<< HEAD
-func testAccAWSEmrClusterConfigInstanceFleets(r int) string {
+
+`, r, r, r, r, r, r, r, r, r, r)
+}
+
+func testAccAWSEmrClusterConfigTerminationPolicy(r int, term string) string {
 	return fmt.Sprintf(`
-provider "aws" {
-  region = "us-west-2"
-}
-
 resource "aws_emr_cluster" "tf-test-cluster" {
-  name          = "emr-test-%d"
-  release_label = "emr-5.8.0"
+  name          = "emr-test-%[1]d"
+  release_label = "emr-4.6.0"
   applications  = ["Spark"]
 
   ec2_attributes {
-    subnet_ids                        = "${aws_subnet.main.id}"
+    subnet_id                         = "${aws_subnet.main.id}"
     emr_managed_master_security_group = "${aws_security_group.allow_all.id}"
     emr_managed_slave_security_group  = "${aws_security_group.allow_all.id}"
     instance_profile                  = "${aws_iam_instance_profile.emr_profile.arn}"
   }
 
-  instance_fleet = [
-   {
-    instance_fleet_type = "MASTER"
-    instance_type_configs = [
-        {
-          instance_type = "m3.xlarge"
-        }
-      ]
-      target_on_demand_capacity = 1
-    },
-    {
-      instance_fleet_type = "CORE"
-      instance_type_configs = [
-        {
-          bid_price_as_percentage_of_on_demand_price = 80
-          ebs_optimized = true
-          ebs_config {
-            size                 = 100
-            type                 = "gp2"
-            volumes_per_instance = 1
-          }
-          instance_type     = "m3.xlarge"
-          weighted_capacity = 1
-        }
-      ]
-      launch_specifications {
-        spot_specification {
-          block_duration_minutes   = 60
-          timeout_action           = "SWITCH_TO_ON_DEMAND"
-          timeout_duration_minutes = 10
-        }
-      }
-      name                      = "instance-fleet-test"
-      target_on_demand_capacity = 0
-      target_spot_capacity      = 1
-    }
-  ]
+  master_instance_type = "c4.large"
+  core_instance_type   = "c4.large"
+  core_instance_count  = 1
 
   tags {
     role     = "rolename"
@@ -3084,7 +3083,7 @@
   }
 
   keep_job_flow_alive_when_no_steps = true
-  termination_protection = false
+  termination_protection = %[2]s
 
   bootstrap_action {
     path = "s3://elasticmapreduce/bootstrap-actions/run-if"
@@ -3097,10 +3096,11 @@
   depends_on = ["aws_main_route_table_association.a"]
 
   service_role = "${aws_iam_role.iam_emr_default_role.arn}"
+  autoscaling_role = "${aws_iam_role.emr-autoscaling-role.arn}"
 }
 
 resource "aws_security_group" "allow_all" {
-  name        = "allow_all_%d"
+  name        = "allow_all_%[1]d"
   description = "Allow all inbound traffic"
   vpc_id      = "${aws_vpc.main.id}"
 
@@ -3125,7 +3125,7 @@
   }
 
   tags {
-    name = "emr_test"
+    Name = "emr_test"
   }
 }
 
@@ -3134,7 +3134,7 @@
   enable_dns_hostnames = true
 
   tags {
-    name = "emr_test_%d"
+    Name = "terraform-testacc-emr-cluster-termination-policy"
   }
 }
 
@@ -3143,7 +3143,7 @@
   cidr_block = "168.31.0.0/20"
 
   tags {
-    name = "emr_test_%d"
+    Name = "tf-acc-emr-cluster-termination-policy"
   }
 }
 
@@ -3173,7 +3173,7 @@
 
 # IAM role for EMR Service
 resource "aws_iam_role" "iam_emr_default_role" {
-  name = "iam_emr_default_role_%d"
+  name = "iam_emr_default_role_%[1]d"
 
   assume_role_policy = <<EOT
 {
@@ -3198,7 +3198,7 @@
 }
 
 resource "aws_iam_policy" "iam_emr_default_policy" {
-  name = "iam_emr_default_policy_%d"
+  name = "iam_emr_default_policy_%[1]d"
 
   policy = <<EOT
 {
@@ -3268,7 +3268,7 @@
 
 # IAM Role for EC2 Instance Profile
 resource "aws_iam_role" "iam_emr_profile_role" {
-  name = "iam_emr_profile_role_%d"
+  name = "iam_emr_profile_role_%[1]d"
 
   assume_role_policy = <<EOT
 {
@@ -3288,7 +3288,7 @@
 }
 
 resource "aws_iam_instance_profile" "emr_profile" {
-  name  = "emr_profile_%d"
+  name  = "emr_profile_%[1]d"
   role = "${aws_iam_role.iam_emr_profile_role.name}"
 }
 
@@ -3298,7 +3298,7 @@
 }
 
 resource "aws_iam_policy" "iam_emr_profile_policy" {
-  name = "iam_emr_profile_policy_%d"
+  name = "iam_emr_profile_policy_%[1]d"
 
   policy = <<EOT
 {
@@ -3338,7 +3338,7 @@
 
 # IAM Role for autoscaling
 resource "aws_iam_role" "emr-autoscaling-role" {
-  name               = "EMR_AutoScaling_DefaultRole_%d"
+  name               = "EMR_AutoScaling_DefaultRole_%[1]d"
   assume_role_policy = "${data.aws_iam_policy_document.emr-autoscaling-role-policy.json}"
 }
 
@@ -3346,6 +3346,7 @@
   statement {
     effect  = "Allow"
     actions = ["sts:AssumeRole"]
+
     principals = {
       type        = "Service"
       identifiers = ["elasticmapreduce.amazonaws.com","application-autoscaling.amazonaws.com"]
@@ -3357,14 +3358,10 @@
   role       = "${aws_iam_role.emr-autoscaling-role.name}"
   policy_arn = "arn:aws:iam::aws:policy/service-role/AmazonElasticMapReduceforAutoScalingRole"
 }
-
-`, r, r, r, r, r, r, r, r, r, r)
-}
-
-func testAccAWSEmrClusterConfigTerminationPolicy(r int, term string) string {
-=======
+`, r, term)
+}
+
 func testAccAWSEmrClusterConfig_keepJop(r int, keepJob string) string {
->>>>>>> d5e793c2
 	return fmt.Sprintf(`
 resource "aws_emr_cluster" "tf-test-cluster" {
   name          = "emr-test-%[1]d"
@@ -3631,7 +3628,6 @@
             "elasticmapreduce:ListBootstrapActions",
             "elasticmapreduce:ListClusters",
             "elasticmapreduce:ListInstanceGroups",
-            "elasticmapreduce:ListInstanceFleets",
             "elasticmapreduce:ListInstances",
             "elasticmapreduce:ListSteps",
             "kinesis:CreateStream",
