--- conflicted
+++ resolved
@@ -550,7 +550,7 @@
 				ExpectNonEmptyPlan: true, // The certificate body is regenerated every time
 			},
 			{
-				Config: testAccAcmCertificateConfigPrivateKey("example.org"),
+				Config: testAccAcmCertificateConfig_selfSigned("example2"),
 				Check: resource.ComposeTestCheckFunc(
 					resource.TestCheckResourceAttr(resourceName, "tags.%", "0"),
 					resource.TestCheckResourceAttr(resourceName, "domain_name", "example.org"),
@@ -665,7 +665,6 @@
 `, domainName, validationMethod, tag1Key, tag1Value, tag2Key, tag2Value)
 }
 
-<<<<<<< HEAD
 func testAccAcmCertificateConfig_selfSigned(certName string) string {
 	return fmt.Sprintf(`
 resource "tls_private_key" "%[1]s" {
@@ -727,8 +726,6 @@
 `, certName)
 }
 
-=======
->>>>>>> 73c1eb5c
 func testAccAcmCertificateConfigPrivateKey(commonName string) string {
 	key := tlsRsaPrivateKeyPem(2048)
 	certificate := tlsRsaX509SelfSignedCertificatePem(key, commonName)
