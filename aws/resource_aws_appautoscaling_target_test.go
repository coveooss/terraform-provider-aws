package aws

import (
	"fmt"
	"regexp"
	"testing"

	"github.com/aws/aws-sdk-go/aws"
	"github.com/aws/aws-sdk-go/aws/awserr"
	"github.com/aws/aws-sdk-go/service/applicationautoscaling"
	"github.com/hashicorp/terraform/helper/acctest"
	"github.com/hashicorp/terraform/helper/resource"
	"github.com/hashicorp/terraform/terraform"
)

func TestAccAWSAppautoScalingTarget_basic(t *testing.T) {
	var target applicationautoscaling.ScalableTarget

	randClusterName := fmt.Sprintf("cluster-%s", acctest.RandString(10))

	resource.Test(t, resource.TestCase{
		PreCheck:      func() { testAccPreCheck(t) },
		IDRefreshName: "aws_appautoscaling_target.bar",
		Providers:     testAccProviders,
		CheckDestroy:  testAccCheckAWSAppautoscalingTargetDestroy,
		Steps: []resource.TestStep{
			{
				Config: testAccAWSAppautoscalingTargetConfig(randClusterName),
				Check: resource.ComposeTestCheckFunc(
					testAccCheckAWSAppautoscalingTargetExists("aws_appautoscaling_target.bar", &target),
					resource.TestCheckResourceAttr("aws_appautoscaling_target.bar", "service_namespace", "ecs"),
					resource.TestCheckResourceAttr("aws_appautoscaling_target.bar", "scalable_dimension", "ecs:service:DesiredCount"),
					resource.TestCheckResourceAttr("aws_appautoscaling_target.bar", "min_capacity", "1"),
					resource.TestCheckResourceAttr("aws_appautoscaling_target.bar", "max_capacity", "3"),
				),
			},

			{
				Config: testAccAWSAppautoscalingTargetConfigUpdate(randClusterName),
				Check: resource.ComposeTestCheckFunc(
					testAccCheckAWSAppautoscalingTargetExists("aws_appautoscaling_target.bar", &target),
					resource.TestCheckResourceAttr("aws_appautoscaling_target.bar", "min_capacity", "2"),
					resource.TestCheckResourceAttr("aws_appautoscaling_target.bar", "max_capacity", "8"),
				),
			},
		},
	})
}

func TestAccAWSAppautoScalingTarget_spotFleetRequest(t *testing.T) {
	var target applicationautoscaling.ScalableTarget

	resource.Test(t, resource.TestCase{
		PreCheck:      func() { testAccPreCheck(t) },
		IDRefreshName: "aws_appautoscaling_target.test",
		Providers:     testAccProviders,
		CheckDestroy:  testAccCheckAWSAppautoscalingTargetDestroy,
		Steps: []resource.TestStep{
			{
				Config: testAccAWSAppautoscalingTargetSpotFleetRequestConfig,
				Check: resource.ComposeTestCheckFunc(
					testAccCheckAWSAppautoscalingTargetExists("aws_appautoscaling_target.test", &target),
					resource.TestCheckResourceAttr("aws_appautoscaling_target.test", "service_namespace", "ec2"),
					resource.TestCheckResourceAttr("aws_appautoscaling_target.test", "scalable_dimension", "ec2:spot-fleet-request:TargetCapacity"),
				),
			},
		},
	})
}

func TestAccAWSAppautoScalingTarget_emrCluster(t *testing.T) {
	var target applicationautoscaling.ScalableTarget
	rInt := acctest.RandInt()

	resource.Test(t, resource.TestCase{
		PreCheck:     func() { testAccPreCheck(t) },
		Providers:    testAccProviders,
		CheckDestroy: testAccCheckAWSAppautoscalingTargetDestroy,
		Steps: []resource.TestStep{
			{
				Config: testAccAWSAppautoscalingTargetEmrClusterConfig(rInt),
				Check: resource.ComposeTestCheckFunc(
					testAccCheckAWSAppautoscalingTargetExists("aws_appautoscaling_target.bar", &target),
					resource.TestCheckResourceAttr("aws_appautoscaling_target.bar", "service_namespace", "elasticmapreduce"),
					resource.TestCheckResourceAttr("aws_appautoscaling_target.bar", "scalable_dimension", "elasticmapreduce:instancegroup:InstanceCount"),
				),
			},
		},
	})
}

func TestAccAWSAppautoScalingTarget_multipleTargets(t *testing.T) {
	var writeTarget applicationautoscaling.ScalableTarget
	var readTarget applicationautoscaling.ScalableTarget

	rInt := acctest.RandInt()
	tableName := fmt.Sprintf("tf_acc_test_table_%d", rInt)

	resource.Test(t, resource.TestCase{
		PreCheck:     func() { testAccPreCheck(t) },
		Providers:    testAccProviders,
		CheckDestroy: testAccCheckAWSAppautoscalingTargetDestroy,
		Steps: []resource.TestStep{
			{
				Config: testAccAWSAppautoscalingTarget_multipleTargets(tableName),
				Check: resource.ComposeTestCheckFunc(
					testAccCheckAWSAppautoscalingTargetExists("aws_appautoscaling_target.write", &writeTarget),
					resource.TestCheckResourceAttr("aws_appautoscaling_target.write", "service_namespace", "dynamodb"),
					resource.TestCheckResourceAttr("aws_appautoscaling_target.write", "resource_id", "table/"+tableName),
					resource.TestCheckResourceAttr("aws_appautoscaling_target.write", "scalable_dimension", "dynamodb:table:WriteCapacityUnits"),
					resource.TestCheckResourceAttr("aws_appautoscaling_target.write", "min_capacity", "1"),
					resource.TestCheckResourceAttr("aws_appautoscaling_target.write", "max_capacity", "10"),

					testAccCheckAWSAppautoscalingTargetExists("aws_appautoscaling_target.read", &readTarget),
					resource.TestCheckResourceAttr("aws_appautoscaling_target.read", "service_namespace", "dynamodb"),
					resource.TestCheckResourceAttr("aws_appautoscaling_target.read", "resource_id", "table/"+tableName),
					resource.TestCheckResourceAttr("aws_appautoscaling_target.read", "scalable_dimension", "dynamodb:table:ReadCapacityUnits"),
					resource.TestCheckResourceAttr("aws_appautoscaling_target.read", "min_capacity", "2"),
					resource.TestCheckResourceAttr("aws_appautoscaling_target.read", "max_capacity", "15"),
				),
			},
		},
	})
}

func TestAccAWSAppautoScalingTarget_optionalRoleArn(t *testing.T) {
	var readTarget applicationautoscaling.ScalableTarget

	rInt := acctest.RandInt()
	tableName := fmt.Sprintf("tf_acc_test_table_%d", rInt)

	r, _ := regexp.Compile("arn:aws:iam::.*:role/aws-service-role/dynamodb.application-autoscaling.amazonaws.com/AWSServiceRoleForApplicationAutoScaling_DynamoDBTable")

	resource.Test(t, resource.TestCase{
		PreCheck:     func() { testAccPreCheck(t) },
		Providers:    testAccProviders,
		CheckDestroy: testAccCheckAWSAppautoscalingTargetDestroy,
		Steps: []resource.TestStep{
			{
				Config: testAccAWSAppautoscalingTarget_optionalRoleArn(tableName),
				Check: resource.ComposeTestCheckFunc(
					testAccCheckAWSAppautoscalingTargetExists("aws_appautoscaling_target.read", &readTarget),
					resource.TestMatchResourceAttr("aws_appautoscaling_target.read", "role_arn", r),
				),
			},
		},
	})
}

func testAccCheckAWSAppautoscalingTargetDestroy(s *terraform.State) error {
	conn := testAccProvider.Meta().(*AWSClient).appautoscalingconn

	for _, rs := range s.RootModule().Resources {
		if rs.Type != "aws_appautoscaling_target" {
			continue
		}

		// Try to find the target
		describeTargets, err := conn.DescribeScalableTargets(
			&applicationautoscaling.DescribeScalableTargetsInput{
				ResourceIds:      []*string{aws.String(rs.Primary.ID)},
				ServiceNamespace: aws.String(rs.Primary.Attributes["service_namespace"]),
			},
		)

		if err == nil {
			if len(describeTargets.ScalableTargets) != 0 &&
				*describeTargets.ScalableTargets[0].ResourceId == rs.Primary.ID {
				return fmt.Errorf("Application AutoScaling Target still exists")
			}
		}

		// Verify error
		e, ok := err.(awserr.Error)
		if !ok {
			return err
		}
		if e.Code() != "" {
			return e
		}
	}

	return nil
}

func testAccCheckAWSAppautoscalingTargetExists(n string, target *applicationautoscaling.ScalableTarget) resource.TestCheckFunc {
	return func(s *terraform.State) error {
		rs, ok := s.RootModule().Resources[n]
		if !ok {
			return fmt.Errorf("Not found: %s", n)
		}

		if rs.Primary.ID == "" {
			return fmt.Errorf("No Application AutoScaling Target ID is set")
		}

		conn := testAccProvider.Meta().(*AWSClient).appautoscalingconn

		namespace := rs.Primary.Attributes["service_namespace"]
		dimension := rs.Primary.Attributes["scalable_dimension"]

		tgt, err := getAwsAppautoscalingTarget(rs.Primary.ID, namespace, dimension, conn)
		if err != nil {
			return err
		}
		if tgt == nil {
			return fmt.Errorf("Scalable target for %q (%s/%s) not found",
				rs.Primary.ID, namespace, dimension)
		}

		*target = *tgt

		return nil
	}
}

func testAccAWSAppautoscalingTargetConfig(
	randClusterName string) string {
	return fmt.Sprintf(`
resource "aws_ecs_cluster" "foo" {
	name = "%s"
}

resource "aws_ecs_task_definition" "task" {
	family = "foobar"
	container_definitions = <<EOF
[
    {
        "name": "busybox",
        "image": "busybox:latest",
        "cpu": 10,
        "memory": 128,
        "essential": true
    }
]
EOF
}

resource "aws_ecs_service" "service" {
	name = "foobar"
	cluster = "${aws_ecs_cluster.foo.id}"
	task_definition = "${aws_ecs_task_definition.task.arn}"
	desired_count = 1

	deployment_maximum_percent = 200
	deployment_minimum_healthy_percent = 50
}

resource "aws_appautoscaling_target" "bar" {
	service_namespace = "ecs"
	resource_id = "service/${aws_ecs_cluster.foo.name}/${aws_ecs_service.service.name}"
	scalable_dimension = "ecs:service:DesiredCount"
	min_capacity = 1
	max_capacity = 3
}
`, randClusterName)
}

func testAccAWSAppautoscalingTargetConfigUpdate(
	randClusterName string) string {
	return fmt.Sprintf(`
resource "aws_ecs_cluster" "foo" {
	name = "%s"
}

resource "aws_ecs_task_definition" "task" {
	family = "foobar"
	container_definitions = <<EOF
[
    {
        "name": "busybox",
        "image": "busybox:latest",
        "cpu": 10,
        "memory": 128,
        "essential": true
    }
]
EOF
}

resource "aws_ecs_service" "service" {
	name = "foobar"
	cluster = "${aws_ecs_cluster.foo.id}"
	task_definition = "${aws_ecs_task_definition.task.arn}"
	desired_count = 2

	deployment_maximum_percent = 200
	deployment_minimum_healthy_percent = 50
}

resource "aws_appautoscaling_target" "bar" {
	service_namespace = "ecs"
	resource_id = "service/${aws_ecs_cluster.foo.name}/${aws_ecs_service.service.name}"
	scalable_dimension = "ecs:service:DesiredCount"
	min_capacity = 2
	max_capacity = 8
}
`, randClusterName)
}

func testAccAWSAppautoscalingTargetEmrClusterConfig(rInt int) string {
	return fmt.Sprintf(`
resource "aws_emr_cluster" "tf-test-cluster" {
  name          = "emr-test-%d"
  release_label = "emr-4.6.0"
  applications  = ["Spark"]

  ec2_attributes {
    subnet_id                         = "${aws_subnet.main.id}"
    emr_managed_master_security_group = "${aws_security_group.allow_all.id}"
    emr_managed_slave_security_group  = "${aws_security_group.allow_all.id}"
    instance_profile                  = "${aws_iam_instance_profile.emr_profile.arn}"
  }

  master_instance_type = "m3.xlarge"
  core_instance_type   = "m3.xlarge"
  core_instance_count  = 2

  tags {
    role     = "rolename"
    dns_zone = "env_zone"
    env      = "env"
    name     = "name-env"
  }

  keep_job_flow_alive_when_no_steps = true

  bootstrap_action {
    path = "s3://elasticmapreduce/bootstrap-actions/run-if"
    name = "runif"
    args = ["instance.isMaster=true", "echo running on master node"]
  }

  configurations = "test-fixtures/emr_configurations.json"

  depends_on = ["aws_main_route_table_association.a"]

  service_role = "${aws_iam_role.iam_emr_default_role.arn}"
  autoscaling_role = "${aws_iam_role.emr-autoscaling-role.arn}"
}

resource "aws_emr_instance_group" "task" {
    cluster_id     = "${aws_emr_cluster.tf-test-cluster.id}"
    instance_count = 1
    instance_type  = "m3.xlarge"
}

resource "aws_security_group" "allow_all" {
  name        = "allow_all_%d"
  description = "Allow all inbound traffic"
  vpc_id      = "${aws_vpc.main.id}"

  ingress {
    from_port   = 0
    to_port     = 0
    protocol    = "-1"
    cidr_blocks = ["0.0.0.0/0"]
  }

  egress {
    from_port   = 0
    to_port     = 0
    protocol    = "-1"
    cidr_blocks = ["0.0.0.0/0"]
  }

  depends_on = ["aws_subnet.main"]

  lifecycle {
    ignore_changes = ["ingress", "egress"]
  }

  tags {
    Name = "emr_test"
  }
}

resource "aws_vpc" "main" {
  cidr_block           = "168.31.0.0/16"
  enable_dns_hostnames = true

  tags {
    Name = "terraform-testacc-appautoscaling-target-emr-cluster"
  }
}

resource "aws_subnet" "main" {
  vpc_id     = "${aws_vpc.main.id}"
  cidr_block = "168.31.0.0/20"

  tags {
<<<<<<< HEAD
    Name = "emr_test_%d"
=======
    Name = "tf-acc-appautoscaling-target-emr-cluster"
>>>>>>> 7d072aff
  }
}

resource "aws_internet_gateway" "gw" {
  vpc_id = "${aws_vpc.main.id}"
}

resource "aws_route_table" "r" {
  vpc_id = "${aws_vpc.main.id}"

  route {
    cidr_block = "0.0.0.0/0"
    gateway_id = "${aws_internet_gateway.gw.id}"
  }
}

resource "aws_main_route_table_association" "a" {
  vpc_id         = "${aws_vpc.main.id}"
  route_table_id = "${aws_route_table.r.id}"
}

resource "aws_iam_role" "iam_emr_default_role" {
  name = "iam_emr_default_role_%d"

  assume_role_policy = <<EOT
{
  "Version": "2008-10-17",
  "Statement": [
    {
      "Sid": "",
      "Effect": "Allow",
      "Principal": {
        "Service": "elasticmapreduce.amazonaws.com"
      },
      "Action": "sts:AssumeRole"
    }
  ]
}
EOT
}

resource "aws_iam_role_policy_attachment" "service-attach" {
  role       = "${aws_iam_role.iam_emr_default_role.id}"
  policy_arn = "${aws_iam_policy.iam_emr_default_policy.arn}"
}

resource "aws_iam_policy" "iam_emr_default_policy" {
  name = "iam_emr_default_policy_%d"

  policy = <<EOT
{
    "Version": "2012-10-17",
    "Statement": [{
        "Effect": "Allow",
        "Resource": "*",
        "Action": [
            "ec2:AuthorizeSecurityGroupEgress",
            "ec2:AuthorizeSecurityGroupIngress",
            "ec2:CancelSpotInstanceRequests",
            "ec2:CreateNetworkInterface",
            "ec2:CreateSecurityGroup",
            "ec2:CreateTags",
            "ec2:DeleteNetworkInterface",
            "ec2:DeleteSecurityGroup",
            "ec2:DeleteTags",
            "ec2:DescribeAvailabilityZones",
            "ec2:DescribeAccountAttributes",
            "ec2:DescribeDhcpOptions",
            "ec2:DescribeInstanceStatus",
            "ec2:DescribeInstances",
            "ec2:DescribeKeyPairs",
            "ec2:DescribeNetworkAcls",
            "ec2:DescribeNetworkInterfaces",
            "ec2:DescribePrefixLists",
            "ec2:DescribeRouteTables",
            "ec2:DescribeSecurityGroups",
            "ec2:DescribeSpotInstanceRequests",
            "ec2:DescribeSpotPriceHistory",
            "ec2:DescribeSubnets",
            "ec2:DescribeVpcAttribute",
            "ec2:DescribeVpcEndpoints",
            "ec2:DescribeVpcEndpointServices",
            "ec2:DescribeVpcs",
            "ec2:DetachNetworkInterface",
            "ec2:ModifyImageAttribute",
            "ec2:ModifyInstanceAttribute",
            "ec2:RequestSpotInstances",
            "ec2:RevokeSecurityGroupEgress",
            "ec2:RunInstances",
            "ec2:TerminateInstances",
            "ec2:DeleteVolume",
            "ec2:DescribeVolumeStatus",
            "ec2:DescribeVolumes",
            "ec2:DetachVolume",
            "iam:GetRole",
            "iam:GetRolePolicy",
            "iam:ListInstanceProfiles",
            "iam:ListRolePolicies",
            "iam:PassRole",
            "s3:CreateBucket",
            "s3:Get*",
            "s3:List*",
            "sdb:BatchPutAttributes",
            "sdb:Select",
            "sqs:CreateQueue",
            "sqs:Delete*",
            "sqs:GetQueue*",
            "sqs:PurgeQueue",
            "sqs:ReceiveMessage"
        ]
    }]
}
EOT
}

# IAM Role for EC2 Instance Profile
resource "aws_iam_role" "iam_emr_profile_role" {
  name = "iam_emr_profile_role_%d"

  assume_role_policy = <<EOT
{
  "Version": "2008-10-17",
  "Statement": [
    {
      "Sid": "",
      "Effect": "Allow",
      "Principal": {
        "Service": "ec2.amazonaws.com"
      },
      "Action": "sts:AssumeRole"
    }
  ]
}
EOT
}

resource "aws_iam_instance_profile" "emr_profile" {
  name  = "emr_profile_%d"
  roles = ["${aws_iam_role.iam_emr_profile_role.name}"]
}

resource "aws_iam_role_policy_attachment" "profile-attach" {
  role       = "${aws_iam_role.iam_emr_profile_role.id}"
  policy_arn = "${aws_iam_policy.iam_emr_profile_policy.arn}"
}

resource "aws_iam_policy" "iam_emr_profile_policy" {
  name = "iam_emr_profile_policy_%d"

  policy = <<EOT
{
    "Version": "2012-10-17",
    "Statement": [{
        "Effect": "Allow",
        "Resource": "*",
        "Action": [
            "cloudwatch:*",
            "dynamodb:*",
            "ec2:Describe*",
            "elasticmapreduce:Describe*",
            "elasticmapreduce:ListBootstrapActions",
            "elasticmapreduce:ListClusters",
            "elasticmapreduce:ListInstanceGroups",
            "elasticmapreduce:ListInstances",
            "elasticmapreduce:ListSteps",
            "kinesis:CreateStream",
            "kinesis:DeleteStream",
            "kinesis:DescribeStream",
            "kinesis:GetRecords",
            "kinesis:GetShardIterator",
            "kinesis:MergeShards",
            "kinesis:PutRecord",
            "kinesis:SplitShard",
            "rds:Describe*",
            "s3:*",
            "sdb:*",
            "sns:*",
            "sqs:*"
        ]
    }]
}
EOT
}

# IAM Role for autoscaling
resource "aws_iam_role" "emr-autoscaling-role" {
  name               = "EMR_AutoScaling_DefaultRole_%d"
  assume_role_policy = "${data.aws_iam_policy_document.emr-autoscaling-role-policy.json}"
}

data "aws_iam_policy_document" "emr-autoscaling-role-policy" {
  statement {
    effect  = "Allow"
    actions = ["sts:AssumeRole"]

    principals = {
      type        = "Service"
      identifiers = ["elasticmapreduce.amazonaws.com","application-autoscaling.amazonaws.com"]
    }
  }
}

resource "aws_iam_role_policy_attachment" "emr-autoscaling-role" {
  role       = "${aws_iam_role.emr-autoscaling-role.name}"
  policy_arn = "arn:aws:iam::aws:policy/service-role/AmazonElasticMapReduceforAutoScalingRole"
}

resource "aws_appautoscaling_target" "bar" {
	service_namespace = "elasticmapreduce"
	resource_id = "instancegroup/${aws_emr_cluster.tf-test-cluster.id}/${aws_emr_instance_group.task.id}"
	scalable_dimension = "elasticmapreduce:instancegroup:InstanceCount"
	role_arn = "${aws_iam_role.emr-autoscaling-role.arn}"
	min_capacity = 1
	max_capacity = 8
}

<<<<<<< HEAD
`, rInt, rInt, rInt, rInt, rInt, rInt, rInt, rInt, rInt)
=======
`, rInt, rInt, rInt, rInt, rInt, rInt, rInt, rInt)
>>>>>>> 7d072aff
}

var testAccAWSAppautoscalingTargetSpotFleetRequestConfig = fmt.Sprintf(`
resource "aws_iam_role" "fleet_role" {
  assume_role_policy = <<EOF
{
  "Version": "2012-10-17",
  "Statement": [
    {
      "Effect": "Allow",
      "Principal": {
        "Service": [
          "spotfleet.amazonaws.com",
          "ec2.amazonaws.com"
        ]
      },
      "Action": "sts:AssumeRole"
    }
  ]
}
EOF
}

resource "aws_iam_role_policy_attachment" "fleet_role_policy" {
  role = "${aws_iam_role.fleet_role.name}"
  policy_arn = "arn:aws:iam::aws:policy/service-role/AmazonEC2SpotFleetRole"
}

resource "aws_spot_fleet_request" "test" {
  iam_fleet_role = "${aws_iam_role.fleet_role.arn}"
  spot_price = "0.005"
  target_capacity = 2
  valid_until = "2019-11-04T20:44:20Z"
  terminate_instances_with_expiration = true

  launch_specification {
    instance_type = "m3.medium"
    ami = "ami-d06a90b0"
  }
}

resource "aws_appautoscaling_target" "test" {
  service_namespace = "ec2"
  resource_id = "spot-fleet-request/${aws_spot_fleet_request.test.id}"
  scalable_dimension = "ec2:spot-fleet-request:TargetCapacity"
  min_capacity = 1
  max_capacity = 3
}
`)

func testAccAWSAppautoscalingTarget_multipleTargets(tableName string) string {
	return fmt.Sprintf(`
resource "aws_dynamodb_table" "dynamodb_table_test" {
  name           = "%s"
  read_capacity  = 5
  write_capacity = 5
  hash_key       = "FooKey"
  attribute {
    name = "FooKey"
    type = "S"
  }
}

resource "aws_appautoscaling_target" "write" {
  service_namespace = "dynamodb"
  resource_id = "table/${aws_dynamodb_table.dynamodb_table_test.name}"
  scalable_dimension = "dynamodb:table:WriteCapacityUnits"
  min_capacity = 1
  max_capacity = 10
}

resource "aws_appautoscaling_target" "read" {
  service_namespace = "dynamodb"
  resource_id = "table/${aws_dynamodb_table.dynamodb_table_test.name}"
  scalable_dimension = "dynamodb:table:ReadCapacityUnits"
  min_capacity = 2
  max_capacity = 15
}
`, tableName)
}

func testAccAWSAppautoscalingTarget_optionalRoleArn(tableName string) string {
	return fmt.Sprintf(`
resource "aws_dynamodb_table" "dynamodb_table_test" {
  name           = "%s"
  read_capacity  = 5
  write_capacity = 5
  hash_key       = "FooKey"
  attribute {
    name = "FooKey"
    type = "S"
  }
}

resource "aws_appautoscaling_target" "read" {
  service_namespace = "dynamodb"
  resource_id = "table/${aws_dynamodb_table.dynamodb_table_test.name}"
  scalable_dimension = "dynamodb:table:ReadCapacityUnits"
  min_capacity = 2
  max_capacity = 15
}
`, tableName)
}<|MERGE_RESOLUTION|>--- conflicted
+++ resolved
@@ -389,11 +389,7 @@
   cidr_block = "168.31.0.0/20"
 
   tags {
-<<<<<<< HEAD
-    Name = "emr_test_%d"
-=======
     Name = "tf-acc-appautoscaling-target-emr-cluster"
->>>>>>> 7d072aff
   }
 }
 
@@ -610,11 +606,7 @@
 	max_capacity = 8
 }
 
-<<<<<<< HEAD
-`, rInt, rInt, rInt, rInt, rInt, rInt, rInt, rInt, rInt)
-=======
 `, rInt, rInt, rInt, rInt, rInt, rInt, rInt, rInt)
->>>>>>> 7d072aff
 }
 
 var testAccAWSAppautoscalingTargetSpotFleetRequestConfig = fmt.Sprintf(`
