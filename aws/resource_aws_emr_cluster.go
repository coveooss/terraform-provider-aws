package aws

import (
	"bytes"
	"log"

	"encoding/json"
	"fmt"
	"io/ioutil"
	"net/http"
	"strings"
	"time"

	"github.com/aws/aws-sdk-go/aws"
	"github.com/aws/aws-sdk-go/aws/awserr"
	"github.com/aws/aws-sdk-go/private/protocol/json/jsonutil"
	"github.com/aws/aws-sdk-go/service/emr"
	"github.com/hashicorp/terraform/helper/hashcode"
	"github.com/hashicorp/terraform/helper/resource"
	"github.com/hashicorp/terraform/helper/schema"
	"github.com/hashicorp/terraform/helper/structure"
	"github.com/hashicorp/terraform/helper/validation"
)

func resourceAwsEMRCluster() *schema.Resource {
	return &schema.Resource{
		Create: resourceAwsEMRClusterCreate,
		Read:   resourceAwsEMRClusterRead,
		Update: resourceAwsEMRClusterUpdate,
		Delete: resourceAwsEMRClusterDelete,
		Importer: &schema.ResourceImporter{
			State: schema.ImportStatePassthrough,
		},

		CustomizeDiff: func(diff *schema.ResourceDiff, v interface{}) error {
			if diff.HasChange("instance_group") {
				o, n := diff.GetChange("instance_group")
				oSet := o.(*schema.Set).List()
				nSet := n.(*schema.Set).List()

				// Everything in instance group needs to be set to forcenew if the autoscaling policy doesn't change
				if len(oSet) != len(nSet) {
					return nil
				}
				for _, currInstanceGroup := range oSet {
					for _, nextInstanceGroup := range nSet {
						oInstanceGroup := currInstanceGroup.(map[string]interface{})
						nInstanceGroup := nextInstanceGroup.(map[string]interface{})

						if oInstanceGroup["instance_role"].(string) != nInstanceGroup["instance_role"].(string) || oInstanceGroup["name"].(string) != nInstanceGroup["name"].(string) {
							continue
						}

						oAutoScalingPolicy := oInstanceGroup["autoscaling_policy"].(string)
						nAutoScalingPolicy := nInstanceGroup["autoscaling_policy"].(string)

						if oAutoScalingPolicy == "" && nAutoScalingPolicy == "" {
							continue
						}

						oJSON, err := structure.NormalizeJsonString(oAutoScalingPolicy)
						if err != nil {
							return fmt.Errorf("error reading old json value: %s", err)
						}
						nJSON, err := structure.NormalizeJsonString(nAutoScalingPolicy)
						if err != nil {
							return fmt.Errorf("error reading new json value: %s", err)
						}

						if oJSON != nJSON {
							continue
						}
						for _, k := range diff.GetChangedKeysPrefix(fmt.Sprintf("instance_group.%d", resourceAwsEMRClusterInstanceGroupHash(oInstanceGroup))) {
							if strings.HasSuffix(k, ".#") {
								k = strings.TrimSuffix(k, ".#")
							}
							diff.ForceNew(k)
						}
						break
					}
				}
			}
			return nil
		},

		Schema: map[string]*schema.Schema{
			"name": {
				Type:     schema.TypeString,
				ForceNew: true,
				Required: true,
			},
			"hadoop_version": {
				Type:     schema.TypeString,
				ForceNew: true,
				Optional: true,
			},
			"release_label": {
				Type:     schema.TypeString,
				ForceNew: true,
				Required: true,
			},
			"master_instance_type": {
				Type:     schema.TypeString,
				Optional: true,
				ForceNew: true,
				Computed: true,
			},
			"additional_info": {
				Type:             schema.TypeString,
				Optional:         true,
				ForceNew:         true,
				ValidateFunc:     validation.ValidateJsonString,
				DiffSuppressFunc: suppressEquivalentJsonDiffs,
				StateFunc: func(v interface{}) string {
					json, _ := structure.NormalizeJsonString(v)
					return json
				},
			},
			"core_instance_type": {
				Type:     schema.TypeString,
				Optional: true,
				ForceNew: true,
				Computed: true,
			},
			"core_instance_count": {
				Type:         schema.TypeInt,
				Optional:     true,
				ValidateFunc: validation.IntAtLeast(1),
				Computed:     true,
			},
			"cluster_state": {
				Type:     schema.TypeString,
				Computed: true,
			},
			"log_uri": {
				Type:     schema.TypeString,
				ForceNew: true,
				Optional: true,
				DiffSuppressFunc: func(k, old, new string, d *schema.ResourceData) bool {
					// EMR uses a proprietary filesystem called EMRFS
					// and both s3n & s3 protocols are mapped to that FS
					// so they're equivalent in this context (confirmed by AWS support)
					old = strings.Replace(old, "s3n://", "s3://", -1)
					return old == new
				},
			},
			"master_public_dns": {
				Type:     schema.TypeString,
				Computed: true,
			},
			"applications": {
				Type:     schema.TypeSet,
				Optional: true,
				ForceNew: true,
				Elem:     &schema.Schema{Type: schema.TypeString},
				Set:      schema.HashString,
			},
			"termination_protection": {
				Type:     schema.TypeBool,
				Optional: true,
				Computed: true,
			},
			"keep_job_flow_alive_when_no_steps": {
				Type:     schema.TypeBool,
				ForceNew: true,
				Optional: true,
				Computed: true,
			},
			"ec2_attributes": {
				Type:     schema.TypeList,
				MaxItems: 1,
				Optional: true,
				ForceNew: true,
				Elem: &schema.Resource{
					Schema: map[string]*schema.Schema{
						"key_name": {
							Type:     schema.TypeString,
							Optional: true,
							ForceNew: true,
						},
						"subnet_id": {
							Type:     schema.TypeString,
							Optional: true,
<<<<<<< HEAD
							ForceNew: true,
=======
							Computed: true,
						},
						"subnet_ids": {
							Type:     schema.TypeString,
							Optional: true,
							Computed: true,
>>>>>>> b3c0372b
						},
						"additional_master_security_groups": {
							Type:     schema.TypeString,
							Optional: true,
							ForceNew: true,
						},
						"additional_slave_security_groups": {
							Type:     schema.TypeString,
							Optional: true,
							ForceNew: true,
						},
						"emr_managed_master_security_group": {
							Type:     schema.TypeString,
							Optional: true,
							ForceNew: true,
						},
						"emr_managed_slave_security_group": {
							Type:     schema.TypeString,
							Optional: true,
							ForceNew: true,
						},
						"instance_profile": {
							Type:     schema.TypeString,
							Required: true,
							ForceNew: true,
						},
						"service_access_security_group": {
							Type:     schema.TypeString,
							Optional: true,
							ForceNew: true,
						},
					},
				},
			},
			"kerberos_attributes": {
				Type:     schema.TypeList,
				MaxItems: 1,
				Optional: true,
				ForceNew: true,
				Elem: &schema.Resource{
					Schema: map[string]*schema.Schema{
						"ad_domain_join_password": {
							Type:      schema.TypeString,
							Optional:  true,
							Sensitive: true,
							ForceNew:  true,
						},
						"ad_domain_join_user": {
							Type:     schema.TypeString,
							Optional: true,
							ForceNew: true,
						},
						"cross_realm_trust_principal_password": {
							Type:      schema.TypeString,
							Optional:  true,
							Sensitive: true,
							ForceNew:  true,
						},
						"kdc_admin_password": {
							Type:      schema.TypeString,
							Required:  true,
							Sensitive: true,
							ForceNew:  true,
						},
						"realm": {
							Type:     schema.TypeString,
							Required: true,
							ForceNew: true,
						},
						"availability_zone": {
							Type:     schema.TypeString,
							Optional: true,
							Computed: true,
						},
						"availability_zones": {
							Type:     schema.TypeString,
							Optional: true,
							Computed: true,
						},
					},
				},
			},
			"instance_group": {
				Type:     schema.TypeSet,
				Optional: true,
				ForceNew: true,
				Computed: true,
				Elem: &schema.Resource{
					Schema: map[string]*schema.Schema{
						"bid_price": {
							Type:     schema.TypeString,
							Optional: true,
						},
						"ebs_optimized": {
							Type:     schema.TypeBool,
							Optional: true,
							ForceNew: true,
						},
						"ebs_config": {
							Type:     schema.TypeSet,
							Optional: true,
<<<<<<< HEAD
							Computed: true,
							Elem: &schema.Resource{
								Schema: map[string]*schema.Schema{
									"iops": {
										Type:     schema.TypeInt,
										Optional: true,
									},
									"size": {
										Type:     schema.TypeInt,
										Required: true,
									},
									"type": {
										Type:         schema.TypeString,
										Required:     true,
										ValidateFunc: validateAwsEmrEbsVolumeType(),
									},
									"volumes_per_instance": {
										Type:     schema.TypeInt,
										Optional: true,
										Default:  1,
									},
								},
							},
							Set: resourceAwsEMRClusterEBSConfigHash,
=======
							ForceNew: true,
							Elem:     ebsConfigurationSchema(),
>>>>>>> b3c0372b
						},
						"instance_count": {
							Type:     schema.TypeInt,
							Optional: true,
							Default:  0,
						},
						"autoscaling_policy": {
							Type:             schema.TypeString,
							Optional:         true,
							DiffSuppressFunc: suppressEquivalentJsonDiffs,
							ValidateFunc:     validation.ValidateJsonString,
							StateFunc: func(v interface{}) string {
								jsonString, _ := structure.NormalizeJsonString(v)
								return jsonString
							},
						},
						"instance_role": {
							Type:     schema.TypeString,
							Required: true,
							ValidateFunc: validation.StringInSlice([]string{
								emr.InstanceFleetTypeMaster,
								emr.InstanceFleetTypeCore,
								emr.InstanceFleetTypeTask,
							}, false),
						},
						"instance_type": {
							Type:     schema.TypeString,
							Required: true,
						},
						"name": {
							Type:     schema.TypeString,
							Optional: true,
						},
						"id": {
							Type:     schema.TypeString,
							Computed: true,
						},
					},
				},
				Set: resourceAwsEMRClusterInstanceGroupHash,
			},
			"instance_fleet": {
				Type:     schema.TypeSet,
				Optional: true,
				ForceNew: true,
				Elem: &schema.Resource{
					Schema: map[string]*schema.Schema{
						"instance_fleet_type": {
							Type:         schema.TypeString,
							Required:     true,
							ForceNew:     true,
							ValidateFunc: validateAwsEmrInstanceFleetType,
						},
						"instance_type_configs": {
							Type:     schema.TypeSet,
							Optional: true,
							ForceNew: true,
							Elem:     instanceTypeConfigSchema(),
						},
						"launch_specifications": {
							Type:     schema.TypeSet,
							Optional: true,
							ForceNew: true,
							MinItems: 1,
							MaxItems: 1,
							Elem:     launchSpecificationsSchema(),
						},
						"name": {
							Type:     schema.TypeString,
							Optional: true,
							ForceNew: true,
						},
						"target_on_demand_capacity": {
							Type:     schema.TypeInt,
							Optional: true,
							Default:  0,
						},
						"target_spot_capacity": {
							Type:     schema.TypeInt,
							Optional: true,
							Default:  0,
						},
					},
				},
			},
			"bootstrap_action": {
				Type:     schema.TypeSet,
				Optional: true,
				ForceNew: true,
				Elem: &schema.Resource{
					Schema: map[string]*schema.Schema{
						"name": {
							Type:     schema.TypeString,
							Required: true,
						},
						"path": {
							Type:     schema.TypeString,
							Required: true,
						},
						"args": {
							Type:     schema.TypeList,
							Optional: true,
							ForceNew: true,
							Elem:     &schema.Schema{Type: schema.TypeString},
						},
					},
				},
			},
			"step": {
				Type:     schema.TypeList,
				Optional: true,
				Computed: true,
				ForceNew: true,
				Elem: &schema.Resource{
					Schema: map[string]*schema.Schema{
						"action_on_failure": {
							Type:     schema.TypeString,
							Required: true,
							ForceNew: true,
							ValidateFunc: validation.StringInSlice([]string{
								emr.ActionOnFailureCancelAndWait,
								emr.ActionOnFailureContinue,
								emr.ActionOnFailureTerminateCluster,
								emr.ActionOnFailureTerminateJobFlow,
							}, false),
						},
						"hadoop_jar_step": {
							Type:     schema.TypeList,
							MaxItems: 1,
							Required: true,
							ForceNew: true,
							Elem: &schema.Resource{
								Schema: map[string]*schema.Schema{
									"args": {
										Type:     schema.TypeList,
										Optional: true,
										ForceNew: true,
										Elem:     &schema.Schema{Type: schema.TypeString},
									},
									"jar": {
										Type:     schema.TypeString,
										Required: true,
										ForceNew: true,
									},
									"main_class": {
										Type:     schema.TypeString,
										Optional: true,
										ForceNew: true,
									},
									"properties": {
										Type:     schema.TypeMap,
										Optional: true,
										ForceNew: true,
									},
								},
							},
						},
						"name": {
							Type:     schema.TypeString,
							Required: true,
							ForceNew: true,
						},
					},
				},
			},
			"tags": tagsSchema(),
			"configurations": {
				Type:          schema.TypeString,
				ForceNew:      true,
				Optional:      true,
				ConflictsWith: []string{"configurations_json"},
			},
			"configurations_json": {
				Type:             schema.TypeString,
				Optional:         true,
				ForceNew:         true,
				ConflictsWith:    []string{"configurations"},
				ValidateFunc:     validation.ValidateJsonString,
				DiffSuppressFunc: suppressEquivalentJsonDiffs,
				StateFunc: func(v interface{}) string {
					json, _ := structure.NormalizeJsonString(v)
					return json
				},
			},
			"service_role": {
				Type:     schema.TypeString,
				ForceNew: true,
				Required: true,
			},
			"scale_down_behavior": {
				Type:     schema.TypeString,
				ForceNew: true,
				Optional: true,
				Computed: true,
				ValidateFunc: validation.StringInSlice([]string{
					emr.ScaleDownBehaviorTerminateAtInstanceHour,
					emr.ScaleDownBehaviorTerminateAtTaskCompletion,
				}, false),
			},
			"security_configuration": {
				Type:     schema.TypeString,
				ForceNew: true,
				Optional: true,
			},
			"autoscaling_role": {
				Type:     schema.TypeString,
				ForceNew: true,
				Optional: true,
			},
			"visible_to_all_users": {
				Type:     schema.TypeBool,
				Optional: true,
				Default:  true,
			},
			"ebs_root_volume_size": {
				Type:     schema.TypeInt,
				ForceNew: true,
				Optional: true,
			},
			"custom_ami_id": {
				Type:         schema.TypeString,
				ForceNew:     true,
				Optional:     true,
				ValidateFunc: validateAwsEmrCustomAmiId,
			},
		},
	}
}

func ebsConfigurationSchema() *schema.Resource {
	return &schema.Resource{
		Schema: map[string]*schema.Schema{
			"iops": {
				Type:     schema.TypeInt,
				Optional: true,
			},
			"size": {
				Type:     schema.TypeInt,
				Required: true,
			},
			"type": {
				Type:         schema.TypeString,
				Required:     true,
				ValidateFunc: validateAwsEmrEbsVolumeType,
			},
			"volumes_per_instance": {
				Type:     schema.TypeInt,
				Optional: true,
			},
		},
	}
}

func expandEbsConfiguration(ebsConfigurations []interface{}) *emr.EbsConfiguration {
	ebsConfig := &emr.EbsConfiguration{}

	ebsConfigs := make([]*emr.EbsBlockDeviceConfig, 0)
	for _, ebsConfiguration := range ebsConfigurations {
		cfg := ebsConfiguration.(map[string]interface{})

		ebs := &emr.EbsBlockDeviceConfig{}

		volumeSpec := &emr.VolumeSpecification{
			SizeInGB:   aws.Int64(int64(cfg["size"].(int))),
			VolumeType: aws.String(cfg["type"].(string)),
		}

		if v, ok := cfg["iops"].(int); ok && v != 0 {
			volumeSpec.Iops = aws.Int64(int64(v))
		}

		if v, ok := cfg["volumes_per_instance"].(int); ok && v != 0 {
			ebs.VolumesPerInstance = aws.Int64(int64(v))
		}

		ebs.VolumeSpecification = volumeSpec

		ebsConfigs = append(ebsConfigs, ebs)
	}

	ebsConfig.EbsBlockDeviceConfigs = ebsConfigs

	return ebsConfig
}

func resourceAwsEMRClusterCreate(d *schema.ResourceData, meta interface{}) error {
	conn := meta.(*AWSClient).emrconn

	log.Printf("[DEBUG] Creating EMR cluster")
	applications := d.Get("applications").(*schema.Set).List()

	keepJobFlowAliveWhenNoSteps := true
	if v, ok := d.GetOkExists("keep_job_flow_alive_when_no_steps"); ok {
		keepJobFlowAliveWhenNoSteps = v.(bool)
	}

	terminationProtection := false
	if v, ok := d.GetOk("termination_protection"); ok {
		terminationProtection = v.(bool)
	}
	instanceConfig := &emr.JobFlowInstancesConfig{
		KeepJobFlowAliveWhenNoSteps: aws.Bool(keepJobFlowAliveWhenNoSteps),
		TerminationProtected:        aws.Bool(terminationProtection),
	}

	if v, ok := d.GetOk("master_instance_type"); ok {
		masterInstanceGroupConfig := &emr.InstanceGroupConfig{
			InstanceRole:  aws.String("MASTER"),
			InstanceType:  aws.String(v.(string)),
			InstanceCount: aws.Int64(1),
		}
		instanceConfig.InstanceGroups = append(instanceConfig.InstanceGroups, masterInstanceGroupConfig)
	}

	var coreInstanceType string
	if v, ok := d.GetOk("core_instance_type"); ok {
		coreInstanceType = v.(string)
	}
	var coreInstanceCount int64
	if v, ok := d.GetOk("core_instance_count"); ok {
		coreInstanceCount = int64(v.(int))
	}
	if (coreInstanceCount == 0 && coreInstanceType != "") || (coreInstanceCount > 0 && coreInstanceType == "") {
		return fmt.Errorf("Must specify both `core_instance_count` and `core_instance_type`")
	} else if coreInstanceCount > 0 && coreInstanceType != "" {
		coreInstanceGroupConfig := &emr.InstanceGroupConfig{
			InstanceCount: aws.Int64(int64(d.Get("core_instance_count").(int))),
			InstanceRole:  aws.String("CORE"),
			InstanceType:  aws.String(d.Get("core_instance_type").(string)),
		}
		instanceConfig.InstanceGroups = append(instanceConfig.InstanceGroups, coreInstanceGroupConfig)
	}

	if v, ok := d.GetOk("hadoop_version"); ok {
		instanceConfig.HadoopVersion = aws.String(v.(string))
	}

	var instanceProfile string
	if a, ok := d.GetOk("ec2_attributes"); ok {
		ec2Attributes := a.([]interface{})
		attributes := ec2Attributes[0].(map[string]interface{})

		if v, ok := attributes["key_name"]; ok {
			instanceConfig.Ec2KeyName = aws.String(v.(string))
		}

		if v, ok := attributes["subnet_id"]; ok {
			instanceConfig.Ec2SubnetId = aws.String(v.(string))
		}
<<<<<<< HEAD
=======

		if v, ok := attributes["subnet_ids"]; ok {
			if len(v.(string)) > 0 {
				strSlice := strings.Split(v.(string), ",")
				for i, s := range strSlice {
					strSlice[i] = strings.TrimSpace(s)
				}

				instanceConfig.Ec2SubnetIds = aws.StringSlice(strSlice)
			}
		}
>>>>>>> b3c0372b

		if v, ok := attributes["additional_master_security_groups"]; ok {
			strSlice := strings.Split(v.(string), ",")
			for i, s := range strSlice {
				strSlice[i] = strings.TrimSpace(s)
			}
			instanceConfig.AdditionalMasterSecurityGroups = aws.StringSlice(strSlice)
		}

		if v, ok := attributes["additional_slave_security_groups"]; ok {
			strSlice := strings.Split(v.(string), ",")
			for i, s := range strSlice {
				strSlice[i] = strings.TrimSpace(s)
			}
			instanceConfig.AdditionalSlaveSecurityGroups = aws.StringSlice(strSlice)
		}

		if v, ok := attributes["emr_managed_master_security_group"]; ok {
			instanceConfig.EmrManagedMasterSecurityGroup = aws.String(v.(string))
		}

		if v, ok := attributes["emr_managed_slave_security_group"]; ok {
			instanceConfig.EmrManagedSlaveSecurityGroup = aws.String(v.(string))
		}

		if len(strings.TrimSpace(attributes["instance_profile"].(string))) != 0 {
			instanceProfile = strings.TrimSpace(attributes["instance_profile"].(string))
		}

		if v, ok := attributes["service_access_security_group"]; ok {
			instanceConfig.ServiceAccessSecurityGroup = aws.String(v.(string))
		}

		if v, ok := attributes["availability_zone"]; ok {
			instanceConfig.Placement = &emr.PlacementType{
				AvailabilityZone: aws.String(v.(string)),
			}
		}

		if v, ok := attributes["availability_zones"]; ok {
			if len(v.(string)) > 0 {
				strSlice := strings.Split(v.(string), ",")
				for i, s := range strSlice {
					strSlice[i] = strings.TrimSpace(s)
				}

				instanceConfig.Placement = &emr.PlacementType{
					AvailabilityZones: aws.StringSlice(strSlice),
				}
			}
		}

	}
	if v, ok := d.GetOk("instance_group"); ok {
		instanceGroupConfigs := v.(*schema.Set).List()
		instanceGroups, err := expandInstanceGroupConfigs(instanceGroupConfigs)

		if err != nil {
			return fmt.Errorf("error parsing EMR instance groups configuration: %s", err)
		}

		instanceConfig.InstanceGroups = instanceGroups
	}

	if v, ok := d.GetOk("instance_fleet"); ok {
		instanceFleetConfigs := v.(*schema.Set).List()
		instanceConfig.InstanceFleets = expandInstanceFleetConfigs(instanceFleetConfigs)
	}

	emrApps := expandApplications(applications)

	params := &emr.RunJobFlowInput{
		Instances:    instanceConfig,
		Name:         aws.String(d.Get("name").(string)),
		Applications: emrApps,

		ReleaseLabel:      aws.String(d.Get("release_label").(string)),
		ServiceRole:       aws.String(d.Get("service_role").(string)),
		VisibleToAllUsers: aws.Bool(d.Get("visible_to_all_users").(bool)),
	}

	if v, ok := d.GetOk("additional_info"); ok {
		info, err := structure.NormalizeJsonString(v)
		if err != nil {
			return fmt.Errorf("Additional Info contains an invalid JSON: %v", err)
		}
		params.AdditionalInfo = aws.String(info)
	}

	if v, ok := d.GetOk("log_uri"); ok {
		params.LogUri = aws.String(v.(string))
	}

	if v, ok := d.GetOk("autoscaling_role"); ok {
		params.AutoScalingRole = aws.String(v.(string))
	}

	if v, ok := d.GetOk("scale_down_behavior"); ok {
		params.ScaleDownBehavior = aws.String(v.(string))
	}

	if v, ok := d.GetOk("security_configuration"); ok {
		params.SecurityConfiguration = aws.String(v.(string))
	}

	if v, ok := d.GetOk("ebs_root_volume_size"); ok {
		params.EbsRootVolumeSize = aws.Int64(int64(v.(int)))
	}

	if v, ok := d.GetOk("custom_ami_id"); ok {
		params.CustomAmiId = aws.String(v.(string))
	}

	if instanceProfile != "" {
		params.JobFlowRole = aws.String(instanceProfile)
	}

	if v, ok := d.GetOk("bootstrap_action"); ok {
		bootstrapActions := v.(*schema.Set).List()
		params.BootstrapActions = expandBootstrapActions(bootstrapActions)
	}
	if v, ok := d.GetOk("step"); ok {
		steps := v.([]interface{})
		params.Steps = expandEmrStepConfigs(steps)
	}
	if v, ok := d.GetOk("tags"); ok {
		tagsIn := v.(map[string]interface{})
		params.Tags = expandTags(tagsIn)
	}
	if v, ok := d.GetOk("configurations"); ok {
		confUrl := v.(string)
		params.Configurations = expandConfigures(confUrl)
	}

	if v, ok := d.GetOk("configurations_json"); ok {
		info, err := structure.NormalizeJsonString(v)
		if err != nil {
			return fmt.Errorf("configurations_json contains an invalid JSON: %v", err)
		}
		params.Configurations, err = expandConfigurationJson(info)
		if err != nil {
			return fmt.Errorf("Error reading EMR configurations_json: %s", err)
		}
	}

	if v, ok := d.GetOk("kerberos_attributes"); ok {
		kerberosAttributesList := v.([]interface{})
		kerberosAttributesMap := kerberosAttributesList[0].(map[string]interface{})
		params.KerberosAttributes = expandEmrKerberosAttributes(kerberosAttributesMap)
	}

	log.Printf("[DEBUG] EMR Cluster create options: %s", params)

	var resp *emr.RunJobFlowOutput
	err := resource.Retry(30*time.Second, func() *resource.RetryError {
		var err error
		resp, err = conn.RunJobFlow(params)
		if err != nil {
			if isAWSErr(err, "ValidationException", "Invalid InstanceProfile:") {
				return resource.RetryableError(err)
			}
			if isAWSErr(err, "AccessDeniedException", "Failed to authorize instance profile") {
				return resource.RetryableError(err)
			}
			return resource.NonRetryableError(err)
		}
		return nil
	})
	if err != nil {
		return err
	}

	d.SetId(*resp.JobFlowId)
	// This value can only be obtained through a deprecated function
	d.Set("keep_job_flow_alive_when_no_steps", params.Instances.KeepJobFlowAliveWhenNoSteps)

	log.Println("[INFO] Waiting for EMR Cluster to be available")

	stateConf := &resource.StateChangeConf{
<<<<<<< HEAD
		Pending: []string{
			emr.ClusterStateBootstrapping,
			emr.ClusterStateStarting,
		},
		Target: []string{
			emr.ClusterStateRunning,
			emr.ClusterStateWaiting,
		},
=======
		Pending:    []string{emr.ClusterStateStarting, emr.ClusterStateBootstrapping},
		Target:     []string{emr.ClusterStateWaiting, emr.ClusterStateRunning},
>>>>>>> b3c0372b
		Refresh:    resourceAwsEMRClusterStateRefreshFunc(d, meta),
		Timeout:    75 * time.Minute,
		MinTimeout: 10 * time.Second,
		Delay:      30 * time.Second, // Wait 30 secs before starting
	}

	_, err = stateConf.WaitForState()
	if err != nil {
<<<<<<< HEAD
		return fmt.Errorf("Error waiting for EMR Cluster state to be \"WAITING\" or \"RUNNING\": %s", err)
=======
		return fmt.Errorf("[WARN] Error waiting for EMR Cluster state to be %q or %q: %s", emr.ClusterStateWaiting, emr.ClusterStateRunning, err)
>>>>>>> b3c0372b
	}

	return resourceAwsEMRClusterRead(d, meta)
}

func resourceAwsEMRClusterRead(d *schema.ResourceData, meta interface{}) error {
	emrconn := meta.(*AWSClient).emrconn

	req := &emr.DescribeClusterInput{
		ClusterId: aws.String(d.Id()),
	}

	resp, err := emrconn.DescribeCluster(req)
	if err != nil {
		return fmt.Errorf("Error reading EMR cluster: %s", err)
	}

	if resp.Cluster == nil {
		log.Printf("[DEBUG] EMR Cluster (%s) not found", d.Id())
		d.SetId("")
		return nil
	}

	cluster := resp.Cluster

	if cluster.Status != nil {
<<<<<<< HEAD
		state := aws.StringValue(cluster.Status.State)

		if state == emr.ClusterStateTerminated || state == emr.ClusterStateTerminatedWithErrors {
			log.Printf("[WARN] EMR Cluster (%s) was %s already, removing from state", d.Id(), state)
=======
		if *cluster.Status.State == emr.ClusterStateTerminated {
			log.Printf("[DEBUG] EMR Cluster (%s) was TERMINATED already", d.Id())
			d.SetId("")
			return nil
		}

		if *cluster.Status.State == emr.ClusterStateTerminatedWithErrors {
			log.Printf("[DEBUG] EMR Cluster (%s) was TERMINATED_WITH_ERRORS already", d.Id())
>>>>>>> b3c0372b
			d.SetId("")
			return nil
		}

		d.Set("cluster_state", state)
	}

	instanceGroups, err := fetchAllEMRInstanceGroups(emrconn, d.Id())
	if err == nil {
<<<<<<< HEAD
		coreGroup := emrCoreInstanceGroup(instanceGroups)
=======
		coreGroup := findGroup(instanceGroups, emr.InstanceGroupTypeCore)
>>>>>>> b3c0372b
		if coreGroup != nil {
			d.Set("core_instance_type", coreGroup.InstanceType)
			d.Set("core_instance_count", coreGroup.RequestedInstanceCount)
		}
		masterGroup := findMasterGroup(instanceGroups)
		if masterGroup != nil {
			d.Set("master_instance_type", masterGroup.InstanceType)
		}

		flattenedInstanceGroups, err := flattenInstanceGroups(instanceGroups)
		if err != nil {
			return fmt.Errorf("error flattening instance groups: %+v", err)
		}
		if err := d.Set("instance_group", flattenedInstanceGroups); err != nil {
			return fmt.Errorf("[ERR] Error setting EMR instance groups: %s", err)
		}
	}

	instanceFleets, err := fetchAllEMRInstanceFleets(emrconn, d.Id())
	if err == nil {
		coreFleet := findFleet(instanceFleets, emr.InstanceFleetTypeCore)
		if coreFleet != nil {
			d.Set("core_instance_type", coreFleet.InstanceFleetType)
		}
		if err := d.Set("instance_fleet", flattenInstanceFleets(instanceFleets)); err != nil {
			log.Printf("[ERR] Error setting EMR instance fleets: %s", err)
		}
	}

	d.Set("name", cluster.Name)

	d.Set("service_role", cluster.ServiceRole)
	d.Set("security_configuration", cluster.SecurityConfiguration)
	d.Set("autoscaling_role", cluster.AutoScalingRole)
	d.Set("release_label", cluster.ReleaseLabel)
	d.Set("log_uri", cluster.LogUri)
	d.Set("master_public_dns", cluster.MasterPublicDnsName)
	d.Set("visible_to_all_users", cluster.VisibleToAllUsers)
	d.Set("tags", tagsToMapEMR(cluster.Tags))
	d.Set("ebs_root_volume_size", cluster.EbsRootVolumeSize)
	d.Set("scale_down_behavior", cluster.ScaleDownBehavior)
	d.Set("termination_protection", cluster.TerminationProtected)

	if cluster.CustomAmiId != nil {
		d.Set("custom_ami_id", cluster.CustomAmiId)
	}

	if err := d.Set("applications", flattenApplications(cluster.Applications)); err != nil {
		return fmt.Errorf("error setting EMR Applications for cluster (%s): %s", d.Id(), err)
	}

	if _, ok := d.GetOk("configurations_json"); ok {
		configOut, err := flattenConfigurationJson(cluster.Configurations)
		if err != nil {
			return fmt.Errorf("Error reading EMR cluster configurations: %s", err)
		}
		if err := d.Set("configurations_json", configOut); err != nil {
			return fmt.Errorf("Error setting EMR configurations_json for cluster (%s): %s", d.Id(), err)
		}
	}

	if err := d.Set("ec2_attributes", flattenEc2Attributes(cluster.Ec2InstanceAttributes)); err != nil {
<<<<<<< HEAD
		return fmt.Errorf("error setting EMR Ec2 Attributes: %s", err)
	}

	if err := d.Set("kerberos_attributes", flattenEmrKerberosAttributes(d, cluster.KerberosAttributes)); err != nil {
		return fmt.Errorf("error setting kerberos_attributes: %s", err)
=======
		log.Printf("[ERR] Error setting EMR EC2 Attributes: %s", err)
>>>>>>> b3c0372b
	}

	respBootstraps, err := emrconn.ListBootstrapActions(&emr.ListBootstrapActionsInput{
		ClusterId: cluster.Id,
	})
	if err != nil {
		return fmt.Errorf("error listing bootstrap actions: %s", err)
	}

	if err := d.Set("bootstrap_action", flattenBootstrapArguments(respBootstraps.BootstrapActions)); err != nil {
		return fmt.Errorf("error setting Bootstrap Actions: %s", err)
	}

	var stepSummaries []*emr.StepSummary
	listStepsInput := &emr.ListStepsInput{
		ClusterId: aws.String(d.Id()),
	}
	err = emrconn.ListStepsPages(listStepsInput, func(page *emr.ListStepsOutput, lastPage bool) bool {
		// ListSteps returns steps in reverse order (newest first)
		for _, step := range page.Steps {
			stepSummaries = append([]*emr.StepSummary{step}, stepSummaries...)
		}
		return !lastPage
	})
	if err != nil {
		return fmt.Errorf("error listing steps: %s", err)
	}
	if err := d.Set("step", flattenEmrStepSummaries(stepSummaries)); err != nil {
		return fmt.Errorf("error setting step: %s", err)
	}

	// AWS provides no other way to read back the additional_info
	if v, ok := d.GetOk("additional_info"); ok {
		info, err := structure.NormalizeJsonString(v)
		if err != nil {
			return fmt.Errorf("Additional Info contains an invalid JSON: %v", err)
		}
		d.Set("additional_info", info)
	}

	return nil
}

func resourceAwsEMRClusterUpdate(d *schema.ResourceData, meta interface{}) error {
	conn := meta.(*AWSClient).emrconn

	d.Partial(true)

	if d.HasChange("core_instance_count") {
		d.SetPartial("core_instance_count")
		log.Printf("[DEBUG] Modify EMR cluster")
		groups, err := fetchAllEMRInstanceGroups(conn, d.Id())
		if err != nil {
			log.Printf("[DEBUG] Error finding all instance groups: %s", err)
			return err
		}

		coreInstanceCount := d.Get("core_instance_count").(int)
<<<<<<< HEAD
		coreGroup := emrCoreInstanceGroup(groups)
=======
		coreGroup := findGroup(groups, emr.InstanceGroupTypeCore)
>>>>>>> b3c0372b
		if coreGroup == nil {
			return fmt.Errorf("Error finding core group")
		}

		params := &emr.ModifyInstanceGroupsInput{
			InstanceGroups: []*emr.InstanceGroupModifyConfig{
				{
					InstanceGroupId: coreGroup.Id,
					InstanceCount:   aws.Int64(int64(coreInstanceCount) - 1),
				},
			},
		}
		_, errModify := conn.ModifyInstanceGroups(params)
		if errModify != nil {
			log.Printf("[ERROR] %s", errModify)
			return errModify
		}

		log.Printf("[DEBUG] Modify EMR Cluster done...")

		log.Println("[INFO] Waiting for EMR Cluster to be available")

		stateConf := &resource.StateChangeConf{
<<<<<<< HEAD
			Pending: []string{
				emr.ClusterStateBootstrapping,
				emr.ClusterStateStarting,
			},
			Target: []string{
				emr.ClusterStateRunning,
				emr.ClusterStateWaiting,
			},
=======
			Pending:    []string{emr.ClusterStateStarting, emr.ClusterStateBootstrapping},
			Target:     []string{emr.ClusterStateWaiting, emr.ClusterStateRunning},
>>>>>>> b3c0372b
			Refresh:    resourceAwsEMRClusterStateRefreshFunc(d, meta),
			Timeout:    40 * time.Minute,
			MinTimeout: 10 * time.Second,
			Delay:      5 * time.Second,
		}

		_, err = stateConf.WaitForState()
		if err != nil {
			return fmt.Errorf("Error waiting for EMR Cluster state to be \"WAITING\" or \"RUNNING\" after modification: %s", err)
		}
	}

	if d.HasChange("visible_to_all_users") {
		d.SetPartial("visible_to_all_users")
		_, errModify := conn.SetVisibleToAllUsers(&emr.SetVisibleToAllUsersInput{
			JobFlowIds:        []*string{aws.String(d.Id())},
			VisibleToAllUsers: aws.Bool(d.Get("visible_to_all_users").(bool)),
		})
		if errModify != nil {
			log.Printf("[ERROR] %s", errModify)
			return errModify
		}
	}

	if d.HasChange("termination_protection") {
		d.SetPartial("termination_protection")
		_, errModify := conn.SetTerminationProtection(&emr.SetTerminationProtectionInput{
			JobFlowIds:           []*string{aws.String(d.Id())},
			TerminationProtected: aws.Bool(d.Get("termination_protection").(bool)),
		})
		if errModify != nil {
			log.Printf("[ERROR] %s", errModify)
			return errModify
		}
	}

	if d.HasChange("instance_group") {
		o, n := d.GetChange("instance_group")
		oSet := o.(*schema.Set).List()
		nSet := n.(*schema.Set).List()
		for _, currInstanceGroup := range oSet {
			for _, nextInstanceGroup := range nSet {
				oInstanceGroup := currInstanceGroup.(map[string]interface{})
				nInstanceGroup := nextInstanceGroup.(map[string]interface{})

				if oInstanceGroup["instance_role"].(string) != nInstanceGroup["instance_role"].(string) || oInstanceGroup["name"].(string) != nInstanceGroup["name"].(string) {
					continue
				}

				if v, ok := nInstanceGroup["autoscaling_policy"]; ok && v.(string) != "" {
					var autoScalingPolicy *emr.AutoScalingPolicy

					err := json.Unmarshal([]byte(v.(string)), &autoScalingPolicy)
					if err != nil {
						return fmt.Errorf("error parsing EMR Auto Scaling Policy JSON for update: \n\n%s\n\n%s", v.(string), err)
					}

					putAutoScalingPolicy := &emr.PutAutoScalingPolicyInput{
						ClusterId:         aws.String(d.Id()),
						AutoScalingPolicy: autoScalingPolicy,
						InstanceGroupId:   aws.String(oInstanceGroup["id"].(string)),
					}

					_, errModify := conn.PutAutoScalingPolicy(putAutoScalingPolicy)
					if errModify != nil {
						return fmt.Errorf("error updating autoscaling policy for instance group %q: %s", oInstanceGroup["id"].(string), errModify)
					}

					break
				}
			}

		}
	}

	if err := setTagsEMR(conn, d); err != nil {
		return err
	} else {
		d.SetPartial("tags")
	}

	d.Partial(false)

	return resourceAwsEMRClusterRead(d, meta)
}

func resourceAwsEMRClusterDelete(d *schema.ResourceData, meta interface{}) error {
	conn := meta.(*AWSClient).emrconn

	req := &emr.TerminateJobFlowsInput{
		JobFlowIds: []*string{
			aws.String(d.Id()),
		},
	}

	_, err := conn.TerminateJobFlows(req)
	if err != nil {
		log.Printf("[ERROR], %s", err)
		return err
	}

	err = resource.Retry(10*time.Minute, func() *resource.RetryError {
		resp, err := conn.ListInstances(&emr.ListInstancesInput{
			ClusterId: aws.String(d.Id()),
		})

		if err != nil {
			return resource.NonRetryableError(err)
		}

		instanceCount := len(resp.Instances)

		if resp == nil || instanceCount == 0 {
			log.Printf("[DEBUG] No instances found for EMR Cluster (%s)", d.Id())
			return nil
		}

		// Collect instance status states, wait for all instances to be terminated
		// before moving on
		var terminated []string
		for j, i := range resp.Instances {
			if i.Status != nil {
				if aws.StringValue(i.Status.State) == emr.InstanceStateTerminated {
					terminated = append(terminated, *i.Ec2InstanceId)
				}
			} else {
				log.Printf("[DEBUG] Cluster instance (%d : %s) has no status", j, *i.Ec2InstanceId)
			}
		}
		if len(terminated) == instanceCount {
			log.Printf("[DEBUG] All (%d) EMR Cluster (%s) Instances terminated", instanceCount, d.Id())
			return nil
		}
		return resource.RetryableError(fmt.Errorf("EMR Cluster (%s) has (%d) Instances remaining, retrying", d.Id(), len(resp.Instances)))
	})

	if err != nil {
		return fmt.Errorf("error waiting for EMR Cluster (%s) Instances to drain", d.Id())
	}

	return nil
}

func expandApplications(apps []interface{}) []*emr.Application {
	appOut := make([]*emr.Application, 0, len(apps))

	for _, appName := range expandStringList(apps) {
		app := &emr.Application{
			Name: appName,
		}
		appOut = append(appOut, app)
	}
	return appOut
}

func flattenApplications(apps []*emr.Application) []interface{} {
	appOut := make([]interface{}, 0, len(apps))

	for _, app := range apps {
		appOut = append(appOut, *app.Name)
	}
	return appOut
}

func flattenEc2Attributes(ia *emr.Ec2InstanceAttributes) []map[string]interface{} {
	attrs := map[string]interface{}{}
	result := make([]map[string]interface{}, 0)

	if ia.Ec2KeyName != nil {
		attrs["key_name"] = *ia.Ec2KeyName
	}

	if ia.Ec2SubnetId != nil {
		attrs["subnet_id"] = *ia.Ec2SubnetId
	}
	if len(ia.RequestedEc2SubnetIds) > 0 {
		strs := aws.StringValueSlice(ia.RequestedEc2SubnetIds)
		attrs["subnet_ids"] = strings.Join(strs, ",")
	}

	if ia.IamInstanceProfile != nil {
		attrs["instance_profile"] = *ia.IamInstanceProfile
	}

	if ia.EmrManagedMasterSecurityGroup != nil {
		attrs["emr_managed_master_security_group"] = *ia.EmrManagedMasterSecurityGroup
	}
	if ia.EmrManagedSlaveSecurityGroup != nil {
		attrs["emr_managed_slave_security_group"] = *ia.EmrManagedSlaveSecurityGroup
	}

	if len(ia.AdditionalMasterSecurityGroups) > 0 {
		strs := aws.StringValueSlice(ia.AdditionalMasterSecurityGroups)
		attrs["additional_master_security_groups"] = strings.Join(strs, ",")
	}
	if len(ia.AdditionalSlaveSecurityGroups) > 0 {
		strs := aws.StringValueSlice(ia.AdditionalSlaveSecurityGroups)
		attrs["additional_slave_security_groups"] = strings.Join(strs, ",")
	}

	if ia.ServiceAccessSecurityGroup != nil {
		attrs["service_access_security_group"] = *ia.ServiceAccessSecurityGroup
	}

	if ia.Ec2AvailabilityZone != nil {
		attrs["availability_zone"] = *ia.Ec2AvailabilityZone
	}
	if len(ia.RequestedEc2AvailabilityZones) > 0 {
		strs := aws.StringValueSlice(ia.RequestedEc2AvailabilityZones)
		attrs["availability_zones"] = strings.Join(strs, ",")
	}

	result = append(result, attrs)

	return result
}

func flattenEmrKerberosAttributes(d *schema.ResourceData, kerberosAttributes *emr.KerberosAttributes) []map[string]interface{} {
	l := make([]map[string]interface{}, 0)

	if kerberosAttributes == nil || kerberosAttributes.Realm == nil {
		return l
	}

	// Do not set from API:
	// * ad_domain_join_password
	// * cross_realm_trust_principal_password
	// * kdc_admin_password

	m := map[string]interface{}{
		"kdc_admin_password": d.Get("kerberos_attributes.0.kdc_admin_password").(string),
		"realm":              *kerberosAttributes.Realm,
	}

	if v, ok := d.GetOk("kerberos_attributes.0.ad_domain_join_password"); ok {
		m["ad_domain_join_password"] = v.(string)
	}

	if kerberosAttributes.ADDomainJoinUser != nil {
		m["ad_domain_join_user"] = *kerberosAttributes.ADDomainJoinUser
	}

	if v, ok := d.GetOk("kerberos_attributes.0.cross_realm_trust_principal_password"); ok {
		m["cross_realm_trust_principal_password"] = v.(string)
	}

	l = append(l, m)

	return l
}

func flattenEmrHadoopStepConfig(config *emr.HadoopStepConfig) map[string]interface{} {
	if config == nil {
		return nil
	}

	m := map[string]interface{}{
		"args":       aws.StringValueSlice(config.Args),
		"jar":        aws.StringValue(config.Jar),
		"main_class": aws.StringValue(config.MainClass),
		"properties": aws.StringValueMap(config.Properties),
	}

	return m
}

func flattenEmrStepSummaries(stepSummaries []*emr.StepSummary) []map[string]interface{} {
	l := make([]map[string]interface{}, 0)

	if len(stepSummaries) == 0 {
		return l
	}

	for _, stepSummary := range stepSummaries {
		l = append(l, flattenEmrStepSummary(stepSummary))
	}

	return l
}

func flattenEmrStepSummary(stepSummary *emr.StepSummary) map[string]interface{} {
	if stepSummary == nil {
		return nil
	}

	m := map[string]interface{}{
		"action_on_failure": aws.StringValue(stepSummary.ActionOnFailure),
		"hadoop_jar_step":   []map[string]interface{}{flattenEmrHadoopStepConfig(stepSummary.Config)},
		"name":              aws.StringValue(stepSummary.Name),
	}

	return m
}

func flattenInstanceGroup(ig *emr.InstanceGroup) (map[string]interface{}, error) {
	attrs := map[string]interface{}{}
	if ig.BidPrice != nil {
		attrs["bid_price"] = *ig.BidPrice
	}

	attrs["id"] = *ig.Id
	attrs["ebs_config"] = flattenEBSConfig(ig.EbsBlockDevices)
	attrs["instance_count"] = int(*ig.RequestedInstanceCount)
	attrs["instance_role"] = *ig.InstanceGroupType
	attrs["instance_type"] = *ig.InstanceType
	if ig.Name != nil {
		attrs["name"] = *ig.Name
	}

	if ig.AutoScalingPolicy != nil {
		// AutoScalingPolicy has an additional Status field and null values that are causing a new hashcode to be generated
		// for `instance_group`.
		// We are purposefully omitting that field and the null values here when we flatten the autoscaling policy string
		// for the statefile.
		for i, rule := range ig.AutoScalingPolicy.Rules {
			for j, dimension := range rule.Trigger.CloudWatchAlarmDefinition.Dimensions {
				if *dimension.Key == "JobFlowId" {
					tmpDimensions := append(ig.AutoScalingPolicy.Rules[i].Trigger.CloudWatchAlarmDefinition.Dimensions[:j], ig.AutoScalingPolicy.Rules[i].Trigger.CloudWatchAlarmDefinition.Dimensions[j+1:]...)
					ig.AutoScalingPolicy.Rules[i].Trigger.CloudWatchAlarmDefinition.Dimensions = tmpDimensions
				}
			}
			if len(ig.AutoScalingPolicy.Rules[i].Trigger.CloudWatchAlarmDefinition.Dimensions) == 0 {
				ig.AutoScalingPolicy.Rules[i].Trigger.CloudWatchAlarmDefinition.Dimensions = nil
			}
		}

		tmpAutoScalingPolicy := emr.AutoScalingPolicy{
			Constraints: ig.AutoScalingPolicy.Constraints,
			Rules:       ig.AutoScalingPolicy.Rules,
		}
		autoscalingPolicyConstraintsBytes, err := json.Marshal(tmpAutoScalingPolicy.Constraints)
		if err != nil {
			return nil, fmt.Errorf("error parsing EMR Cluster Instance Groups AutoScalingPolicy Constraints: %s", err)
		}
		autoscalingPolicyConstraintsString := string(autoscalingPolicyConstraintsBytes)

		autoscalingPolicyRulesBytes, err := json.Marshal(tmpAutoScalingPolicy.Rules)
		if err != nil {
			return nil, fmt.Errorf("error parsing EMR Cluster Instance Groups AutoScalingPolicy Rules: %s", err)
		}

		var rules []map[string]interface{}
		if err := json.Unmarshal(autoscalingPolicyRulesBytes, &rules); err != nil {
			return nil, err
		}

		var cleanRules []map[string]interface{}
		for _, rule := range rules {
			cleanRules = append(cleanRules, removeNil(rule))
		}

		withoutNulls, err := json.Marshal(cleanRules)
		if err != nil {
			return nil, err
		}
		autoscalingPolicyRulesString := string(withoutNulls)

		autoscalingPolicyString := fmt.Sprintf("{\"Constraints\":%s,\"Rules\":%s}", autoscalingPolicyConstraintsString, autoscalingPolicyRulesString)

		attrs["autoscaling_policy"] = autoscalingPolicyString
	} else {
		attrs["autoscaling_policy"] = ""
	}

	if attrs["name"] != nil {
		attrs["name"] = *ig.Name
	}

	return attrs, nil
}

func flattenInstanceGroups(igs []*emr.InstanceGroup) (*schema.Set, error) {
	instanceGroupSet := []interface{}{}
	for _, ig := range igs {
		flattenedInstanceGroup, err := flattenInstanceGroup(ig)
		if err != nil {
			return nil, err
		}
		instanceGroupSet = append(instanceGroupSet, flattenedInstanceGroup)
	}

	return schema.NewSet(resourceAwsEMRClusterInstanceGroupHash, instanceGroupSet), nil
}

func flattenEBSConfig(ebsBlockDevices []*emr.EbsBlockDevice) *schema.Set {
	ebsConfig := make([]interface{}, 0)
	for _, ebs := range ebsBlockDevices {
		ebsAttrs := make(map[string]interface{})
		if ebs.VolumeSpecification.Iops != nil {
			ebsAttrs["iops"] = int(*ebs.VolumeSpecification.Iops)
		}
		if ebs.VolumeSpecification.SizeInGB != nil {
			ebsAttrs["size"] = int(*ebs.VolumeSpecification.SizeInGB)
		}
		if ebs.VolumeSpecification.VolumeType != nil {
			ebsAttrs["type"] = *ebs.VolumeSpecification.VolumeType
		}
		ebsAttrs["volumes_per_instance"] = 1

		ebsConfig = append(ebsConfig, ebsAttrs)
	}

	return schema.NewSet(resourceAwsEMRClusterEBSConfigHash, ebsConfig)
}

func flattenInstanceFleets(ifleets []*emr.InstanceFleet) []map[string]interface{} {
	result := make([]map[string]interface{}, 0)

	for _, fleet := range ifleets {
		attrs := make(map[string]interface{})

		attrs["instance_fleet_type"] = *fleet.InstanceFleetType

		instanceTypeConfigs := make([]map[string]interface{}, 0)
		for _, its := range fleet.InstanceTypeSpecifications {
			itsAttrs := make(map[string]interface{})

			if its.BidPrice != nil {
				itsAttrs["bid_price"] = *its.BidPrice
			} else {
				itsAttrs["bid_price"] = ""
			}

			if its.BidPriceAsPercentageOfOnDemandPrice != nil {
				itsAttrs["bid_price_as_percentage_of_on_demand_price"] = *its.BidPriceAsPercentageOfOnDemandPrice
			}

			configurations := make([]map[string]interface{}, 0)
			if its.Configurations != nil {
				for _, cfg := range its.Configurations {
					configurationsAttrs := make(map[string]interface{})

					configurationsAttrs["classification"] = *cfg.Classification

					additionalConfigurations := make([]map[string]interface{}, 0)
					if cfg.Configurations != nil {
						for _, additionalCfg := range cfg.Configurations {
							additionalConfigurationsAttrs := make(map[string]interface{})

							additionalConfigurationsAttrs["classification"] = *additionalCfg.Classification

							additionalProperties := make(map[string]string)
							for k, v := range additionalCfg.Properties {
								additionalProperties[k] = *v
							}
							additionalConfigurationsAttrs["properties"] = additionalProperties

							additionalConfigurations = append(additionalConfigurations, additionalConfigurationsAttrs)
						}
					}
					configurationsAttrs["configurations"] = additionalConfigurations

					properties := make(map[string]string)
					for k, v := range cfg.Properties {
						properties[k] = *v
					}
					configurationsAttrs["properties"] = properties

					configurations = append(configurations, configurationsAttrs)
				}
			}
			itsAttrs["configurations"] = configurations

			ebsConfiguration := make([]map[string]interface{}, 0)
			if its.EbsBlockDevices != nil {
				for _, ebsbd := range its.EbsBlockDevices {
					ebscAttrs := make(map[string]interface{})

					if ebsbd.VolumeSpecification != nil {
						if ebsbd.VolumeSpecification.Iops != nil {
							ebscAttrs["iops"] = *ebsbd.VolumeSpecification.Iops
						} else {
							ebscAttrs["iops"] = ""
						}
						ebscAttrs["size"] = *ebsbd.VolumeSpecification.SizeInGB
						ebscAttrs["type"] = *ebsbd.VolumeSpecification.VolumeType
						ebscAttrs["volumes_per_instance"] = 1
					}

					ebsConfiguration = append(ebsConfiguration, ebscAttrs)
				}
			}
			if len(ebsConfiguration) > 0 {
				itsAttrs["ebs_config"] = ebsConfiguration
			}

			itsAttrs["instance_type"] = *its.InstanceType
			itsAttrs["weighted_capacity"] = *its.WeightedCapacity

			instanceTypeConfigs = append(instanceTypeConfigs, itsAttrs)
		}
		if len(instanceTypeConfigs) > 0 {
			attrs["instance_type_configs"] = instanceTypeConfigs
		}

		launchSpecifications := make(map[string]interface{})
		if fleet.LaunchSpecifications != nil {
			spotSpecification := make(map[string]interface{})

			if fleet.LaunchSpecifications.SpotSpecification.BlockDurationMinutes != nil {
				spotSpecification["block_duration_minutes"] = *fleet.LaunchSpecifications.SpotSpecification.BlockDurationMinutes
			} else {
				spotSpecification["block_duration_minutes"] = ""
			}

			spotSpecification["timeout_action"] = *fleet.LaunchSpecifications.SpotSpecification.TimeoutAction
			spotSpecification["timeout_duration_minutes"] = *fleet.LaunchSpecifications.SpotSpecification.TimeoutDurationMinutes

			launchSpecifications["spot_specification"] = spotSpecification
		}
		attrs["launch_specifications"] = launchSpecifications

		attrs["name"] = *fleet.Name
		attrs["target_on_demand_capacity"] = *fleet.TargetOnDemandCapacity
		attrs["target_spot_capacity"] = *fleet.TargetSpotCapacity

		result = append(result, attrs)
	}

	return result
}

func flattenBootstrapArguments(actions []*emr.Command) []map[string]interface{} {
	result := make([]map[string]interface{}, 0)

	for _, b := range actions {
		attrs := make(map[string]interface{})
		attrs["name"] = *b.Name
		attrs["path"] = *b.ScriptPath
		attrs["args"] = flattenStringList(b.Args)
		result = append(result, attrs)
	}

	return result
}

func emrCoreInstanceGroup(grps []*emr.InstanceGroup) *emr.InstanceGroup {
	for _, grp := range grps {
		if aws.StringValue(grp.InstanceGroupType) == emr.InstanceGroupTypeCore {
			return grp
		}
	}
	return nil
}

func findFleet(flts []*emr.InstanceFleet, typ string) *emr.InstanceFleet {
	for _, flt := range flts {
		if flt.InstanceFleetType != nil {
			if *flt.InstanceFleetType == typ {
				return flt
			}
		}
	}
	return nil
}

func expandTags(m map[string]interface{}) []*emr.Tag {
	var result []*emr.Tag
	for k, v := range m {
		result = append(result, &emr.Tag{
			Key:   aws.String(k),
			Value: aws.String(v.(string)),
		})
	}

	return result
}

func tagsToMapEMR(ts []*emr.Tag) map[string]string {
	result := make(map[string]string)
	for _, t := range ts {
		result[*t.Key] = *t.Value
	}

	return result
}

func diffTagsEMR(oldTags, newTags []*emr.Tag) ([]*emr.Tag, []*emr.Tag) {
	// First, we're creating everything we have
	create := make(map[string]interface{})
	for _, t := range newTags {
		create[*t.Key] = *t.Value
	}

	// Build the list of what to remove
	var remove []*emr.Tag
	for _, t := range oldTags {
		old, ok := create[*t.Key]
		if !ok || old != *t.Value {
			// Delete it!
			remove = append(remove, t)
		}
	}

	return expandTags(create), remove
}

func setTagsEMR(conn *emr.EMR, d *schema.ResourceData) error {
	if d.HasChange("tags") {
		oraw, nraw := d.GetChange("tags")
		o := oraw.(map[string]interface{})
		n := nraw.(map[string]interface{})
		create, remove := diffTagsEMR(expandTags(o), expandTags(n))

		// Set tags
		if len(remove) > 0 {
			log.Printf("[DEBUG] Removing tags: %s", remove)
			k := make([]*string, len(remove))
			for i, t := range remove {
				k[i] = t.Key
			}

			_, err := conn.RemoveTags(&emr.RemoveTagsInput{
				ResourceId: aws.String(d.Id()),
				TagKeys:    k,
			})
			if err != nil {
				return err
			}
		}
		if len(create) > 0 {
			log.Printf("[DEBUG] Creating tags: %s", create)
			_, err := conn.AddTags(&emr.AddTagsInput{
				ResourceId: aws.String(d.Id()),
				Tags:       create,
			})
			if err != nil {
				return err
			}
		}
	}

	return nil
}

func expandBootstrapActions(bootstrapActions []interface{}) []*emr.BootstrapActionConfig {
	actionsOut := []*emr.BootstrapActionConfig{}

	for _, raw := range bootstrapActions {
		actionAttributes := raw.(map[string]interface{})
		actionName := actionAttributes["name"].(string)
		actionPath := actionAttributes["path"].(string)
		actionArgs := actionAttributes["args"].([]interface{})

		action := &emr.BootstrapActionConfig{
			Name: aws.String(actionName),
			ScriptBootstrapAction: &emr.ScriptBootstrapActionConfig{
				Path: aws.String(actionPath),
				Args: expandStringList(actionArgs),
			},
		}
		actionsOut = append(actionsOut, action)
	}

	return actionsOut
}

func expandEmrHadoopJarStepConfig(m map[string]interface{}) *emr.HadoopJarStepConfig {
	hadoopJarStepConfig := &emr.HadoopJarStepConfig{
		Jar: aws.String(m["jar"].(string)),
	}

	if v, ok := m["args"]; ok {
		hadoopJarStepConfig.Args = expandStringList(v.([]interface{}))
	}

	if v, ok := m["main_class"]; ok {
		hadoopJarStepConfig.MainClass = aws.String(v.(string))
	}

	if v, ok := m["properties"]; ok {
		hadoopJarStepConfig.Properties = expandEmrKeyValues(v.(map[string]interface{}))
	}

	return hadoopJarStepConfig
}

func expandEmrKeyValues(m map[string]interface{}) []*emr.KeyValue {
	keyValues := make([]*emr.KeyValue, 0)

	for k, v := range m {
		keyValue := &emr.KeyValue{
			Key:   aws.String(k),
			Value: aws.String(v.(string)),
		}
		keyValues = append(keyValues, keyValue)
	}

	return keyValues
}

func expandEmrKerberosAttributes(m map[string]interface{}) *emr.KerberosAttributes {
	kerberosAttributes := &emr.KerberosAttributes{
		KdcAdminPassword: aws.String(m["kdc_admin_password"].(string)),
		Realm:            aws.String(m["realm"].(string)),
	}
	if v, ok := m["ad_domain_join_password"]; ok && v.(string) != "" {
		kerberosAttributes.ADDomainJoinPassword = aws.String(v.(string))
	}
	if v, ok := m["ad_domain_join_user"]; ok && v.(string) != "" {
		kerberosAttributes.ADDomainJoinUser = aws.String(v.(string))
	}
	if v, ok := m["cross_realm_trust_principal_password"]; ok && v.(string) != "" {
		kerberosAttributes.CrossRealmTrustPrincipalPassword = aws.String(v.(string))
	}
	return kerberosAttributes
}

func expandEmrStepConfig(m map[string]interface{}) *emr.StepConfig {
	hadoopJarStepList := m["hadoop_jar_step"].([]interface{})
	hadoopJarStepMap := hadoopJarStepList[0].(map[string]interface{})

	stepConfig := &emr.StepConfig{
		ActionOnFailure: aws.String(m["action_on_failure"].(string)),
		HadoopJarStep:   expandEmrHadoopJarStepConfig(hadoopJarStepMap),
		Name:            aws.String(m["name"].(string)),
	}

	return stepConfig
}

func expandEmrStepConfigs(l []interface{}) []*emr.StepConfig {
	stepConfigs := []*emr.StepConfig{}

	for _, raw := range l {
		m := raw.(map[string]interface{})
		stepConfigs = append(stepConfigs, expandEmrStepConfig(m))
	}

	return stepConfigs
}

func expandInstanceGroupConfigs(instanceGroupConfigs []interface{}) ([]*emr.InstanceGroupConfig, error) {
	instanceGroupConfig := []*emr.InstanceGroupConfig{}

	for _, raw := range instanceGroupConfigs {
		configAttributes := raw.(map[string]interface{})
		configInstanceRole := configAttributes["instance_role"].(string)
		configInstanceCount := configAttributes["instance_count"].(int)
		configInstanceType := configAttributes["instance_type"].(string)
		configName := configAttributes["name"].(string)
		config := &emr.InstanceGroupConfig{
			Name:          aws.String(configName),
			InstanceRole:  aws.String(configInstanceRole),
			InstanceType:  aws.String(configInstanceType),
			InstanceCount: aws.Int64(int64(configInstanceCount)),
		}

<<<<<<< HEAD
		expandBidPrice(config, configAttributes)
		expandEbsConfig(configAttributes, config)

		if v, ok := configAttributes["autoscaling_policy"]; ok && v.(string) != "" {
			var autoScalingPolicy *emr.AutoScalingPolicy

			err := json.Unmarshal([]byte(v.(string)), &autoScalingPolicy)

			if err != nil {
				return []*emr.InstanceGroupConfig{}, fmt.Errorf("error parsing EMR Auto Scaling Policy JSON: %s", err)
=======
		if bidPrice, ok := configAttributes["bid_price"]; ok {
			if bidPrice != "" {
				config.BidPrice = aws.String(bidPrice.(string))
				config.Market = aws.String(emr.MarketTypeSpot)
			} else {
				config.Market = aws.String(emr.MarketTypeOnDemand)
>>>>>>> b3c0372b
			}

			config.AutoScalingPolicy = autoScalingPolicy
		}

<<<<<<< HEAD
		instanceGroupConfig = append(instanceGroupConfig, config)
	}

	return instanceGroupConfig, nil
}

func expandBidPrice(config *emr.InstanceGroupConfig, configAttributes map[string]interface{}) {
	if bidPrice, ok := configAttributes["bid_price"]; ok {
		if bidPrice != "" {
			config.BidPrice = aws.String(bidPrice.(string))
			config.Market = aws.String("SPOT")
		} else {
			config.Market = aws.String("ON_DEMAND")
=======
		if v, ok := configAttributes["ebs_config"].(*schema.Set); ok && v.Len() == 1 {
			config.EbsConfiguration = expandEbsConfiguration(v.List())

			if v, ok := configAttributes["ebs_optimized"].(bool); ok {
				config.EbsConfiguration.EbsOptimized = aws.Bool(v)
			}
>>>>>>> b3c0372b
		}
	}
}

func expandEbsConfig(configAttributes map[string]interface{}, config *emr.InstanceGroupConfig) {
	if rawEbsConfigs, ok := configAttributes["ebs_config"]; ok {
		ebsConfig := &emr.EbsConfiguration{}

		ebsBlockDeviceConfigs := make([]*emr.EbsBlockDeviceConfig, 0)
		for _, rawEbsConfig := range rawEbsConfigs.(*schema.Set).List() {
			rawEbsConfig := rawEbsConfig.(map[string]interface{})
			ebsBlockDeviceConfig := &emr.EbsBlockDeviceConfig{
				VolumesPerInstance: aws.Int64(int64(rawEbsConfig["volumes_per_instance"].(int))),
				VolumeSpecification: &emr.VolumeSpecification{
					SizeInGB:   aws.Int64(int64(rawEbsConfig["size"].(int))),
					VolumeType: aws.String(rawEbsConfig["type"].(string)),
				},
			}
			if v, ok := rawEbsConfig["iops"].(int); ok && v != 0 {
				ebsBlockDeviceConfig.VolumeSpecification.Iops = aws.Int64(int64(v))
			}
			ebsBlockDeviceConfigs = append(ebsBlockDeviceConfigs, ebsBlockDeviceConfig)
		}
		ebsConfig.EbsBlockDeviceConfigs = ebsBlockDeviceConfigs

		config.EbsConfiguration = ebsConfig
	}
}

func expandConfigurationJson(input string) ([]*emr.Configuration, error) {
	configsOut := []*emr.Configuration{}
	err := json.Unmarshal([]byte(input), &configsOut)
	if err != nil {
		return nil, err
	}
	log.Printf("[DEBUG] Expanded EMR Configurations %s", configsOut)

	return configsOut, nil
}

func flattenConfigurationJson(config []*emr.Configuration) (string, error) {
	out, err := jsonutil.BuildJSON(config)
	if err != nil {
		return "", err
	}
	return string(out), nil
}

func expandConfigures(input string) []*emr.Configuration {
	configsOut := []*emr.Configuration{}
	if strings.HasPrefix(input, "http") {
		if err := readHttpJson(input, &configsOut); err != nil {
			log.Printf("[ERR] Error reading HTTP JSON: %s", err)
		}
	} else if strings.HasSuffix(input, ".json") {
		if err := readLocalJson(input, &configsOut); err != nil {
			log.Printf("[ERR] Error reading local JSON: %s", err)
		}
	} else {
		if err := readBodyJson(input, &configsOut); err != nil {
			log.Printf("[ERR] Error reading body JSON: %s", err)
		}
	}
	log.Printf("[DEBUG] Expanded EMR Configurations %s", configsOut)

	return configsOut
}

func readHttpJson(url string, target interface{}) error {
	r, err := http.Get(url)
	if err != nil {
		return err
	}
	defer r.Body.Close()

	return json.NewDecoder(r.Body).Decode(target)
}

func readLocalJson(localFile string, target interface{}) error {
	file, e := ioutil.ReadFile(localFile)
	if e != nil {
		log.Printf("[ERROR] %s", e)
		return e
	}

	return json.Unmarshal(file, target)
}

func readBodyJson(body string, target interface{}) error {
	log.Printf("[DEBUG] Raw Body %s\n", body)
	err := json.Unmarshal([]byte(body), target)
	if err != nil {
		log.Printf("[ERROR] parsing JSON %s", err)
		return err
	}
	return nil
}

func resourceAwsEMRClusterStateRefreshFunc(d *schema.ResourceData, meta interface{}) resource.StateRefreshFunc {
	return func() (interface{}, string, error) {
		conn := meta.(*AWSClient).emrconn

		log.Printf("[INFO] Reading EMR Cluster Information: %s", d.Id())
		params := &emr.DescribeClusterInput{
			ClusterId: aws.String(d.Id()),
		}

		resp, err := conn.DescribeCluster(params)

		if err != nil {
			if awsErr, ok := err.(awserr.Error); ok {
				if "ClusterNotFound" == awsErr.Code() {
					return 42, "destroyed", nil
				}
			}
			log.Printf("[WARN] Error on retrieving EMR Cluster (%s) when waiting: %s", d.Id(), err)
			return nil, "", err
		}

		if resp.Cluster == nil {
			return 42, "destroyed", nil
		}

		if resp.Cluster.Status == nil {
			return resp.Cluster, "", fmt.Errorf("cluster status not provided")
		}

<<<<<<< HEAD
		state := aws.StringValue(resp.Cluster.Status.State)
		log.Printf("[DEBUG] EMR Cluster status (%s): %s", d.Id(), state)

		if state == emr.ClusterStateTerminating || state == emr.ClusterStateTerminatedWithErrors {
			reason := resp.Cluster.Status.StateChangeReason
			if reason == nil {
				return resp.Cluster, state, fmt.Errorf("%s: reason code and message not provided", state)
			}
			return resp.Cluster, state, fmt.Errorf("%s: %s: %s", state, aws.StringValue(reason.Code), aws.StringValue(reason.Message))
		}

		return resp.Cluster, state, nil
	}
}

func findMasterGroup(instanceGroups []*emr.InstanceGroup) *emr.InstanceGroup {
	for _, group := range instanceGroups {
		if *group.InstanceGroupType == emr.InstanceRoleTypeMaster {
			return group
=======
		status := emrc.Status
		if *status.State == emr.ClusterStateTerminating || *status.State == emr.ClusterStateTerminatedWithErrors {
			reason := *status.StateChangeReason
			return emrc, *status.State, fmt.Errorf("%s: %s",
				*reason.Code, *reason.Message)
>>>>>>> b3c0372b
		}
	}
	return nil
}

// EMRCluster always has an instance role of either master, core, or task
// Name is optional for core and master(only group allowed for this type) but needed for task
// since you can have multiple task instance groups.
func resourceAwsEMRClusterInstanceGroupHash(v interface{}) int {
	var buf bytes.Buffer
	m := v.(map[string]interface{})
	buf.WriteString(fmt.Sprintf("%s-", m["instance_role"].(string)))
	buf.WriteString(fmt.Sprintf("%s-", m["instance_type"].(string)))
	buf.WriteString(fmt.Sprintf("%d-", m["instance_count"].(int)))
	if v, ok := m["name"]; ok {
		buf.WriteString(fmt.Sprintf("%s-", v.(string)))
	}
	if v, ok := m["bid_price"]; ok {
		buf.WriteString(fmt.Sprintf("%s-", v.(string)))
	}

	if v, ok := m["autoscaling_policy"]; ok {
		pleaseWork, _ := structure.NormalizeJsonString(v.(string))
		buf.WriteString(fmt.Sprintf("%s-", pleaseWork))
	}

	if v, ok := m["ebs_config"]; ok {
		configs := v.(*schema.Set).List()

		// There is an issue where an `ebs_config` is automatically configured when not specified in Terraform and
		// this causes the hashcode to change. Instead, we'll ignore that configuration when setting up the hashcode.
		if len(configs) > 1 {
			for _, ebsConfigs := range configs {
				buf.WriteString(fmt.Sprintf("%d-", resourceAwsEMRClusterEBSConfigHash(ebsConfigs.(map[string]interface{}))))
			}
		}
	}

	return hashcode.String(buf.String())
}

func resourceAwsEMRClusterEBSConfigHash(v interface{}) int {
	var buf bytes.Buffer
	m := v.(map[string]interface{})
	buf.WriteString(fmt.Sprintf("%d-", m["size"].(int)))
	buf.WriteString(fmt.Sprintf("%s-", m["type"].(string)))
	buf.WriteString(fmt.Sprintf("%d-", m["volumes_per_instance"].(int)))
	if v, ok := m["iops"]; ok && v.(int) != 0 {
		buf.WriteString(fmt.Sprintf("%d-", v.(int)))
	}
	return hashcode.String(buf.String())
}<|MERGE_RESOLUTION|>--- conflicted
+++ resolved
@@ -181,16 +181,12 @@
 						"subnet_id": {
 							Type:     schema.TypeString,
 							Optional: true,
-<<<<<<< HEAD
-							ForceNew: true,
-=======
 							Computed: true,
 						},
 						"subnet_ids": {
 							Type:     schema.TypeString,
 							Optional: true,
 							Computed: true,
->>>>>>> b3c0372b
 						},
 						"additional_master_security_groups": {
 							Type:     schema.TypeString,
@@ -221,6 +217,16 @@
 							Type:     schema.TypeString,
 							Optional: true,
 							ForceNew: true,
+						},
+						"availability_zone": {
+							Type:     schema.TypeString,
+							Optional: true,
+							Computed: true,
+						},
+						"availability_zones": {
+							Type:     schema.TypeString,
+							Optional: true,
+							Computed: true,
 						},
 					},
 				},
@@ -260,16 +266,6 @@
 							Required: true,
 							ForceNew: true,
 						},
-						"availability_zone": {
-							Type:     schema.TypeString,
-							Optional: true,
-							Computed: true,
-						},
-						"availability_zones": {
-							Type:     schema.TypeString,
-							Optional: true,
-							Computed: true,
-						},
 					},
 				},
 			},
@@ -292,35 +288,8 @@
 						"ebs_config": {
 							Type:     schema.TypeSet,
 							Optional: true,
-<<<<<<< HEAD
-							Computed: true,
-							Elem: &schema.Resource{
-								Schema: map[string]*schema.Schema{
-									"iops": {
-										Type:     schema.TypeInt,
-										Optional: true,
-									},
-									"size": {
-										Type:     schema.TypeInt,
-										Required: true,
-									},
-									"type": {
-										Type:         schema.TypeString,
-										Required:     true,
-										ValidateFunc: validateAwsEmrEbsVolumeType(),
-									},
-									"volumes_per_instance": {
-										Type:     schema.TypeInt,
-										Optional: true,
-										Default:  1,
-									},
-								},
-							},
-							Set: resourceAwsEMRClusterEBSConfigHash,
-=======
 							ForceNew: true,
 							Elem:     ebsConfigurationSchema(),
->>>>>>> b3c0372b
 						},
 						"instance_count": {
 							Type:     schema.TypeInt,
@@ -564,7 +533,7 @@
 			"type": {
 				Type:         schema.TypeString,
 				Required:     true,
-				ValidateFunc: validateAwsEmrEbsVolumeType,
+				ValidateFunc: validateAwsEmrEbsVolumeType(),
 			},
 			"volumes_per_instance": {
 				Type:     schema.TypeInt,
@@ -670,8 +639,6 @@
 		if v, ok := attributes["subnet_id"]; ok {
 			instanceConfig.Ec2SubnetId = aws.String(v.(string))
 		}
-<<<<<<< HEAD
-=======
 
 		if v, ok := attributes["subnet_ids"]; ok {
 			if len(v.(string)) > 0 {
@@ -683,7 +650,6 @@
 				instanceConfig.Ec2SubnetIds = aws.StringSlice(strSlice)
 			}
 		}
->>>>>>> b3c0372b
 
 		if v, ok := attributes["additional_master_security_groups"]; ok {
 			strSlice := strings.Split(v.(string), ",")
@@ -863,7 +829,6 @@
 	log.Println("[INFO] Waiting for EMR Cluster to be available")
 
 	stateConf := &resource.StateChangeConf{
-<<<<<<< HEAD
 		Pending: []string{
 			emr.ClusterStateBootstrapping,
 			emr.ClusterStateStarting,
@@ -872,10 +837,6 @@
 			emr.ClusterStateRunning,
 			emr.ClusterStateWaiting,
 		},
-=======
-		Pending:    []string{emr.ClusterStateStarting, emr.ClusterStateBootstrapping},
-		Target:     []string{emr.ClusterStateWaiting, emr.ClusterStateRunning},
->>>>>>> b3c0372b
 		Refresh:    resourceAwsEMRClusterStateRefreshFunc(d, meta),
 		Timeout:    75 * time.Minute,
 		MinTimeout: 10 * time.Second,
@@ -884,11 +845,7 @@
 
 	_, err = stateConf.WaitForState()
 	if err != nil {
-<<<<<<< HEAD
-		return fmt.Errorf("Error waiting for EMR Cluster state to be \"WAITING\" or \"RUNNING\": %s", err)
-=======
 		return fmt.Errorf("[WARN] Error waiting for EMR Cluster state to be %q or %q: %s", emr.ClusterStateWaiting, emr.ClusterStateRunning, err)
->>>>>>> b3c0372b
 	}
 
 	return resourceAwsEMRClusterRead(d, meta)
@@ -915,35 +872,20 @@
 	cluster := resp.Cluster
 
 	if cluster.Status != nil {
-<<<<<<< HEAD
 		state := aws.StringValue(cluster.Status.State)
 
 		if state == emr.ClusterStateTerminated || state == emr.ClusterStateTerminatedWithErrors {
 			log.Printf("[WARN] EMR Cluster (%s) was %s already, removing from state", d.Id(), state)
-=======
-		if *cluster.Status.State == emr.ClusterStateTerminated {
-			log.Printf("[DEBUG] EMR Cluster (%s) was TERMINATED already", d.Id())
 			d.SetId("")
 			return nil
 		}
 
-		if *cluster.Status.State == emr.ClusterStateTerminatedWithErrors {
-			log.Printf("[DEBUG] EMR Cluster (%s) was TERMINATED_WITH_ERRORS already", d.Id())
->>>>>>> b3c0372b
-			d.SetId("")
-			return nil
-		}
-
 		d.Set("cluster_state", state)
 	}
 
 	instanceGroups, err := fetchAllEMRInstanceGroups(emrconn, d.Id())
 	if err == nil {
-<<<<<<< HEAD
 		coreGroup := emrCoreInstanceGroup(instanceGroups)
-=======
-		coreGroup := findGroup(instanceGroups, emr.InstanceGroupTypeCore)
->>>>>>> b3c0372b
 		if coreGroup != nil {
 			d.Set("core_instance_type", coreGroup.InstanceType)
 			d.Set("core_instance_count", coreGroup.RequestedInstanceCount)
@@ -964,7 +906,7 @@
 
 	instanceFleets, err := fetchAllEMRInstanceFleets(emrconn, d.Id())
 	if err == nil {
-		coreFleet := findFleet(instanceFleets, emr.InstanceFleetTypeCore)
+		coreFleet := findCoreFleet(instanceFleets)
 		if coreFleet != nil {
 			d.Set("core_instance_type", coreFleet.InstanceFleetType)
 		}
@@ -1006,15 +948,11 @@
 	}
 
 	if err := d.Set("ec2_attributes", flattenEc2Attributes(cluster.Ec2InstanceAttributes)); err != nil {
-<<<<<<< HEAD
-		return fmt.Errorf("error setting EMR Ec2 Attributes: %s", err)
+		log.Printf("[ERR] Error setting EMR EC2 Attributes: %s", err)
 	}
 
 	if err := d.Set("kerberos_attributes", flattenEmrKerberosAttributes(d, cluster.KerberosAttributes)); err != nil {
 		return fmt.Errorf("error setting kerberos_attributes: %s", err)
-=======
-		log.Printf("[ERR] Error setting EMR EC2 Attributes: %s", err)
->>>>>>> b3c0372b
 	}
 
 	respBootstraps, err := emrconn.ListBootstrapActions(&emr.ListBootstrapActionsInput{
@@ -1073,11 +1011,7 @@
 		}
 
 		coreInstanceCount := d.Get("core_instance_count").(int)
-<<<<<<< HEAD
 		coreGroup := emrCoreInstanceGroup(groups)
-=======
-		coreGroup := findGroup(groups, emr.InstanceGroupTypeCore)
->>>>>>> b3c0372b
 		if coreGroup == nil {
 			return fmt.Errorf("Error finding core group")
 		}
@@ -1101,7 +1035,6 @@
 		log.Println("[INFO] Waiting for EMR Cluster to be available")
 
 		stateConf := &resource.StateChangeConf{
-<<<<<<< HEAD
 			Pending: []string{
 				emr.ClusterStateBootstrapping,
 				emr.ClusterStateStarting,
@@ -1110,10 +1043,6 @@
 				emr.ClusterStateRunning,
 				emr.ClusterStateWaiting,
 			},
-=======
-			Pending:    []string{emr.ClusterStateStarting, emr.ClusterStateBootstrapping},
-			Target:     []string{emr.ClusterStateWaiting, emr.ClusterStateRunning},
->>>>>>> b3c0372b
 			Refresh:    resourceAwsEMRClusterStateRefreshFunc(d, meta),
 			Timeout:    40 * time.Minute,
 			MinTimeout: 10 * time.Second,
@@ -1659,10 +1588,10 @@
 	return nil
 }
 
-func findFleet(flts []*emr.InstanceFleet, typ string) *emr.InstanceFleet {
+func findCoreFleet(flts []*emr.InstanceFleet) *emr.InstanceFleet {
 	for _, flt := range flts {
 		if flt.InstanceFleetType != nil {
-			if *flt.InstanceFleetType == typ {
+			if *flt.InstanceFleetType == emr.InstanceFleetTypeCore {
 				return flt
 			}
 		}
@@ -1862,7 +1791,6 @@
 			InstanceCount: aws.Int64(int64(configInstanceCount)),
 		}
 
-<<<<<<< HEAD
 		expandBidPrice(config, configAttributes)
 		expandEbsConfig(configAttributes, config)
 
@@ -1873,23 +1801,20 @@
 
 			if err != nil {
 				return []*emr.InstanceGroupConfig{}, fmt.Errorf("error parsing EMR Auto Scaling Policy JSON: %s", err)
-=======
-		if bidPrice, ok := configAttributes["bid_price"]; ok {
-			if bidPrice != "" {
-				config.BidPrice = aws.String(bidPrice.(string))
-				config.Market = aws.String(emr.MarketTypeSpot)
-			} else {
-				config.Market = aws.String(emr.MarketTypeOnDemand)
->>>>>>> b3c0372b
 			}
 
 			config.AutoScalingPolicy = autoScalingPolicy
 		}
 
-<<<<<<< HEAD
 		instanceGroupConfig = append(instanceGroupConfig, config)
-	}
-
+		if v, ok := configAttributes["ebs_config"].(*schema.Set); ok && v.Len() == 1 {
+			config.EbsConfiguration = expandEbsConfiguration(v.List())
+
+			if v, ok := configAttributes["ebs_optimized"].(bool); ok {
+				config.EbsConfiguration.EbsOptimized = aws.Bool(v)
+			}
+		}
+	}
 	return instanceGroupConfig, nil
 }
 
@@ -1900,14 +1825,6 @@
 			config.Market = aws.String("SPOT")
 		} else {
 			config.Market = aws.String("ON_DEMAND")
-=======
-		if v, ok := configAttributes["ebs_config"].(*schema.Set); ok && v.Len() == 1 {
-			config.EbsConfiguration = expandEbsConfiguration(v.List())
-
-			if v, ok := configAttributes["ebs_optimized"].(bool); ok {
-				config.EbsConfiguration.EbsOptimized = aws.Bool(v)
-			}
->>>>>>> b3c0372b
 		}
 	}
 }
@@ -2035,7 +1952,6 @@
 			return resp.Cluster, "", fmt.Errorf("cluster status not provided")
 		}
 
-<<<<<<< HEAD
 		state := aws.StringValue(resp.Cluster.Status.State)
 		log.Printf("[DEBUG] EMR Cluster status (%s): %s", d.Id(), state)
 
@@ -2055,13 +1971,6 @@
 	for _, group := range instanceGroups {
 		if *group.InstanceGroupType == emr.InstanceRoleTypeMaster {
 			return group
-=======
-		status := emrc.Status
-		if *status.State == emr.ClusterStateTerminating || *status.State == emr.ClusterStateTerminatedWithErrors {
-			reason := *status.StateChangeReason
-			return emrc, *status.State, fmt.Errorf("%s: %s",
-				*reason.Code, *reason.Message)
->>>>>>> b3c0372b
 		}
 	}
 	return nil
