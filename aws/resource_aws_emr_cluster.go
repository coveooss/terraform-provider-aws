--- conflicted
+++ resolved
@@ -1359,21 +1359,14 @@
 	if bidPrice, ok := configAttributes["bid_price"]; ok {
 		if bidPrice != "" {
 			config.BidPrice = aws.String(bidPrice.(string))
-<<<<<<< HEAD
 			config.Market = aws.String(emr.MarketTypeSpot)
 		} else {
 			config.Market = aws.String(emr.MarketTypeOnDemand)
-=======
-			config.Market = aws.String("SPOT")
-		} else {
-			config.Market = aws.String("ON_DEMAND")
->>>>>>> 7d072aff
 		}
 	}
 }
 
 func applyEbsConfig(configAttributes map[string]interface{}, config *emr.InstanceGroupConfig) {
-<<<<<<< HEAD
 	if v, ok := configAttributes["ebs_config"].(*schema.Set); ok && v.Len() == 1 {
 		config.EbsConfiguration = expandEbsConfiguration(v.List())
 
@@ -1391,39 +1384,6 @@
 	}
 }
 
-=======
-	if rawEbsConfigs, ok := configAttributes["ebs_config"]; ok {
-		ebsConfig := &emr.EbsConfiguration{}
-
-		ebsBlockDeviceConfigs := make([]*emr.EbsBlockDeviceConfig, 0)
-		for _, rawEbsConfig := range rawEbsConfigs.(*schema.Set).List() {
-			rawEbsConfig := rawEbsConfig.(map[string]interface{})
-			ebsBlockDeviceConfig := &emr.EbsBlockDeviceConfig{
-				VolumesPerInstance: aws.Int64(int64(rawEbsConfig["volumes_per_instance"].(int))),
-				VolumeSpecification: &emr.VolumeSpecification{
-					SizeInGB:   aws.Int64(int64(rawEbsConfig["size"].(int))),
-					VolumeType: aws.String(rawEbsConfig["type"].(string)),
-				},
-			}
-			if v, ok := rawEbsConfig["iops"].(int); ok && v != 0 {
-				ebsBlockDeviceConfig.VolumeSpecification.Iops = aws.Int64(int64(v))
-			}
-			ebsBlockDeviceConfigs = append(ebsBlockDeviceConfigs, ebsBlockDeviceConfig)
-		}
-		ebsConfig.EbsBlockDeviceConfigs = ebsBlockDeviceConfigs
-
-		config.EbsConfiguration = ebsConfig
-	}
-}
-
-func applyAutoScalingPolicy(configAttributes map[string]interface{}, config *emr.InstanceGroupConfig) {
-	if rawAutoScalingPolicy, ok := configAttributes["autoscaling_policy"]; ok {
-		autoScalingConfig, _ := expandAutoScalingPolicy(rawAutoScalingPolicy.(string))
-		config.AutoScalingPolicy = autoScalingConfig
-	}
-}
-
->>>>>>> 7d072aff
 func expandAutoScalingPolicy(rawDefinitions string) (*emr.AutoScalingPolicy, error) {
 	var policy *emr.AutoScalingPolicy
 
