package aws

import (
	"log"

	"encoding/json"
	"fmt"
	"io/ioutil"
	"net/http"
	"strings"
	"time"

	"github.com/aws/aws-sdk-go/aws"
	"github.com/aws/aws-sdk-go/aws/awserr"
	"github.com/aws/aws-sdk-go/service/emr"
	"github.com/hashicorp/terraform/helper/resource"
	"github.com/hashicorp/terraform/helper/schema"
	"github.com/hashicorp/terraform/helper/structure"
	"github.com/hashicorp/terraform/helper/validation"
)

func resourceAwsEMRCluster() *schema.Resource {
	return &schema.Resource{
		Create: resourceAwsEMRClusterCreate,
		Read:   resourceAwsEMRClusterRead,
		Update: resourceAwsEMRClusterUpdate,
		Delete: resourceAwsEMRClusterDelete,
		Schema: map[string]*schema.Schema{
			"name": {
				Type:     schema.TypeString,
				ForceNew: true,
				Required: true,
			},
			"hadoop_version": {
				Type:     schema.TypeString,
				ForceNew: true,
				Optional: true,
			},
			"release_label": {
				Type:     schema.TypeString,
				ForceNew: true,
				Required: true,
			},
			"master_instance_type": {
				Type:     schema.TypeString,
				Required: false,
				Optional: true,
				ForceNew: true,
			},
			"core_instance_type": {
				Type:     schema.TypeString,
				Optional: true,
				ForceNew: true,
				Computed: true,
			},
			"core_instance_count": {
				Type:     schema.TypeInt,
				Optional: true,
			},
			"cluster_state": {
				Type:     schema.TypeString,
				Computed: true,
			},
			"log_uri": {
				Type:     schema.TypeString,
				ForceNew: true,
				Optional: true,
				DiffSuppressFunc: func(k, old, new string, d *schema.ResourceData) bool {
					// EMR uses a proprietary filesystem called EMRFS
					// and both s3n & s3 protocols are mapped to that FS
					// so they're equivalent in this context (confirmed by AWS support)
					old = strings.Replace(old, "s3n://", "s3://", -1)
					return old == new
				},
			},
			"master_public_dns": {
				Type:     schema.TypeString,
				Computed: true,
			},
			"applications": {
				Type:     schema.TypeSet,
				Optional: true,
				ForceNew: true,
				Elem:     &schema.Schema{Type: schema.TypeString},
				Set:      schema.HashString,
			},
			"termination_protection": {
				Type:     schema.TypeBool,
				Optional: true,
				Computed: true,
			},
			"keep_job_flow_alive_when_no_steps": {
				Type:     schema.TypeBool,
				ForceNew: true,
				Optional: true,
				Computed: true,
			},
			"ec2_attributes": {
				Type:     schema.TypeList,
				MaxItems: 1,
				Optional: true,
				ForceNew: true,
				Elem: &schema.Resource{
					Schema: map[string]*schema.Schema{
						"key_name": {
							Type:     schema.TypeString,
							Optional: true,
						},
						"subnet_id": {
							Type:     schema.TypeString,
							Optional: true,
							Computed: true,
						},
						"subnet_ids": {
							Type:     schema.TypeString,
							Optional: true,
							Computed: true,
						},
						"additional_master_security_groups": {
							Type:     schema.TypeString,
							Optional: true,
						},
						"additional_slave_security_groups": {
							Type:     schema.TypeString,
							Optional: true,
						},
						"emr_managed_master_security_group": {
							Type:     schema.TypeString,
							Optional: true,
						},
						"emr_managed_slave_security_group": {
							Type:     schema.TypeString,
							Optional: true,
						},
						"instance_profile": {
							Type:     schema.TypeString,
							Required: true,
						},
						"service_access_security_group": {
							Type:     schema.TypeString,
							Optional: true,
						},
						"availability_zone": {
							Type:     schema.TypeString,
							Optional: true,
							Computed: true,
						},
						"availability_zones": {
							Type:     schema.TypeString,
							Optional: true,
							Computed: true,
						},
					},
				},
			},
			"instance_group": {
				Type:     schema.TypeSet,
				Optional: true,
				ForceNew: true,
				Elem: &schema.Resource{
					Schema: map[string]*schema.Schema{
						"bid_price": {
							Type:     schema.TypeString,
							Optional: true,
							Required: false,
						},
						"ebs_optimized": {
							Type:     schema.TypeBool,
							Optional: true,
							ForceNew: true,
						},
						"ebs_config": {
							Type:     schema.TypeSet,
							Optional: true,
							ForceNew: true,
							Elem:     ebsConfigurationSchema(),
						},
						"instance_count": {
							Type:     schema.TypeInt,
							Optional: true,
							Default:  0,
						},
						"autoscaling_policy": {
							Type:             schema.TypeString,
							Optional:         true,
							DiffSuppressFunc: suppressEquivalentJsonDiffs,
							ValidateFunc:     validateJsonString,
							StateFunc: func(v interface{}) string {
								jsonString, _ := structure.NormalizeJsonString(v)
								return jsonString
							},
						},
						"instance_role": {
							Type:         schema.TypeString,
							Required:     true,
							ValidateFunc: validateAwsEmrInstanceGroupRole,
						},
						"instance_type": {
							Type:     schema.TypeString,
							Required: true,
							ForceNew: true,
						},
						"name": {
							Type:     schema.TypeString,
							Optional: true,
							ForceNew: true,
						},
					},
				},
			},
			"instance_fleet": {
				Type:     schema.TypeSet,
				Optional: true,
				ForceNew: true,
				Elem: &schema.Resource{
					Schema: map[string]*schema.Schema{
						"instance_fleet_type": {
							Type:         schema.TypeString,
							Required:     true,
							ForceNew:     true,
							ValidateFunc: validateAwsEmrInstanceFleetType,
						},
						"instance_type_configs": {
							Type:     schema.TypeSet,
							Optional: true,
							ForceNew: true,
							Elem:     instanceTypeConfigSchema(),
						},
						"launch_specifications": {
							Type:     schema.TypeSet,
							Optional: true,
							ForceNew: true,
							MinItems: 1,
							MaxItems: 1,
							Elem:     launchSpecificationsSchema(),
						},
						"name": {
							Type:     schema.TypeString,
							Optional: true,
							ForceNew: true,
						},
						"target_on_demand_capacity": {
							Type:     schema.TypeInt,
							Optional: true,
							Default:  0,
						},
						"target_spot_capacity": {
							Type:     schema.TypeInt,
							Optional: true,
							Default:  0,
						},
					},
				},
			},
			"bootstrap_action": {
				Type:     schema.TypeSet,
				Optional: true,
				ForceNew: true,
				Elem: &schema.Resource{
					Schema: map[string]*schema.Schema{
						"name": {
							Type:     schema.TypeString,
							Required: true,
						},
						"path": {
							Type:     schema.TypeString,
							Required: true,
						},
						"args": {
							Type:     schema.TypeList,
							Optional: true,
							ForceNew: true,
							Elem:     &schema.Schema{Type: schema.TypeString},
						},
					},
				},
			},
			"tags": tagsSchema(),
			"configurations": {
				Type:     schema.TypeString,
				ForceNew: true,
				Optional: true,
			},
			"service_role": {
				Type:     schema.TypeString,
				ForceNew: true,
				Required: true,
			},
			"scale_down_behavior": {
				Type:     schema.TypeString,
				ForceNew: true,
				Optional: true,
				Computed: true,
				ValidateFunc: validation.StringInSlice([]string{
					emr.ScaleDownBehaviorTerminateAtInstanceHour,
					emr.ScaleDownBehaviorTerminateAtTaskCompletion,
				}, false),
			},
			"security_configuration": {
				Type:     schema.TypeString,
				ForceNew: true,
				Optional: true,
			},
			"autoscaling_role": {
				Type:     schema.TypeString,
				ForceNew: true,
				Optional: true,
			},
			"visible_to_all_users": {
				Type:     schema.TypeBool,
				Optional: true,
				Default:  true,
			},
			"ebs_root_volume_size": {
				Type:     schema.TypeInt,
				ForceNew: true,
				Optional: true,
			},
			"custom_ami_id": {
				Type:         schema.TypeString,
				ForceNew:     true,
				Optional:     true,
				ValidateFunc: validateAwsEmrCustomAmiId,
			},
		},
	}
}

func ebsConfigurationSchema() *schema.Resource {
	return &schema.Resource{
		Schema: map[string]*schema.Schema{
			"iops": {
				Type:     schema.TypeInt,
				Optional: true,
			},
			"size": {
				Type:     schema.TypeInt,
				Required: true,
			},
			"type": {
				Type:         schema.TypeString,
				Required:     true,
				ValidateFunc: validateAwsEmrEbsVolumeType,
			},
			"volumes_per_instance": {
				Type:     schema.TypeInt,
				Optional: true,
			},
		},
	}
}

func expandEbsConfiguration(ebsConfigurations []interface{}) *emr.EbsConfiguration {
	ebsConfig := &emr.EbsConfiguration{}

	ebsConfigs := make([]*emr.EbsBlockDeviceConfig, 0)
	for _, ebsConfiguration := range ebsConfigurations {
		cfg := ebsConfiguration.(map[string]interface{})

		ebs := &emr.EbsBlockDeviceConfig{}

		volumeSpec := &emr.VolumeSpecification{
			SizeInGB:   aws.Int64(int64(cfg["size"].(int))),
			VolumeType: aws.String(cfg["type"].(string)),
		}

		if v, ok := cfg["iops"].(int); ok && v != 0 {
			volumeSpec.Iops = aws.Int64(int64(v))
		}

		if v, ok := cfg["volumes_per_instance"].(int); ok && v != 0 {
			ebs.VolumesPerInstance = aws.Int64(int64(v))
		}

		ebs.VolumeSpecification = volumeSpec

		ebsConfigs = append(ebsConfigs, ebs)
	}

	ebsConfig.EbsBlockDeviceConfigs = ebsConfigs

	return ebsConfig
}

func resourceAwsEMRClusterCreate(d *schema.ResourceData, meta interface{}) error {
	conn := meta.(*AWSClient).emrconn

	log.Printf("[DEBUG] Creating EMR cluster")
	applications := d.Get("applications").(*schema.Set).List()

	keepJobFlowAliveWhenNoSteps := true
	if v, ok := d.GetOk("keep_job_flow_alive_when_no_steps"); ok {
		keepJobFlowAliveWhenNoSteps = v.(bool)
	}

	terminationProtection := false
	if v, ok := d.GetOk("termination_protection"); ok {
		terminationProtection = v.(bool)
	}
	instanceConfig := &emr.JobFlowInstancesConfig{
		KeepJobFlowAliveWhenNoSteps: aws.Bool(keepJobFlowAliveWhenNoSteps),
		TerminationProtected:        aws.Bool(terminationProtection),
	}

	if v, ok := d.GetOk("master_instance_type"); ok {
		instanceConfig.MasterInstanceType = aws.String(v.(string))
		instanceConfig.SlaveInstanceType = aws.String(v.(string))
	}
	if v, ok := d.GetOk("core_instance_type"); ok {
		instanceConfig.SlaveInstanceType = aws.String(v.(string))
	}
	if v, ok := d.GetOk("core_instance_count"); ok {
		instanceConfig.InstanceCount = aws.Int64(int64(v.(int)))
	}

	if v, ok := d.GetOk("hadoop_version"); ok {
		instanceConfig.HadoopVersion = aws.String(v.(string))
	}

	var instanceProfile string
	if a, ok := d.GetOk("ec2_attributes"); ok {
		ec2Attributes := a.([]interface{})
		attributes := ec2Attributes[0].(map[string]interface{})

		if v, ok := attributes["key_name"]; ok {
			instanceConfig.Ec2KeyName = aws.String(v.(string))
		}

		if v, ok := attributes["subnet_id"]; ok {
			instanceConfig.Ec2SubnetId = aws.String(v.(string))
		}

		if v, ok := attributes["subnet_ids"]; ok {
			if len(v.(string)) > 0 {
				strSlice := strings.Split(v.(string), ",")
				for i, s := range strSlice {
					strSlice[i] = strings.TrimSpace(s)
				}

				instanceConfig.Ec2SubnetIds = aws.StringSlice(strSlice)
			}
		}

		if v, ok := attributes["additional_master_security_groups"]; ok {
			strSlice := strings.Split(v.(string), ",")
			for i, s := range strSlice {
				strSlice[i] = strings.TrimSpace(s)
			}
			instanceConfig.AdditionalMasterSecurityGroups = aws.StringSlice(strSlice)
		}

		if v, ok := attributes["additional_slave_security_groups"]; ok {
			strSlice := strings.Split(v.(string), ",")
			for i, s := range strSlice {
				strSlice[i] = strings.TrimSpace(s)
			}
			instanceConfig.AdditionalSlaveSecurityGroups = aws.StringSlice(strSlice)
		}

		if v, ok := attributes["emr_managed_master_security_group"]; ok {
			instanceConfig.EmrManagedMasterSecurityGroup = aws.String(v.(string))
		}

		if v, ok := attributes["emr_managed_slave_security_group"]; ok {
			instanceConfig.EmrManagedSlaveSecurityGroup = aws.String(v.(string))
		}

		if len(strings.TrimSpace(attributes["instance_profile"].(string))) != 0 {
			instanceProfile = strings.TrimSpace(attributes["instance_profile"].(string))
		}

		if v, ok := attributes["service_access_security_group"]; ok {
			instanceConfig.ServiceAccessSecurityGroup = aws.String(v.(string))
		}

		if v, ok := attributes["availability_zone"]; ok {
			instanceConfig.Placement = &emr.PlacementType{
				AvailabilityZone: aws.String(v.(string)),
			}
		}

		if v, ok := attributes["availability_zones"]; ok {
			if len(v.(string)) > 0 {
				strSlice := strings.Split(v.(string), ",")
				for i, s := range strSlice {
					strSlice[i] = strings.TrimSpace(s)
				}

				instanceConfig.Placement = &emr.PlacementType{
					AvailabilityZones: aws.StringSlice(strSlice),
				}
			}
		}

	}
	if v, ok := d.GetOk("instance_group"); ok {
		instanceGroupConfigs := v.(*schema.Set).List()
		instanceConfig.InstanceGroups = expandInstanceGroupConfigs(instanceGroupConfigs)
	}

	if v, ok := d.GetOk("instance_fleet"); ok {
		instanceFleetConfigs := v.(*schema.Set).List()
		instanceConfig.InstanceFleets = expandInstanceFleetConfigs(instanceFleetConfigs)
	}

	emrApps := expandApplications(applications)

	params := &emr.RunJobFlowInput{
		Instances:    instanceConfig,
		Name:         aws.String(d.Get("name").(string)),
		Applications: emrApps,

		ReleaseLabel:      aws.String(d.Get("release_label").(string)),
		ServiceRole:       aws.String(d.Get("service_role").(string)),
		VisibleToAllUsers: aws.Bool(d.Get("visible_to_all_users").(bool)),
	}

	if v, ok := d.GetOk("log_uri"); ok {
		params.LogUri = aws.String(v.(string))
	}

	if v, ok := d.GetOk("autoscaling_role"); ok {
		params.AutoScalingRole = aws.String(v.(string))
	}

	if v, ok := d.GetOk("scale_down_behavior"); ok {
		params.ScaleDownBehavior = aws.String(v.(string))
	}

	if v, ok := d.GetOk("security_configuration"); ok {
		params.SecurityConfiguration = aws.String(v.(string))
	}

	if v, ok := d.GetOk("ebs_root_volume_size"); ok {
		params.EbsRootVolumeSize = aws.Int64(int64(v.(int)))
	}

	if v, ok := d.GetOk("custom_ami_id"); ok {
		params.CustomAmiId = aws.String(v.(string))
	}

	if instanceProfile != "" {
		params.JobFlowRole = aws.String(instanceProfile)
	}

	if v, ok := d.GetOk("bootstrap_action"); ok {
		bootstrapActions := v.(*schema.Set).List()
		params.BootstrapActions = expandBootstrapActions(bootstrapActions)
	}
	if v, ok := d.GetOk("tags"); ok {
		tagsIn := v.(map[string]interface{})
		params.Tags = expandTags(tagsIn)
	}
	if v, ok := d.GetOk("configurations"); ok {
		confUrl := v.(string)
		params.Configurations = expandConfigures(confUrl)
	}

	log.Printf("[DEBUG] EMR Cluster create options: %s", params)

	var resp *emr.RunJobFlowOutput
	err := resource.Retry(30*time.Second, func() *resource.RetryError {
		var err error
		resp, err = conn.RunJobFlow(params)
		if err != nil {
			if isAWSErr(err, "ValidationException", "Invalid InstanceProfile:") {
				return resource.RetryableError(err)
			}
			if isAWSErr(err, "AccessDeniedException", "Failed to authorize instance profile") {
				return resource.RetryableError(err)
			}
			return resource.NonRetryableError(err)
		}
		return nil
	})
	if err != nil {
		return err
	}

	d.SetId(*resp.JobFlowId)

	log.Println("[INFO] Waiting for EMR Cluster to be available")

	stateConf := &resource.StateChangeConf{
		Pending:    []string{emr.ClusterStateStarting, emr.ClusterStateBootstrapping},
		Target:     []string{emr.ClusterStateWaiting, emr.ClusterStateRunning},
		Refresh:    resourceAwsEMRClusterStateRefreshFunc(d, meta),
		Timeout:    75 * time.Minute,
		MinTimeout: 10 * time.Second,
		Delay:      30 * time.Second, // Wait 30 secs before starting
	}

	_, err = stateConf.WaitForState()
	if err != nil {
		return fmt.Errorf("[WARN] Error waiting for EMR Cluster state to be %q or %q: %s", emr.ClusterStateWaiting, emr.ClusterStateRunning, err)
	}

	return resourceAwsEMRClusterRead(d, meta)
}

func resourceAwsEMRClusterRead(d *schema.ResourceData, meta interface{}) error {
	emrconn := meta.(*AWSClient).emrconn

	req := &emr.DescribeClusterInput{
		ClusterId: aws.String(d.Id()),
	}

	resp, err := emrconn.DescribeCluster(req)
	if err != nil {
		return fmt.Errorf("Error reading EMR cluster: %s", err)
	}

	if resp.Cluster == nil {
		log.Printf("[DEBUG] EMR Cluster (%s) not found", d.Id())
		d.SetId("")
		return nil
	}

	cluster := resp.Cluster

	if cluster.Status != nil {
		if *cluster.Status.State == emr.ClusterStateTerminated {
			log.Printf("[DEBUG] EMR Cluster (%s) was TERMINATED already", d.Id())
			d.SetId("")
			return nil
		}

		if *cluster.Status.State == emr.ClusterStateTerminatedWithErrors {
			log.Printf("[DEBUG] EMR Cluster (%s) was TERMINATED_WITH_ERRORS already", d.Id())
			d.SetId("")
			return nil
		}

		d.Set("cluster_state", cluster.Status.State)
	}

	instanceGroups, err := fetchAllEMRInstanceGroups(emrconn, d.Id())
	if err == nil {
		coreGroup := findGroup(instanceGroups, emr.InstanceGroupTypeCore)
		if coreGroup != nil {
			d.Set("core_instance_type", coreGroup.InstanceType)
		}
		if err := d.Set("instance_group", flattenInstanceGroups(instanceGroups)); err != nil {
			log.Printf("[ERR] Error setting EMR instance groups: %s", err)
		}
	}

	instanceFleets, err := fetchAllEMRInstanceFleets(emrconn, d.Id())
	if err == nil {
		coreFleet := findFleet(instanceFleets, emr.InstanceFleetTypeCore)
		if coreFleet != nil {
			d.Set("core_instance_type", coreFleet.InstanceFleetType)
		}
		if err := d.Set("instance_fleet", flattenInstanceFleets(instanceFleets)); err != nil {
			log.Printf("[ERR] Error setting EMR instance fleets: %s", err)
		}
	}

	d.Set("name", cluster.Name)

	d.Set("service_role", cluster.ServiceRole)
	d.Set("security_configuration", cluster.SecurityConfiguration)
	d.Set("autoscaling_role", cluster.AutoScalingRole)
	d.Set("release_label", cluster.ReleaseLabel)
	d.Set("log_uri", cluster.LogUri)
	d.Set("master_public_dns", cluster.MasterPublicDnsName)
	d.Set("visible_to_all_users", cluster.VisibleToAllUsers)
	d.Set("tags", tagsToMapEMR(cluster.Tags))
	d.Set("ebs_root_volume_size", cluster.EbsRootVolumeSize)
	d.Set("scale_down_behavior", cluster.ScaleDownBehavior)

	if cluster.CustomAmiId != nil {
		d.Set("custom_ami_id", cluster.CustomAmiId)
	}

	if err := d.Set("applications", flattenApplications(cluster.Applications)); err != nil {
		log.Printf("[ERR] Error setting EMR Applications for cluster (%s): %s", d.Id(), err)
	}

	// Configurations is a JSON document. It's built with an expand method but a
	// simple string should be returned as JSON
	if err := d.Set("configurations", cluster.Configurations); err != nil {
		log.Printf("[ERR] Error setting EMR configurations for cluster (%s): %s", d.Id(), err)
	}

	if err := d.Set("ec2_attributes", flattenEc2Attributes(cluster.Ec2InstanceAttributes)); err != nil {
		log.Printf("[ERR] Error setting EMR EC2 Attributes: %s", err)
	}

	respBootstraps, err := emrconn.ListBootstrapActions(&emr.ListBootstrapActionsInput{
		ClusterId: cluster.Id,
	})
	if err != nil {
		log.Printf("[WARN] Error listing bootstrap actions: %s", err)
	}

	if err := d.Set("bootstrap_action", flattenBootstrapArguments(respBootstraps.BootstrapActions)); err != nil {
		log.Printf("[WARN] Error setting Bootstrap Actions: %s", err)
	}

	return nil
}

func resourceAwsEMRClusterUpdate(d *schema.ResourceData, meta interface{}) error {
	conn := meta.(*AWSClient).emrconn

	d.Partial(true)

	if d.HasChange("core_instance_count") {
		d.SetPartial("core_instance_count")
		log.Printf("[DEBUG] Modify EMR cluster")
		groups, err := fetchAllEMRInstanceGroups(conn, d.Id())
		if err != nil {
			log.Printf("[DEBUG] Error finding all instance groups: %s", err)
			return err
		}

		coreInstanceCount := d.Get("core_instance_count").(int)
		coreGroup := findGroup(groups, emr.InstanceGroupTypeCore)
		if coreGroup == nil {
			return fmt.Errorf("[ERR] Error finding core group")
		}

		params := &emr.ModifyInstanceGroupsInput{
			InstanceGroups: []*emr.InstanceGroupModifyConfig{
				{
					InstanceGroupId: coreGroup.Id,
					InstanceCount:   aws.Int64(int64(coreInstanceCount) - 1),
				},
			},
		}
		_, errModify := conn.ModifyInstanceGroups(params)
		if errModify != nil {
			log.Printf("[ERROR] %s", errModify)
			return errModify
		}

		log.Printf("[DEBUG] Modify EMR Cluster done...")

		log.Println("[INFO] Waiting for EMR Cluster to be available")

		stateConf := &resource.StateChangeConf{
			Pending:    []string{emr.ClusterStateStarting, emr.ClusterStateBootstrapping},
			Target:     []string{emr.ClusterStateWaiting, emr.ClusterStateRunning},
			Refresh:    resourceAwsEMRClusterStateRefreshFunc(d, meta),
			Timeout:    40 * time.Minute,
			MinTimeout: 10 * time.Second,
			Delay:      5 * time.Second,
		}

		_, err = stateConf.WaitForState()
		if err != nil {
			return fmt.Errorf("[WARN] Error waiting for EMR Cluster state to be \"WAITING\" or \"RUNNING\" after modification: %s", err)
		}
	}

	if d.HasChange("visible_to_all_users") {
		d.SetPartial("visible_to_all_users")
		_, errModify := conn.SetVisibleToAllUsers(&emr.SetVisibleToAllUsersInput{
			JobFlowIds:        []*string{aws.String(d.Id())},
			VisibleToAllUsers: aws.Bool(d.Get("visible_to_all_users").(bool)),
		})
		if errModify != nil {
			log.Printf("[ERROR] %s", errModify)
			return errModify
		}
	}

	if d.HasChange("termination_protection") {
		d.SetPartial("termination_protection")
		_, errModify := conn.SetTerminationProtection(&emr.SetTerminationProtectionInput{
			JobFlowIds:           []*string{aws.String(d.Id())},
			TerminationProtected: aws.Bool(d.Get("termination_protection").(bool)),
		})
		if errModify != nil {
			log.Printf("[ERROR] %s", errModify)
			return errModify
		}
	}

	if err := setTagsEMR(conn, d); err != nil {
		return err
	} else {
		d.SetPartial("tags")
	}

	d.Partial(false)

	return resourceAwsEMRClusterRead(d, meta)
}

func resourceAwsEMRClusterDelete(d *schema.ResourceData, meta interface{}) error {
	conn := meta.(*AWSClient).emrconn

	req := &emr.TerminateJobFlowsInput{
		JobFlowIds: []*string{
			aws.String(d.Id()),
		},
	}

	_, err := conn.TerminateJobFlows(req)
	if err != nil {
		log.Printf("[ERROR], %s", err)
		return err
	}

	err = resource.Retry(10*time.Minute, func() *resource.RetryError {
		resp, err := conn.ListInstances(&emr.ListInstancesInput{
			ClusterId: aws.String(d.Id()),
		})

		if err != nil {
			return resource.NonRetryableError(err)
		}

		instanceCount := len(resp.Instances)

		if resp == nil || instanceCount == 0 {
			log.Printf("[DEBUG] No instances found for EMR Cluster (%s)", d.Id())
			return nil
		}

		// Collect instance status states, wait for all instances to be terminated
		// before moving on
		var terminated []string
		for j, i := range resp.Instances {
			if i.Status != nil {
				if *i.Status.State == "TERMINATED" {
					terminated = append(terminated, *i.Ec2InstanceId)
				}
			} else {
				log.Printf("[DEBUG] Cluster instance (%d : %s) has no status", j, *i.Ec2InstanceId)
			}
		}
		if len(terminated) == instanceCount {
			log.Printf("[DEBUG] All (%d) EMR Cluster (%s) Instances terminated", instanceCount, d.Id())
			return nil
		}
		return resource.RetryableError(fmt.Errorf("[DEBUG] EMR Cluster (%s) has (%d) Instances remaining, retrying", d.Id(), len(resp.Instances)))
	})

	if err != nil {
		log.Printf("[ERR] Error waiting for EMR Cluster (%s) Instances to drain", d.Id())
	}

	d.SetId("")
	return nil
}

func expandApplications(apps []interface{}) []*emr.Application {
	appOut := make([]*emr.Application, 0, len(apps))

	for _, appName := range expandStringList(apps) {
		app := &emr.Application{
			Name: appName,
		}
		appOut = append(appOut, app)
	}
	return appOut
}

func flattenApplications(apps []*emr.Application) []interface{} {
	appOut := make([]interface{}, 0, len(apps))

	for _, app := range apps {
		appOut = append(appOut, *app.Name)
	}
	return appOut
}

func flattenEc2Attributes(ia *emr.Ec2InstanceAttributes) []map[string]interface{} {
	attrs := map[string]interface{}{}
	result := make([]map[string]interface{}, 0)

	if ia.Ec2KeyName != nil {
		attrs["key_name"] = *ia.Ec2KeyName
	}

	if ia.Ec2SubnetId != nil {
		attrs["subnet_id"] = *ia.Ec2SubnetId
	}
	if len(ia.RequestedEc2SubnetIds) > 0 {
		strs := aws.StringValueSlice(ia.RequestedEc2SubnetIds)
		attrs["subnet_ids"] = strings.Join(strs, ",")
	}

	if ia.IamInstanceProfile != nil {
		attrs["instance_profile"] = *ia.IamInstanceProfile
	}

	if ia.EmrManagedMasterSecurityGroup != nil {
		attrs["emr_managed_master_security_group"] = *ia.EmrManagedMasterSecurityGroup
	}
	if ia.EmrManagedSlaveSecurityGroup != nil {
		attrs["emr_managed_slave_security_group"] = *ia.EmrManagedSlaveSecurityGroup
	}

	if len(ia.AdditionalMasterSecurityGroups) > 0 {
		strs := aws.StringValueSlice(ia.AdditionalMasterSecurityGroups)
		attrs["additional_master_security_groups"] = strings.Join(strs, ",")
	}
	if len(ia.AdditionalSlaveSecurityGroups) > 0 {
		strs := aws.StringValueSlice(ia.AdditionalSlaveSecurityGroups)
		attrs["additional_slave_security_groups"] = strings.Join(strs, ",")
	}

	if ia.ServiceAccessSecurityGroup != nil {
		attrs["service_access_security_group"] = *ia.ServiceAccessSecurityGroup
	}

	if ia.Ec2AvailabilityZone != nil {
		attrs["availability_zone"] = *ia.Ec2AvailabilityZone
	}
	if len(ia.RequestedEc2AvailabilityZones) > 0 {
		strs := aws.StringValueSlice(ia.RequestedEc2AvailabilityZones)
		attrs["availability_zones"] = strings.Join(strs, ",")
	}

	result = append(result, attrs)

	return result
}

func flattenInstanceGroups(igs []*emr.InstanceGroup) []map[string]interface{} {
	result := make([]map[string]interface{}, 0)

	for _, ig := range igs {
		attrs := make(map[string]interface{})
		if ig.BidPrice != nil {
			attrs["bid_price"] = *ig.BidPrice
		} else {
			attrs["bid_price"] = ""
		}
		ebsConfig := make([]map[string]interface{}, 0)
		for _, ebs := range ig.EbsBlockDevices {
			ebsAttrs := make(map[string]interface{})
			if ebs.VolumeSpecification.Iops != nil {
				ebsAttrs["iops"] = *ebs.VolumeSpecification.Iops
			} else {
				ebsAttrs["iops"] = ""
			}
			ebsAttrs["size"] = *ebs.VolumeSpecification.SizeInGB
			ebsAttrs["type"] = *ebs.VolumeSpecification.VolumeType
			ebsAttrs["volumes_per_instance"] = 1

			ebsConfig = append(ebsConfig, ebsAttrs)
		}
		attrs["ebs_config"] = ebsConfig
		attrs["instance_count"] = *ig.RequestedInstanceCount
		attrs["instance_role"] = *ig.InstanceGroupType
		attrs["instance_type"] = *ig.InstanceType

		if ig.AutoScalingPolicy != nil {
			attrs["autoscaling_policy"] = *ig.AutoScalingPolicy
		} else {
			attrs["autoscaling_policy"] = ""
		}

		attrs["name"] = *ig.Name
		result = append(result, attrs)
	}

	return result
}

func flattenInstanceFleets(ifleets []*emr.InstanceFleet) []map[string]interface{} {
	result := make([]map[string]interface{}, 0)

	for _, fleet := range ifleets {
		attrs := make(map[string]interface{})

		attrs["instance_fleet_type"] = *fleet.InstanceFleetType

		instanceTypeConfigs := make([]map[string]interface{}, 0)
		for _, its := range fleet.InstanceTypeSpecifications {
			itsAttrs := make(map[string]interface{})

			if its.BidPrice != nil {
				itsAttrs["bid_price"] = *its.BidPrice
			} else {
				itsAttrs["bid_price"] = ""
			}

			if its.BidPriceAsPercentageOfOnDemandPrice != nil {
				itsAttrs["bid_price_as_percentage_of_on_demand_price"] = *its.BidPriceAsPercentageOfOnDemandPrice
			}

			configurations := make([]map[string]interface{}, 0)
			if its.Configurations != nil {
				for _, cfg := range its.Configurations {
					configurationsAttrs := make(map[string]interface{})

					configurationsAttrs["classification"] = *cfg.Classification

					additionalConfigurations := make([]map[string]interface{}, 0)
					if cfg.Configurations != nil {
						for _, additionalCfg := range cfg.Configurations {
							additionalConfigurationsAttrs := make(map[string]interface{})

							additionalConfigurationsAttrs["classification"] = *additionalCfg.Classification

							additionalProperties := make(map[string]string)
							for k, v := range additionalCfg.Properties {
								additionalProperties[k] = *v
							}
							additionalConfigurationsAttrs["properties"] = additionalProperties

							additionalConfigurations = append(additionalConfigurations, additionalConfigurationsAttrs)
						}
					}
					configurationsAttrs["configurations"] = additionalConfigurations

					properties := make(map[string]string)
					for k, v := range cfg.Properties {
						properties[k] = *v
					}
					configurationsAttrs["properties"] = properties

					configurations = append(configurations, configurationsAttrs)
				}
			}
			itsAttrs["configurations"] = configurations

			ebsConfiguration := make([]map[string]interface{}, 0)
			if its.EbsBlockDevices != nil {
				for _, ebsbd := range its.EbsBlockDevices {
					ebscAttrs := make(map[string]interface{})

					if ebsbd.VolumeSpecification != nil {
						if ebsbd.VolumeSpecification.Iops != nil {
							ebscAttrs["iops"] = *ebsbd.VolumeSpecification.Iops
						} else {
							ebscAttrs["iops"] = ""
						}
						ebscAttrs["size"] = *ebsbd.VolumeSpecification.SizeInGB
						ebscAttrs["type"] = *ebsbd.VolumeSpecification.VolumeType
						ebscAttrs["volumes_per_instance"] = 1
					}

					ebsConfiguration = append(ebsConfiguration, ebscAttrs)
				}
			}
			if len(ebsConfiguration) > 0 {
				itsAttrs["ebs_config"] = ebsConfiguration
			}

			itsAttrs["instance_type"] = *its.InstanceType
			itsAttrs["weighted_capacity"] = *its.WeightedCapacity

			instanceTypeConfigs = append(instanceTypeConfigs, itsAttrs)
		}
		if len(instanceTypeConfigs) > 0 {
			attrs["instance_type_configs"] = instanceTypeConfigs
		}

		launchSpecifications := make(map[string]interface{})
		if fleet.LaunchSpecifications != nil {
			spotSpecification := make(map[string]interface{})

			if fleet.LaunchSpecifications.SpotSpecification.BlockDurationMinutes != nil {
				spotSpecification["block_duration_minutes"] = *fleet.LaunchSpecifications.SpotSpecification.BlockDurationMinutes
			} else {
				spotSpecification["block_duration_minutes"] = ""
			}

			spotSpecification["timeout_action"] = *fleet.LaunchSpecifications.SpotSpecification.TimeoutAction
			spotSpecification["timeout_duration_minutes"] = *fleet.LaunchSpecifications.SpotSpecification.TimeoutDurationMinutes

			launchSpecifications["spot_specification"] = spotSpecification
		}
		attrs["launch_specifications"] = launchSpecifications

		attrs["name"] = *fleet.Name
		attrs["target_on_demand_capacity"] = *fleet.TargetOnDemandCapacity
		attrs["target_spot_capacity"] = *fleet.TargetSpotCapacity

		result = append(result, attrs)
	}

	return result
}

func flattenBootstrapArguments(actions []*emr.Command) []map[string]interface{} {
	result := make([]map[string]interface{}, 0)

	for _, b := range actions {
		attrs := make(map[string]interface{})
		attrs["name"] = *b.Name
		attrs["path"] = *b.ScriptPath
		attrs["args"] = flattenStringList(b.Args)
		result = append(result, attrs)
	}

	return result
}

func loadGroups(d *schema.ResourceData, meta interface{}) ([]*emr.InstanceGroup, error) {
	emrconn := meta.(*AWSClient).emrconn
	reqGrps := &emr.ListInstanceGroupsInput{
		ClusterId: aws.String(d.Id()),
	}

	respGrps, errGrps := emrconn.ListInstanceGroups(reqGrps)
	if errGrps != nil {
		return nil, fmt.Errorf("Error reading EMR cluster: %s", errGrps)
	}
	return respGrps.InstanceGroups, nil
}

func findGroup(grps []*emr.InstanceGroup, typ string) *emr.InstanceGroup {
	for _, grp := range grps {
		if grp.InstanceGroupType != nil {
			if *grp.InstanceGroupType == typ {
				return grp
			}
		}
	}
	return nil
}

func findFleet(flts []*emr.InstanceFleet, typ string) *emr.InstanceFleet {
	for _, flt := range flts {
		if flt.InstanceFleetType != nil {
			if *flt.InstanceFleetType == typ {
				return flt
			}
		}
	}
	return nil
}

func expandTags(m map[string]interface{}) []*emr.Tag {
	var result []*emr.Tag
	for k, v := range m {
		result = append(result, &emr.Tag{
			Key:   aws.String(k),
			Value: aws.String(v.(string)),
		})
	}

	return result
}

func tagsToMapEMR(ts []*emr.Tag) map[string]string {
	result := make(map[string]string)
	for _, t := range ts {
		result[*t.Key] = *t.Value
	}

	return result
}

func diffTagsEMR(oldTags, newTags []*emr.Tag) ([]*emr.Tag, []*emr.Tag) {
	// First, we're creating everything we have
	create := make(map[string]interface{})
	for _, t := range newTags {
		create[*t.Key] = *t.Value
	}

	// Build the list of what to remove
	var remove []*emr.Tag
	for _, t := range oldTags {
		old, ok := create[*t.Key]
		if !ok || old != *t.Value {
			// Delete it!
			remove = append(remove, t)
		}
	}

	return expandTags(create), remove
}

func setTagsEMR(conn *emr.EMR, d *schema.ResourceData) error {
	if d.HasChange("tags") {
		oraw, nraw := d.GetChange("tags")
		o := oraw.(map[string]interface{})
		n := nraw.(map[string]interface{})
		create, remove := diffTagsEMR(expandTags(o), expandTags(n))

		// Set tags
		if len(remove) > 0 {
			log.Printf("[DEBUG] Removing tags: %s", remove)
			k := make([]*string, len(remove), len(remove))
			for i, t := range remove {
				k[i] = t.Key
			}

			_, err := conn.RemoveTags(&emr.RemoveTagsInput{
				ResourceId: aws.String(d.Id()),
				TagKeys:    k,
			})
			if err != nil {
				return err
			}
		}
		if len(create) > 0 {
			log.Printf("[DEBUG] Creating tags: %s", create)
			_, err := conn.AddTags(&emr.AddTagsInput{
				ResourceId: aws.String(d.Id()),
				Tags:       create,
			})
			if err != nil {
				return err
			}
		}
	}

	return nil
}

func expandBootstrapActions(bootstrapActions []interface{}) []*emr.BootstrapActionConfig {
	actionsOut := []*emr.BootstrapActionConfig{}

	for _, raw := range bootstrapActions {
		actionAttributes := raw.(map[string]interface{})
		actionName := actionAttributes["name"].(string)
		actionPath := actionAttributes["path"].(string)
		actionArgs := actionAttributes["args"].([]interface{})

		action := &emr.BootstrapActionConfig{
			Name: aws.String(actionName),
			ScriptBootstrapAction: &emr.ScriptBootstrapActionConfig{
				Path: aws.String(actionPath),
				Args: expandStringList(actionArgs),
			},
		}
		actionsOut = append(actionsOut, action)
	}

	return actionsOut
}

func expandInstanceGroupConfigs(instanceGroupConfigs []interface{}) []*emr.InstanceGroupConfig {
	instanceGroupConfig := []*emr.InstanceGroupConfig{}

	for _, raw := range instanceGroupConfigs {
		configAttributes := raw.(map[string]interface{})
		configInstanceRole := configAttributes["instance_role"].(string)
		configInstanceCount := configAttributes["instance_count"].(int)
		configInstanceType := configAttributes["instance_type"].(string)
		configName := configAttributes["name"].(string)
		config := &emr.InstanceGroupConfig{
			Name:          aws.String(configName),
			InstanceRole:  aws.String(configInstanceRole),
			InstanceType:  aws.String(configInstanceType),
			InstanceCount: aws.Int64(int64(configInstanceCount)),
		}

<<<<<<< HEAD
		if bidPrice, ok := configAttributes["bid_price"]; ok {
			if bidPrice != "" {
				config.BidPrice = aws.String(bidPrice.(string))
				config.Market = aws.String(emr.MarketTypeSpot)
			} else {
				config.Market = aws.String(emr.MarketTypeOnDemand)
			}
=======
		applyBidPrice(config, configAttributes)
		applyEbsConfig(configAttributes, config)
		applyAutoScalingPolicy(configAttributes, config)

		instanceGroupConfig = append(instanceGroupConfig, config)
	}

	return instanceGroupConfig
}

func applyBidPrice(config *emr.InstanceGroupConfig, configAttributes map[string]interface{}) {
	if bidPrice, ok := configAttributes["bid_price"]; ok {
		if bidPrice != "" {
			config.BidPrice = aws.String(bidPrice.(string))
			config.Market = aws.String("SPOT")
		} else {
			config.Market = aws.String("ON_DEMAND")
>>>>>>> 684291f4
		}
	}
}

<<<<<<< HEAD
		if v, ok := configAttributes["ebs_config"].(*schema.Set); ok && v.Len() == 1 {
			config.EbsConfiguration = expandEbsConfiguration(v.List())

			if v, ok := configAttributes["ebs_optimized"].(bool); ok {
				config.EbsConfiguration.EbsOptimized = aws.Bool(v)
			}
=======
func applyEbsConfig(configAttributes map[string]interface{}, config *emr.InstanceGroupConfig) {
	if rawEbsConfigs, ok := configAttributes["ebs_config"]; ok {
		ebsConfig := &emr.EbsConfiguration{}

		ebsBlockDeviceConfigs := make([]*emr.EbsBlockDeviceConfig, 0)
		for _, rawEbsConfig := range rawEbsConfigs.(*schema.Set).List() {
			rawEbsConfig := rawEbsConfig.(map[string]interface{})
			ebsBlockDeviceConfig := &emr.EbsBlockDeviceConfig{
				VolumesPerInstance: aws.Int64(int64(rawEbsConfig["volumes_per_instance"].(int))),
				VolumeSpecification: &emr.VolumeSpecification{
					SizeInGB:   aws.Int64(int64(rawEbsConfig["size"].(int))),
					VolumeType: aws.String(rawEbsConfig["type"].(string)),
				},
			}
			if v, ok := rawEbsConfig["iops"].(int); ok && v != 0 {
				ebsBlockDeviceConfig.VolumeSpecification.Iops = aws.Int64(int64(v))
			}
			ebsBlockDeviceConfigs = append(ebsBlockDeviceConfigs, ebsBlockDeviceConfig)
>>>>>>> 684291f4
		}
		ebsConfig.EbsBlockDeviceConfigs = ebsBlockDeviceConfigs

		config.EbsConfiguration = ebsConfig
	}
}

func applyAutoScalingPolicy(configAttributes map[string]interface{}, config *emr.InstanceGroupConfig) {
	if rawAutoScalingPolicy, ok := configAttributes["autoscaling_policy"]; ok {
		autoScalingConfig, _ := expandAutoScalingPolicy(rawAutoScalingPolicy.(string))
		config.AutoScalingPolicy = autoScalingConfig
	}
}

func expandAutoScalingPolicy(rawDefinitions string) (*emr.AutoScalingPolicy, error) {
	var policy *emr.AutoScalingPolicy

	err := json.Unmarshal([]byte(rawDefinitions), &policy)
	if err != nil {
		return nil, fmt.Errorf("Error decoding JSON: %s", err)
	}

	return policy, nil
}

func expandConfigures(input string) []*emr.Configuration {
	configsOut := []*emr.Configuration{}
	if strings.HasPrefix(input, "http") {
		if err := readHttpJson(input, &configsOut); err != nil {
			log.Printf("[ERR] Error reading HTTP JSON: %s", err)
		}
	} else if strings.HasSuffix(input, ".json") {
		if err := readLocalJson(input, &configsOut); err != nil {
			log.Printf("[ERR] Error reading local JSON: %s", err)
		}
	} else {
		if err := readBodyJson(input, &configsOut); err != nil {
			log.Printf("[ERR] Error reading body JSON: %s", err)
		}
	}
	log.Printf("[DEBUG] Expanded EMR Configurations %s", configsOut)

	return configsOut
}

func readHttpJson(url string, target interface{}) error {
	r, err := http.Get(url)
	if err != nil {
		return err
	}
	defer r.Body.Close()

	return json.NewDecoder(r.Body).Decode(target)
}

func readLocalJson(localFile string, target interface{}) error {
	file, e := ioutil.ReadFile(localFile)
	if e != nil {
		log.Printf("[ERROR] %s", e)
		return e
	}

	return json.Unmarshal(file, target)
}

func readBodyJson(body string, target interface{}) error {
	log.Printf("[DEBUG] Raw Body %s\n", body)
	err := json.Unmarshal([]byte(body), target)
	if err != nil {
		log.Printf("[ERROR] parsing JSON %s", err)
		return err
	}
	return nil
}

func resourceAwsEMRClusterStateRefreshFunc(d *schema.ResourceData, meta interface{}) resource.StateRefreshFunc {
	return func() (interface{}, string, error) {
		conn := meta.(*AWSClient).emrconn

		log.Printf("[INFO] Reading EMR Cluster Information: %s", d.Id())
		params := &emr.DescribeClusterInput{
			ClusterId: aws.String(d.Id()),
		}

		resp, err := conn.DescribeCluster(params)

		if err != nil {
			if awsErr, ok := err.(awserr.Error); ok {
				if "ClusterNotFound" == awsErr.Code() {
					return 42, "destroyed", nil
				}
			}
			log.Printf("[WARN] Error on retrieving EMR Cluster (%s) when waiting: %s", d.Id(), err)
			return nil, "", err
		}

		emrc := resp.Cluster

		if emrc == nil {
			return 42, "destroyed", nil
		}

		if resp.Cluster.Status != nil {
			log.Printf("[DEBUG] EMR Cluster status (%s): %s", d.Id(), *resp.Cluster.Status)
		}

		status := emrc.Status
		if *status.State == emr.ClusterStateTerminating || *status.State == emr.ClusterStateTerminatedWithErrors {
			reason := *status.StateChangeReason
			return emrc, *status.State, fmt.Errorf("%s: %s",
				*reason.Code, *reason.Message)
		}

		return emrc, *status.State, nil
	}
}<|MERGE_RESOLUTION|>--- conflicted
+++ resolved
@@ -1246,15 +1246,6 @@
 			InstanceCount: aws.Int64(int64(configInstanceCount)),
 		}
 
-<<<<<<< HEAD
-		if bidPrice, ok := configAttributes["bid_price"]; ok {
-			if bidPrice != "" {
-				config.BidPrice = aws.String(bidPrice.(string))
-				config.Market = aws.String(emr.MarketTypeSpot)
-			} else {
-				config.Market = aws.String(emr.MarketTypeOnDemand)
-			}
-=======
 		applyBidPrice(config, configAttributes)
 		applyEbsConfig(configAttributes, config)
 		applyAutoScalingPolicy(configAttributes, config)
@@ -1269,46 +1260,22 @@
 	if bidPrice, ok := configAttributes["bid_price"]; ok {
 		if bidPrice != "" {
 			config.BidPrice = aws.String(bidPrice.(string))
-			config.Market = aws.String("SPOT")
+			config.Market = aws.String(emr.MarketTypeSpot)
 		} else {
-			config.Market = aws.String("ON_DEMAND")
->>>>>>> 684291f4
-		}
-	}
-}
-
-<<<<<<< HEAD
-		if v, ok := configAttributes["ebs_config"].(*schema.Set); ok && v.Len() == 1 {
-			config.EbsConfiguration = expandEbsConfiguration(v.List())
-
-			if v, ok := configAttributes["ebs_optimized"].(bool); ok {
-				config.EbsConfiguration.EbsOptimized = aws.Bool(v)
-			}
-=======
+			config.Market = aws.String(emr.MarketTypeOnDemand)
+		}
+	}
+}
+
 func applyEbsConfig(configAttributes map[string]interface{}, config *emr.InstanceGroupConfig) {
-	if rawEbsConfigs, ok := configAttributes["ebs_config"]; ok {
-		ebsConfig := &emr.EbsConfiguration{}
-
-		ebsBlockDeviceConfigs := make([]*emr.EbsBlockDeviceConfig, 0)
-		for _, rawEbsConfig := range rawEbsConfigs.(*schema.Set).List() {
-			rawEbsConfig := rawEbsConfig.(map[string]interface{})
-			ebsBlockDeviceConfig := &emr.EbsBlockDeviceConfig{
-				VolumesPerInstance: aws.Int64(int64(rawEbsConfig["volumes_per_instance"].(int))),
-				VolumeSpecification: &emr.VolumeSpecification{
-					SizeInGB:   aws.Int64(int64(rawEbsConfig["size"].(int))),
-					VolumeType: aws.String(rawEbsConfig["type"].(string)),
-				},
-			}
-			if v, ok := rawEbsConfig["iops"].(int); ok && v != 0 {
-				ebsBlockDeviceConfig.VolumeSpecification.Iops = aws.Int64(int64(v))
-			}
-			ebsBlockDeviceConfigs = append(ebsBlockDeviceConfigs, ebsBlockDeviceConfig)
->>>>>>> 684291f4
-		}
-		ebsConfig.EbsBlockDeviceConfigs = ebsBlockDeviceConfigs
-
-		config.EbsConfiguration = ebsConfig
-	}
+	if v, ok := configAttributes["ebs_config"].(*schema.Set); ok && v.Len() == 1 {
+		config.EbsConfiguration = expandEbsConfiguration(v.List())
+
+		if v, ok := configAttributes["ebs_optimized"].(bool); ok {
+			config.EbsConfiguration.EbsOptimized = aws.Bool(v)
+		}
+	}
+
 }
 
 func applyAutoScalingPolicy(configAttributes map[string]interface{}, config *emr.InstanceGroupConfig) {
