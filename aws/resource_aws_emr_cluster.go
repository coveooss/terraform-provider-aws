--- conflicted
+++ resolved
@@ -211,9 +211,6 @@
 							Type:     schema.TypeSet,
 							Optional: true,
 							ForceNew: true,
-<<<<<<< HEAD
-							Elem:     ebsConfigurationSchema(),
-=======
 							Elem: &schema.Resource{
 								Schema: map[string]*schema.Schema{
 									"iops": {
@@ -236,7 +233,6 @@
 									},
 								},
 							},
->>>>>>> b3fb3db2
 						},
 						"instance_count": {
 							Type:     schema.TypeInt,
@@ -716,10 +712,6 @@
 	log.Println("[INFO] Waiting for EMR Cluster to be available")
 
 	stateConf := &resource.StateChangeConf{
-<<<<<<< HEAD
-		Pending:    []string{emr.ClusterStateStarting, emr.ClusterStateBootstrapping},
-		Target:     []string{emr.ClusterStateWaiting, emr.ClusterStateRunning},
-=======
 		Pending: []string{
 			emr.ClusterStateBootstrapping,
 			emr.ClusterStateStarting,
@@ -728,7 +720,6 @@
 			emr.ClusterStateRunning,
 			emr.ClusterStateWaiting,
 		},
->>>>>>> b3fb3db2
 		Refresh:    resourceAwsEMRClusterStateRefreshFunc(d, meta),
 		Timeout:    75 * time.Minute,
 		MinTimeout: 10 * time.Second,
@@ -764,21 +755,10 @@
 	cluster := resp.Cluster
 
 	if cluster.Status != nil {
-<<<<<<< HEAD
-		if *cluster.Status.State == emr.ClusterStateTerminated {
-			log.Printf("[DEBUG] EMR Cluster (%s) was TERMINATED already", d.Id())
-			d.SetId("")
-			return nil
-		}
-
-		if *cluster.Status.State == emr.ClusterStateTerminatedWithErrors {
-			log.Printf("[DEBUG] EMR Cluster (%s) was TERMINATED_WITH_ERRORS already", d.Id())
-=======
 		state := aws.StringValue(cluster.Status.State)
 
 		if state == emr.ClusterStateTerminated || state == emr.ClusterStateTerminatedWithErrors {
 			log.Printf("[WARN] EMR Cluster (%s) was %s already, removing from state", d.Id(), state)
->>>>>>> b3fb3db2
 			d.SetId("")
 			return nil
 		}
@@ -914,10 +894,6 @@
 		log.Println("[INFO] Waiting for EMR Cluster to be available")
 
 		stateConf := &resource.StateChangeConf{
-<<<<<<< HEAD
-			Pending:    []string{emr.ClusterStateStarting, emr.ClusterStateBootstrapping},
-			Target:     []string{emr.ClusterStateWaiting, emr.ClusterStateRunning},
-=======
 			Pending: []string{
 				emr.ClusterStateBootstrapping,
 				emr.ClusterStateStarting,
@@ -926,7 +902,6 @@
 				emr.ClusterStateRunning,
 				emr.ClusterStateWaiting,
 			},
->>>>>>> b3fb3db2
 			Refresh:    resourceAwsEMRClusterStateRefreshFunc(d, meta),
 			Timeout:    40 * time.Minute,
 			MinTimeout: 10 * time.Second,
