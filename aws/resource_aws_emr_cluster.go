--- conflicted
+++ resolved
@@ -780,11 +780,7 @@
 
 	_, err = stateConf.WaitForState()
 	if err != nil {
-<<<<<<< HEAD
 		return fmt.Errorf("[WARN] Error waiting for EMR Cluster state to be %q or %q: %s", emr.ClusterStateWaiting, emr.ClusterStateRunning, err)
-=======
-		return fmt.Errorf("Error waiting for EMR Cluster state to be \"WAITING\" or \"RUNNING\": %s", err)
->>>>>>> 0d86f37d
 	}
 
 	return resourceAwsEMRClusterRead(d, meta)
