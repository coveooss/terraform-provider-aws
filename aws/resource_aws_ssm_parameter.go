package aws

import (
	"fmt"
	"log"
	"strings"

	"github.com/aws/aws-sdk-go/aws"
	"github.com/aws/aws-sdk-go/service/ssm"
	"github.com/hashicorp/errwrap"
	"github.com/hashicorp/terraform/helper/schema"
)

func resourceAwsSsmParameter() *schema.Resource {
	return &schema.Resource{
		Create: resourceAwsSsmParameterPut,
		Read:   resourceAwsSsmParameterRead,
		Update: resourceAwsSsmParameterPut,
		Delete: resourceAwsSsmParameterDelete,
		Exists: resourceAwsSmmParameterExists,
<<<<<<< HEAD
=======
		Importer: &schema.ResourceImporter{
			State: schema.ImportStatePassthrough,
		},
>>>>>>> 6da6a49d

		Schema: map[string]*schema.Schema{
			"name": {
				Type:     schema.TypeString,
				Required: true,
				ForceNew: true,
			},
			"description": {
				Type:     schema.TypeString,
				Optional: true,
				Default:  "",
			},
			"type": {
				Type:         schema.TypeString,
				Required:     true,
				ValidateFunc: validateSsmParameterType,
			},
			"value": {
				Type:      schema.TypeString,
				Required:  true,
				Sensitive: true,
			},
			"key_id": {
				Type:     schema.TypeString,
				Optional: true,
			},
			"overwrite": {
				Type:     schema.TypeBool,
				Optional: true,
			},
			"allowed_pattern": {
				Type:     schema.TypeString,
				Optional: true,
				Default:  "",
			},
			"tags": tagsSchema(),
		},
	}
}

func resourceAwsSmmParameterExists(d *schema.ResourceData, meta interface{}) (bool, error) {
<<<<<<< HEAD
	conn := meta.(*AWSClient).ssmconn

	resp, err := conn.GetParameters(&ssm.GetParametersInput{
		Names:          []*string{aws.String(d.Get("name").(string))},
=======
	ssmconn := meta.(*AWSClient).ssmconn

	resp, err := ssmconn.GetParameters(&ssm.GetParametersInput{
		Names:          []*string{aws.String(d.Id())},
>>>>>>> 6da6a49d
		WithDecryption: aws.Bool(true),
	})

	if err != nil {
		return false, err
	}
	return len(resp.InvalidParameters) == 0, nil
}

func resourceAwsSsmParameterRead(d *schema.ResourceData, meta interface{}) error {
	conn := meta.(*AWSClient).ssmconn

	log.Printf("[DEBUG] Reading SSM Parameter: %s", d.Id())

<<<<<<< HEAD
	resp, err := conn.GetParameters(&ssm.GetParametersInput{
		Names:          []*string{aws.String(d.Get("name").(string))},
=======
	resp, err := ssmconn.GetParameters(&ssm.GetParametersInput{
		Names:          []*string{aws.String(d.Id())},
>>>>>>> 6da6a49d
		WithDecryption: aws.Bool(true),
	})
	if err != nil {
		return errwrap.Wrapf("[ERROR] Error getting SSM parameter: {{err}}", err)
	}

	param := resp.Parameters[0]
	d.Set("name", param.Name)
	d.Set("type", param.Type)
	d.Set("value", param.Value)

<<<<<<< HEAD
	respDetailed, err := conn.DescribeParameters(&ssm.DescribeParametersInput{
=======
	respDetailed, err := ssmconn.DescribeParameters(&ssm.DescribeParametersInput{
>>>>>>> 6da6a49d
		Filters: []*ssm.ParametersFilter{
			&ssm.ParametersFilter{
				Key:    aws.String("Name"),
				Values: []*string{aws.String(d.Get("name").(string))},
			},
		},
	})
	if err != nil {
		return errwrap.Wrapf("[ERROR] Error describing SSM parameter: {{err}}", err)
	}

	detail := respDetailed.Parameters[0]
	if detail.Description != nil {
		// Trailing spaces are not considered as a difference
		*detail.Description = strings.TrimSpace(*detail.Description)
	}
	if _, ok := d.GetOk("key_id"); !ok && detail.KeyId != nil && *detail.KeyId == "alias/aws/ssm" {
		// If the key_id is not specified and the actual key is set to the AWS default key, we set
		// the key to nil to ensure that terraform does not consider that the actual key has changed.
		detail.KeyId = nil
	}

	d.Set("key_id", detail.KeyId)
	d.Set("description", detail.Description)
	d.Set("allowed_pattern", detail.AllowedPattern)

<<<<<<< HEAD
	if tagList, err := conn.ListTagsForResource(&ssm.ListTagsForResourceInput{
=======
	if tagList, err := ssmconn.ListTagsForResource(&ssm.ListTagsForResourceInput{
>>>>>>> 6da6a49d
		ResourceId:   aws.String(d.Get("name").(string)),
		ResourceType: aws.String("Parameter"),
	}); err != nil {
		return fmt.Errorf("Failed to get SSM parameter tags for %s: %s", d.Get("name"), err)
	} else {
		d.Set("tags", tagsToMapSSM(tagList.TagList))
	}

	return nil
}

func resourceAwsSsmParameterDelete(d *schema.ResourceData, meta interface{}) error {
	conn := meta.(*AWSClient).ssmconn

	log.Printf("[INFO] Deleting SSM Parameter: %s", d.Id())

<<<<<<< HEAD
	_, err := conn.DeleteParameter(&ssm.DeleteParameterInput{
=======
	_, err := ssmconn.DeleteParameter(&ssm.DeleteParameterInput{
>>>>>>> 6da6a49d
		Name: aws.String(d.Get("name").(string)),
	})
	if err != nil {
		return err
	}
	d.SetId("")

	return nil
}

func resourceAwsSsmParameterPut(d *schema.ResourceData, meta interface{}) error {
	conn := meta.(*AWSClient).ssmconn

	log.Printf("[INFO] Creating SSM Parameter: %s", d.Get("name").(string))

	// Overwrite is set to true if the ressource already exists in the state or
	// if it has been explicitly specified
	paramInput := &ssm.PutParameterInput{
		Name:           aws.String(d.Get("name").(string)),
		Type:           aws.String(d.Get("type").(string)),
		Value:          aws.String(d.Get("value").(string)),
<<<<<<< HEAD
		Overwrite:      aws.Bool(!d.IsNewResource() || d.Get("overwrite").(bool)),
=======
		Overwrite:      aws.Bool(shouldUpdateSsmParameter(d)),
>>>>>>> 6da6a49d
		AllowedPattern: aws.String(d.Get("allowed_pattern").(string)),
	}

	if description, ok := d.GetOk("description"); ok {
		paramInput.SetDescription(description.(string))
	} else if d.HasChange("description") {
		// There is a "bug" in the AWS API and is it not possible to unset a description once
		// it has been initially set
		paramInput.SetDescription(" ")
	}

	if keyID, ok := d.GetOk("key_id"); ok {
		log.Printf("[DEBUG] Setting key_id for SSM Parameter %v: %s", d.Get("name"), keyID)
		paramInput.SetKeyId(keyID.(string))
	}

	log.Printf("[DEBUG] Waiting for SSM Parameter %v to be updated", d.Get("name"))
<<<<<<< HEAD
	if _, err := conn.PutParameter(paramInput); err != nil {
		return errwrap.Wrapf("[ERROR] Error creating SSM parameter: {{err}}", err)
	}

	if err := setTagsSSM(conn, d, d.Get("name").(string), "Parameter"); err != nil {
=======
	if _, err := ssmconn.PutParameter(paramInput); err != nil {
		return errwrap.Wrapf("[ERROR] Error creating SSM parameter: {{err}}", err)
	}

	if err := setTagsSSM(ssmconn, d, d.Get("name").(string), "Parameter"); err != nil {
>>>>>>> 6da6a49d
		return errwrap.Wrapf("[ERROR] Error creating SSM parameter tags: {{err}}", err)
	}

	d.SetId(d.Get("name").(string))

	return resourceAwsSsmParameterRead(d, meta)
}

func shouldUpdateSsmParameter(d *schema.ResourceData) bool {
	// If the user has specified a preference, return their preference
	if value, ok := d.GetOkExists("overwrite"); ok {
		return value.(bool)
	}

	// Since the user has not specified a preference, obey lifecycle rules
	// if it is not a new resource, otherwise overwrite should be set to false.
	return !d.IsNewResource()
}<|MERGE_RESOLUTION|>--- conflicted
+++ resolved
@@ -18,12 +18,9 @@
 		Update: resourceAwsSsmParameterPut,
 		Delete: resourceAwsSsmParameterDelete,
 		Exists: resourceAwsSmmParameterExists,
-<<<<<<< HEAD
-=======
 		Importer: &schema.ResourceImporter{
 			State: schema.ImportStatePassthrough,
 		},
->>>>>>> 6da6a49d
 
 		Schema: map[string]*schema.Schema{
 			"name": {
@@ -65,17 +62,10 @@
 }
 
 func resourceAwsSmmParameterExists(d *schema.ResourceData, meta interface{}) (bool, error) {
-<<<<<<< HEAD
-	conn := meta.(*AWSClient).ssmconn
-
-	resp, err := conn.GetParameters(&ssm.GetParametersInput{
-		Names:          []*string{aws.String(d.Get("name").(string))},
-=======
 	ssmconn := meta.(*AWSClient).ssmconn
 
 	resp, err := ssmconn.GetParameters(&ssm.GetParametersInput{
 		Names:          []*string{aws.String(d.Id())},
->>>>>>> 6da6a49d
 		WithDecryption: aws.Bool(true),
 	})
 
@@ -86,17 +76,12 @@
 }
 
 func resourceAwsSsmParameterRead(d *schema.ResourceData, meta interface{}) error {
-	conn := meta.(*AWSClient).ssmconn
+	ssmconn := meta.(*AWSClient).ssmconn
 
 	log.Printf("[DEBUG] Reading SSM Parameter: %s", d.Id())
 
-<<<<<<< HEAD
-	resp, err := conn.GetParameters(&ssm.GetParametersInput{
-		Names:          []*string{aws.String(d.Get("name").(string))},
-=======
 	resp, err := ssmconn.GetParameters(&ssm.GetParametersInput{
 		Names:          []*string{aws.String(d.Id())},
->>>>>>> 6da6a49d
 		WithDecryption: aws.Bool(true),
 	})
 	if err != nil {
@@ -108,11 +93,7 @@
 	d.Set("type", param.Type)
 	d.Set("value", param.Value)
 
-<<<<<<< HEAD
-	respDetailed, err := conn.DescribeParameters(&ssm.DescribeParametersInput{
-=======
 	respDetailed, err := ssmconn.DescribeParameters(&ssm.DescribeParametersInput{
->>>>>>> 6da6a49d
 		Filters: []*ssm.ParametersFilter{
 			&ssm.ParametersFilter{
 				Key:    aws.String("Name"),
@@ -139,11 +120,7 @@
 	d.Set("description", detail.Description)
 	d.Set("allowed_pattern", detail.AllowedPattern)
 
-<<<<<<< HEAD
-	if tagList, err := conn.ListTagsForResource(&ssm.ListTagsForResourceInput{
-=======
 	if tagList, err := ssmconn.ListTagsForResource(&ssm.ListTagsForResourceInput{
->>>>>>> 6da6a49d
 		ResourceId:   aws.String(d.Get("name").(string)),
 		ResourceType: aws.String("Parameter"),
 	}); err != nil {
@@ -156,15 +133,11 @@
 }
 
 func resourceAwsSsmParameterDelete(d *schema.ResourceData, meta interface{}) error {
-	conn := meta.(*AWSClient).ssmconn
+	ssmconn := meta.(*AWSClient).ssmconn
 
 	log.Printf("[INFO] Deleting SSM Parameter: %s", d.Id())
 
-<<<<<<< HEAD
-	_, err := conn.DeleteParameter(&ssm.DeleteParameterInput{
-=======
 	_, err := ssmconn.DeleteParameter(&ssm.DeleteParameterInput{
->>>>>>> 6da6a49d
 		Name: aws.String(d.Get("name").(string)),
 	})
 	if err != nil {
@@ -176,7 +149,7 @@
 }
 
 func resourceAwsSsmParameterPut(d *schema.ResourceData, meta interface{}) error {
-	conn := meta.(*AWSClient).ssmconn
+	ssmconn := meta.(*AWSClient).ssmconn
 
 	log.Printf("[INFO] Creating SSM Parameter: %s", d.Get("name").(string))
 
@@ -186,11 +159,7 @@
 		Name:           aws.String(d.Get("name").(string)),
 		Type:           aws.String(d.Get("type").(string)),
 		Value:          aws.String(d.Get("value").(string)),
-<<<<<<< HEAD
 		Overwrite:      aws.Bool(!d.IsNewResource() || d.Get("overwrite").(bool)),
-=======
-		Overwrite:      aws.Bool(shouldUpdateSsmParameter(d)),
->>>>>>> 6da6a49d
 		AllowedPattern: aws.String(d.Get("allowed_pattern").(string)),
 	}
 
@@ -208,34 +177,15 @@
 	}
 
 	log.Printf("[DEBUG] Waiting for SSM Parameter %v to be updated", d.Get("name"))
-<<<<<<< HEAD
-	if _, err := conn.PutParameter(paramInput); err != nil {
-		return errwrap.Wrapf("[ERROR] Error creating SSM parameter: {{err}}", err)
-	}
-
-	if err := setTagsSSM(conn, d, d.Get("name").(string), "Parameter"); err != nil {
-=======
 	if _, err := ssmconn.PutParameter(paramInput); err != nil {
 		return errwrap.Wrapf("[ERROR] Error creating SSM parameter: {{err}}", err)
 	}
 
 	if err := setTagsSSM(ssmconn, d, d.Get("name").(string), "Parameter"); err != nil {
->>>>>>> 6da6a49d
 		return errwrap.Wrapf("[ERROR] Error creating SSM parameter tags: {{err}}", err)
 	}
 
 	d.SetId(d.Get("name").(string))
 
 	return resourceAwsSsmParameterRead(d, meta)
-}
-
-func shouldUpdateSsmParameter(d *schema.ResourceData) bool {
-	// If the user has specified a preference, return their preference
-	if value, ok := d.GetOkExists("overwrite"); ok {
-		return value.(bool)
-	}
-
-	// Since the user has not specified a preference, obey lifecycle rules
-	// if it is not a new resource, otherwise overwrite should be set to false.
-	return !d.IsNewResource()
 }