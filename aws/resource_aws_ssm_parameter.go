package aws

import (
	"fmt"
	"log"
	"strings"

	"github.com/aws/aws-sdk-go/aws"
	"github.com/aws/aws-sdk-go/aws/arn"
	"github.com/aws/aws-sdk-go/service/ssm"
	"github.com/hashicorp/terraform/helper/schema"
	"github.com/hashicorp/terraform/helper/validation"
)

func resourceAwsSsmParameter() *schema.Resource {
	return &schema.Resource{
		Create: resourceAwsSsmParameterPut,
		Read:   resourceAwsSsmParameterRead,
		Update: resourceAwsSsmParameterPut,
		Delete: resourceAwsSsmParameterDelete,
		Exists: resourceAwsSmmParameterExists,
		Importer: &schema.ResourceImporter{
			State: schema.ImportStatePassthrough,
		},

		Schema: map[string]*schema.Schema{
			"name": {
				Type:     schema.TypeString,
				Required: true,
				ForceNew: true,
			},
			"description": {
				Type:     schema.TypeString,
				Optional: true,
			},
			"type": {
				Type:     schema.TypeString,
				Required: true,
				ValidateFunc: validation.StringInSlice([]string{
					ssm.ParameterTypeString,
					ssm.ParameterTypeStringList,
					ssm.ParameterTypeSecureString,
				}, false),
			},
			"value": {
				Type:      schema.TypeString,
				Required:  true,
				Sensitive: true,
			},
			"arn": {
				Type:     schema.TypeString,
				Optional: true,
				Computed: true,
			},
			"key_id": {
				Type:     schema.TypeString,
				Optional: true,
				Computed: true,
			},
			"overwrite": {
				Type:     schema.TypeBool,
				Optional: true,
			},
			"allowed_pattern": {
				Type:     schema.TypeString,
				Optional: true,
			},
			"tags": tagsSchema(),
		},
	}
}

func resourceAwsSmmParameterExists(d *schema.ResourceData, meta interface{}) (bool, error) {
	ssmconn := meta.(*AWSClient).ssmconn
	_, err := ssmconn.GetParameter(&ssm.GetParameterInput{
		Name:           aws.String(d.Id()),
		WithDecryption: aws.Bool(false),
	})
	if err != nil {
		if isAWSErr(err, ssm.ErrCodeParameterNotFound, "") {
			return false, nil
		}
		return false, err
	}

	return true, nil
}

func resourceAwsSsmParameterRead(d *schema.ResourceData, meta interface{}) error {
	ssmconn := meta.(*AWSClient).ssmconn

	log.Printf("[DEBUG] Reading SSM Parameter: %s", d.Id())

	resp, err := ssmconn.GetParameter(&ssm.GetParameterInput{
		Name:           aws.String(d.Id()),
		WithDecryption: aws.Bool(true),
	})
	if err != nil {
		return fmt.Errorf("error getting SSM parameter: %s", err)
	}

	param := resp.Parameter
	d.Set("name", param.Name)
	d.Set("type", param.Type)
	d.Set("value", param.Value)

<<<<<<< HEAD
	// COVEO HACK: This is to prevent from using the DescribeParameters call. It is very heavy
	// remove when we are less reliant on SSM
	err = ssmconn.GetParameterHistoryPages(&ssm.GetParameterHistoryInput{
		Name:           aws.String(d.Id()),
		WithDecryption: aws.Bool(false),
		MaxResults:     aws.Int64(50),
	}, func(page *ssm.GetParameterHistoryOutput, lastPage bool) bool {
		if lastPage {
			param := page.Parameters[len(page.Parameters)-1]
			d.Set("key_id", param.KeyId)
			d.Set("description", param.Description)
			d.Set("allowed_pattern", param.AllowedPattern)
		}
		return !lastPage
	})
	if err != nil {
		return fmt.Errorf("error getting SSM parameter: %s", err)
	}

=======
	describeParamsInput := &ssm.DescribeParametersInput{
		ParameterFilters: []*ssm.ParameterStringFilter{
			&ssm.ParameterStringFilter{
				Key:    aws.String("Name"),
				Option: aws.String("Equals"),
				Values: []*string{aws.String(d.Get("name").(string))},
			},
		},
	}
	describeResp, err := ssmconn.DescribeParameters(describeParamsInput)
	if err != nil {
		return fmt.Errorf("error describing SSM parameter: %s", err)
	}

	if describeResp == nil || len(describeResp.Parameters) == 0 || describeResp.Parameters[0] == nil {
		log.Printf("[WARN] SSM Parameter %q not found, removing from state", d.Id())
		d.SetId("")
		return nil
	}

	detail := describeResp.Parameters[0]
	d.Set("key_id", detail.KeyId)
	d.Set("description", detail.Description)
	d.Set("allowed_pattern", detail.AllowedPattern)

>>>>>>> d5e793c2
	if tagList, err := ssmconn.ListTagsForResource(&ssm.ListTagsForResourceInput{
		ResourceId:   aws.String(d.Get("name").(string)),
		ResourceType: aws.String("Parameter"),
	}); err != nil {
		return fmt.Errorf("Failed to get SSM parameter tags for %s: %s", d.Get("name"), err)
	} else {
		d.Set("tags", tagsToMapSSM(tagList.TagList))
	}

	arn := arn.ARN{
		Partition: meta.(*AWSClient).partition,
		Region:    meta.(*AWSClient).region,
		Service:   "ssm",
		AccountID: meta.(*AWSClient).accountid,
		Resource:  fmt.Sprintf("parameter/%s", strings.TrimPrefix(d.Id(), "/")),
	}
	d.Set("arn", arn.String())

	return nil
}

func resourceAwsSsmParameterDelete(d *schema.ResourceData, meta interface{}) error {
	ssmconn := meta.(*AWSClient).ssmconn

	log.Printf("[INFO] Deleting SSM Parameter: %s", d.Id())

	_, err := ssmconn.DeleteParameter(&ssm.DeleteParameterInput{
		Name: aws.String(d.Get("name").(string)),
	})
	if err != nil {
		return err
	}

	return nil
}

func resourceAwsSsmParameterPut(d *schema.ResourceData, meta interface{}) error {
	ssmconn := meta.(*AWSClient).ssmconn

	log.Printf("[INFO] Creating SSM Parameter: %s", d.Get("name").(string))

	paramInput := &ssm.PutParameterInput{
		Name:           aws.String(d.Get("name").(string)),
		Type:           aws.String(d.Get("type").(string)),
		Value:          aws.String(d.Get("value").(string)),
		Overwrite:      aws.Bool(shouldUpdateSsmParameter(d)),
		AllowedPattern: aws.String(d.Get("allowed_pattern").(string)),
	}

	if d.HasChange("description") {
		_, n := d.GetChange("description")
		paramInput.Description = aws.String(n.(string))
	}

	if keyID, ok := d.GetOk("key_id"); ok {
		log.Printf("[DEBUG] Setting key_id for SSM Parameter %v: %s", d.Get("name"), keyID)
		paramInput.SetKeyId(keyID.(string))
	}

	log.Printf("[DEBUG] Waiting for SSM Parameter %v to be updated", d.Get("name"))
	if _, err := ssmconn.PutParameter(paramInput); err != nil {
		return fmt.Errorf("error creating SSM parameter: %s", err)
	}

	if err := setTagsSSM(ssmconn, d, d.Get("name").(string), "Parameter"); err != nil {
		return fmt.Errorf("error creating SSM parameter tags: %s", err)
	}

	d.SetId(d.Get("name").(string))

	return resourceAwsSsmParameterRead(d, meta)
}

func shouldUpdateSsmParameter(d *schema.ResourceData) bool {
	// If the user has specified a preference, return their preference
	if value, ok := d.GetOkExists("overwrite"); ok {
		return value.(bool)
	}

	// Since the user has not specified a preference, obey lifecycle rules
	// if it is not a new resource, otherwise overwrite should be set to false.
	return !d.IsNewResource()
}<|MERGE_RESOLUTION|>--- conflicted
+++ resolved
@@ -104,27 +104,6 @@
 	d.Set("type", param.Type)
 	d.Set("value", param.Value)
 
-<<<<<<< HEAD
-	// COVEO HACK: This is to prevent from using the DescribeParameters call. It is very heavy
-	// remove when we are less reliant on SSM
-	err = ssmconn.GetParameterHistoryPages(&ssm.GetParameterHistoryInput{
-		Name:           aws.String(d.Id()),
-		WithDecryption: aws.Bool(false),
-		MaxResults:     aws.Int64(50),
-	}, func(page *ssm.GetParameterHistoryOutput, lastPage bool) bool {
-		if lastPage {
-			param := page.Parameters[len(page.Parameters)-1]
-			d.Set("key_id", param.KeyId)
-			d.Set("description", param.Description)
-			d.Set("allowed_pattern", param.AllowedPattern)
-		}
-		return !lastPage
-	})
-	if err != nil {
-		return fmt.Errorf("error getting SSM parameter: %s", err)
-	}
-
-=======
 	describeParamsInput := &ssm.DescribeParametersInput{
 		ParameterFilters: []*ssm.ParameterStringFilter{
 			&ssm.ParameterStringFilter{
@@ -136,7 +115,7 @@
 	}
 	describeResp, err := ssmconn.DescribeParameters(describeParamsInput)
 	if err != nil {
-		return fmt.Errorf("error describing SSM parameter: %s", err)
+		return fmt.Errorf("error getting SSM parameter: %s", err)
 	}
 
 	if describeResp == nil || len(describeResp.Parameters) == 0 || describeResp.Parameters[0] == nil {
@@ -150,7 +129,6 @@
 	d.Set("description", detail.Description)
 	d.Set("allowed_pattern", detail.AllowedPattern)
 
->>>>>>> d5e793c2
 	if tagList, err := ssmconn.ListTagsForResource(&ssm.ListTagsForResourceInput{
 		ResourceId:   aws.String(d.Get("name").(string)),
 		ResourceType: aws.String("Parameter"),
