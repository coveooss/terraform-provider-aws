--- conflicted
+++ resolved
@@ -59,9 +59,6 @@
 				Type:     schema.TypeSet,
 				Optional: true,
 				ForceNew: true,
-<<<<<<< HEAD
-				Elem:     ebsConfigurationSchema(),
-=======
 				Elem: &schema.Resource{
 					Schema: map[string]*schema.Schema{
 						"iops": {
@@ -83,7 +80,6 @@
 						},
 					},
 				},
->>>>>>> b3fb3db2
 			},
 		},
 	}
