--- conflicted
+++ resolved
@@ -269,11 +269,8 @@
 	workspacesconn        *workspaces.WorkSpaces
 	appmeshconn           *appmesh.AppMesh
 	transferconn          *transfer.Transfer
-<<<<<<< HEAD
 	globalacceleratorconn *globalaccelerator.GlobalAccelerator
-=======
 	docdbconn             *docdb.DocDB
->>>>>>> 6d0d2961
 }
 
 func (c *AWSClient) S3() *s3.S3 {
