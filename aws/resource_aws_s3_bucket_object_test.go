package aws

import (
	"encoding/base64"
	"fmt"
	"io/ioutil"
	"log"
	"os"
	"reflect"
	"sort"
	"strings"
	"testing"

	"github.com/aws/aws-sdk-go/aws"
	"github.com/aws/aws-sdk-go/service/s3"
	"github.com/hashicorp/terraform/helper/acctest"
	"github.com/hashicorp/terraform/helper/resource"
	"github.com/hashicorp/terraform/terraform"
)

func init() {
	resource.AddTestSweepers("aws_s3_bucket_object", &resource.Sweeper{
		Name: "aws_s3_bucket_object",
		F:    testSweepS3BucketObjects,
	})
}

func testSweepS3BucketObjects(region string) error {
	client, err := sharedClientForRegion(region)
	if err != nil {
		return fmt.Errorf("error getting client: %s", err)
	}

	conn := client.(*AWSClient).s3conn
	input := &s3.ListBucketsInput{}

	output, err := conn.ListBuckets(input)

	if testSweepSkipSweepError(err) {
		log.Printf("[WARN] Skipping S3 Bucket Objects sweep for %s: %s", region, err)
		return nil
	}

	if err != nil {
		return fmt.Errorf("error listing S3 Bucket Objects: %s", err)
	}

	if len(output.Buckets) == 0 {
		log.Print("[DEBUG] No S3 Bucket Objects to sweep")
		return nil
	}

	for _, bucket := range output.Buckets {
		bucketName := aws.StringValue(bucket.Name)

		hasPrefix := false
		prefixes := []string{"mybucket.", "mylogs.", "tf-acc", "tf-object-test", "tf-test"}

		for _, prefix := range prefixes {
			if strings.HasPrefix(bucketName, prefix) {
				hasPrefix = true
				break
			}
		}

		if !hasPrefix {
			log.Printf("[INFO] Skipping S3 Bucket: %s", bucketName)
			continue
		}

		input := &s3.ListObjectVersionsInput{
			Bucket: bucket.Name,
		}

		err := conn.ListObjectVersionsPages(input, func(page *s3.ListObjectVersionsOutput, lastPage bool) bool {
			if page == nil {
				return !lastPage
			}

			for _, objectVersion := range page.Versions {
				input := &s3.DeleteObjectInput{
					Bucket:    bucket.Name,
					Key:       objectVersion.Key,
					VersionId: objectVersion.VersionId,
				}
				objectKey := aws.StringValue(objectVersion.Key)
				objectVersionID := aws.StringValue(objectVersion.VersionId)

				log.Printf("[INFO] Deleting S3 Bucket (%s) Object (%s) Version: %s", bucketName, objectKey, objectVersionID)
				_, err := conn.DeleteObject(input)

				if isAWSErr(err, s3.ErrCodeNoSuchBucket, "") || isAWSErr(err, s3.ErrCodeNoSuchKey, "") {
					continue
				}

				if err != nil {
					log.Printf("[ERROR] Error deleting S3 Bucket (%s) Object (%s) Version (%s): %s", bucketName, objectKey, objectVersionID, err)
				}
			}

			return !lastPage
		})

		if isAWSErr(err, s3.ErrCodeNoSuchBucket, "") {
			continue
		}

		if isAWSErr(err, "AuthorizationHeaderMalformed", "region") || isAWSErr(err, "BucketRegionError", "") {
			log.Printf("[INFO] Skipping S3 Bucket (%s) Objects: %s", bucketName, err)
			continue
		}

		if err != nil {
			return fmt.Errorf("error listing S3 Bucket (%s) Objects: %s", bucketName, err)
		}

		err = conn.ListObjectVersionsPages(input, func(page *s3.ListObjectVersionsOutput, lastPage bool) bool {
			if page == nil {
				return !lastPage
			}

			for _, deleteMarker := range page.DeleteMarkers {
				input := &s3.DeleteObjectInput{
					Bucket:    bucket.Name,
					Key:       deleteMarker.Key,
					VersionId: deleteMarker.VersionId,
				}
				deleteMarkerKey := aws.StringValue(deleteMarker.Key)
				deleteMarkerVersionID := aws.StringValue(deleteMarker.VersionId)

				log.Printf("[INFO] Deleting S3 Bucket (%s) Object (%s) Delete Marker: %s", bucketName, deleteMarkerKey, deleteMarkerVersionID)
				_, err := conn.DeleteObject(input)

				if isAWSErr(err, s3.ErrCodeNoSuchBucket, "") || isAWSErr(err, s3.ErrCodeNoSuchKey, "") {
					continue
				}

				if err != nil {
					log.Printf("[ERROR] Error deleting S3 Bucket (%s) Object (%s) Version (%s): %s", bucketName, deleteMarkerKey, deleteMarkerVersionID, err)
				}
			}

			return !lastPage
		})

		if isAWSErr(err, s3.ErrCodeNoSuchBucket, "") {
			continue
		}

		if err != nil {
			return fmt.Errorf("error listing S3 Bucket (%s) Objects: %s", bucketName, err)
		}
	}

	return nil
}

func TestAccAWSS3BucketObject_source(t *testing.T) {
	var obj s3.GetObjectOutput
	resourceName := "aws_s3_bucket_object.object"
	rInt := acctest.RandInt()

	source := testAccAWSS3BucketObjectCreateTempFile(t, "{anything will do }")
	defer os.Remove(source)

	resource.ParallelTest(t, resource.TestCase{
		PreCheck:     func() { testAccPreCheck(t) },
		Providers:    testAccProviders,
		CheckDestroy: testAccCheckAWSS3BucketObjectDestroy,
		Steps: []resource.TestStep{
			{
				Config: testAccAWSS3BucketObjectConfigSource(rInt, source),
				Check: resource.ComposeTestCheckFunc(
					testAccCheckAWSS3BucketObjectExists(resourceName, &obj),
					testAccCheckAWSS3BucketObjectBody(&obj, "{anything will do }"),
				),
			},
		},
	})
}

func TestAccAWSS3BucketObject_content(t *testing.T) {
	var obj s3.GetObjectOutput
	resourceName := "aws_s3_bucket_object.object"
	rInt := acctest.RandInt()

	resource.ParallelTest(t, resource.TestCase{
		PreCheck:     func() { testAccPreCheck(t) },
		Providers:    testAccProviders,
		CheckDestroy: testAccCheckAWSS3BucketObjectDestroy,
		Steps: []resource.TestStep{
			{
				PreConfig: func() {},
				Config:    testAccAWSS3BucketObjectConfigContent(rInt, "some_bucket_content"),
				Check: resource.ComposeTestCheckFunc(
					testAccCheckAWSS3BucketObjectExists(resourceName, &obj),
					testAccCheckAWSS3BucketObjectBody(&obj, "some_bucket_content"),
				),
			},
		},
	})
}

func TestAccAWSS3BucketObject_contentBase64(t *testing.T) {
	var obj s3.GetObjectOutput
	resourceName := "aws_s3_bucket_object.object"
	rInt := acctest.RandInt()

	resource.ParallelTest(t, resource.TestCase{
		PreCheck:     func() { testAccPreCheck(t) },
		Providers:    testAccProviders,
		CheckDestroy: testAccCheckAWSS3BucketObjectDestroy,
		Steps: []resource.TestStep{
			{
				PreConfig: func() {},
				Config:    testAccAWSS3BucketObjectConfigContentBase64(rInt, base64.StdEncoding.EncodeToString([]byte("some_bucket_content"))),
				Check: resource.ComposeTestCheckFunc(
					testAccCheckAWSS3BucketObjectExists(resourceName, &obj),
					testAccCheckAWSS3BucketObjectBody(&obj, "some_bucket_content"),
				),
			},
		},
	})
}

func TestAccAWSS3BucketObject_withContentCharacteristics(t *testing.T) {
	var obj s3.GetObjectOutput
	resourceName := "aws_s3_bucket_object.object"
	rInt := acctest.RandInt()

	source := testAccAWSS3BucketObjectCreateTempFile(t, "{anything will do }")
	defer os.Remove(source)

	resource.ParallelTest(t, resource.TestCase{
		PreCheck:     func() { testAccPreCheck(t) },
		Providers:    testAccProviders,
		CheckDestroy: testAccCheckAWSS3BucketObjectDestroy,
		Steps: []resource.TestStep{
			{
				Config: testAccAWSS3BucketObjectConfig_withContentCharacteristics(rInt, source),
				Check: resource.ComposeTestCheckFunc(
					testAccCheckAWSS3BucketObjectExists(resourceName, &obj),
					testAccCheckAWSS3BucketObjectBody(&obj, "{anything will do }"),
					resource.TestCheckResourceAttr(resourceName, "content_type", "binary/octet-stream"),
					resource.TestCheckResourceAttr(resourceName, "website_redirect", "http://google.com"),
				),
			},
		},
	})
}

func TestAccAWSS3BucketObject_updates(t *testing.T) {
	var originalObj, modifiedObj s3.GetObjectOutput
	resourceName := "aws_s3_bucket_object.object"
	rInt := acctest.RandInt()

	sourceInitial := testAccAWSS3BucketObjectCreateTempFile(t, "initial object state")
	defer os.Remove(sourceInitial)
	sourceModified := testAccAWSS3BucketObjectCreateTempFile(t, "modified object")
	defer os.Remove(sourceInitial)

	resource.ParallelTest(t, resource.TestCase{
		PreCheck:     func() { testAccPreCheck(t) },
		Providers:    testAccProviders,
		CheckDestroy: testAccCheckAWSS3BucketObjectDestroy,
		Steps: []resource.TestStep{
			{
				Config: testAccAWSS3BucketObjectConfig_updateable(rInt, false, sourceInitial),
				Check: resource.ComposeTestCheckFunc(
					testAccCheckAWSS3BucketObjectExists(resourceName, &originalObj),
					testAccCheckAWSS3BucketObjectBody(&originalObj, "initial object state"),
					resource.TestCheckResourceAttr(resourceName, "etag", "647d1d58e1011c743ec67d5e8af87b53"),
				),
			},
			{
				Config: testAccAWSS3BucketObjectConfig_updateable(rInt, false, sourceModified),
				Check: resource.ComposeTestCheckFunc(
					testAccCheckAWSS3BucketObjectExists(resourceName, &modifiedObj),
					testAccCheckAWSS3BucketObjectBody(&modifiedObj, "modified object"),
					resource.TestCheckResourceAttr(resourceName, "etag", "1c7fd13df1515c2a13ad9eb068931f09"),
				),
			},
		},
	})
}

func TestAccAWSS3BucketObject_updatesWithVersioning(t *testing.T) {
	var originalObj, modifiedObj s3.GetObjectOutput
	resourceName := "aws_s3_bucket_object.object"
	rInt := acctest.RandInt()

	sourceInitial := testAccAWSS3BucketObjectCreateTempFile(t, "initial versioned object state")
	defer os.Remove(sourceInitial)
	sourceModified := testAccAWSS3BucketObjectCreateTempFile(t, "modified versioned object")
	defer os.Remove(sourceInitial)

	resource.ParallelTest(t, resource.TestCase{
		PreCheck:     func() { testAccPreCheck(t) },
		Providers:    testAccProviders,
		CheckDestroy: testAccCheckAWSS3BucketObjectDestroy,
		Steps: []resource.TestStep{
			{
				Config: testAccAWSS3BucketObjectConfig_updateable(rInt, true, sourceInitial),
				Check: resource.ComposeTestCheckFunc(
					testAccCheckAWSS3BucketObjectExists(resourceName, &originalObj),
					testAccCheckAWSS3BucketObjectBody(&originalObj, "initial versioned object state"),
					resource.TestCheckResourceAttr(resourceName, "etag", "cee4407fa91906284e2a5e5e03e86b1b"),
				),
			},
			{
				Config: testAccAWSS3BucketObjectConfig_updateable(rInt, true, sourceModified),
				Check: resource.ComposeTestCheckFunc(
					testAccCheckAWSS3BucketObjectExists(resourceName, &modifiedObj),
					testAccCheckAWSS3BucketObjectBody(&modifiedObj, "modified versioned object"),
					resource.TestCheckResourceAttr(resourceName, "etag", "00b8c73b1b50e7cc932362c7225b8e29"),
					testAccCheckAWSS3BucketObjectVersionIdDiffers(&modifiedObj, &originalObj),
				),
			},
		},
	})
}

func TestAccAWSS3BucketObject_kms(t *testing.T) {
	var obj s3.GetObjectOutput
	resourceName := "aws_s3_bucket_object.object"
	rInt := acctest.RandInt()

	source := testAccAWSS3BucketObjectCreateTempFile(t, "{anything will do }")
	defer os.Remove(source)

	resource.ParallelTest(t, resource.TestCase{
		PreCheck:     func() { testAccPreCheck(t) },
		Providers:    testAccProviders,
		CheckDestroy: testAccCheckAWSS3BucketObjectDestroy,
		Steps: []resource.TestStep{
			{
				PreConfig: func() {},
				Config:    testAccAWSS3BucketObjectConfig_withKMSId(rInt, source),
				Check: resource.ComposeTestCheckFunc(
					testAccCheckAWSS3BucketObjectExists(resourceName, &obj),
					testAccCheckAWSS3BucketObjectSSE(resourceName, "aws:kms"),
					testAccCheckAWSS3BucketObjectBody(&obj, "{anything will do }"),
				),
			},
		},
	})
}

func TestAccAWSS3BucketObject_sse(t *testing.T) {
	var obj s3.GetObjectOutput
	resourceName := "aws_s3_bucket_object.object"
	rInt := acctest.RandInt()

	source := testAccAWSS3BucketObjectCreateTempFile(t, "{anything will do }")
	defer os.Remove(source)

	resource.ParallelTest(t, resource.TestCase{
		PreCheck:     func() { testAccPreCheck(t) },
		Providers:    testAccProviders,
		CheckDestroy: testAccCheckAWSS3BucketObjectDestroy,
		Steps: []resource.TestStep{
			{
				PreConfig: func() {},
				Config:    testAccAWSS3BucketObjectConfig_withSSE(rInt, source),
				Check: resource.ComposeTestCheckFunc(
					testAccCheckAWSS3BucketObjectExists(resourceName, &obj),
					testAccCheckAWSS3BucketObjectSSE(resourceName, "AES256"),
					testAccCheckAWSS3BucketObjectBody(&obj, "{anything will do }"),
				),
			},
		},
	})
}

func TestAccAWSS3BucketObject_acl(t *testing.T) {
	var obj1, obj2, obj3 s3.GetObjectOutput
	resourceName := "aws_s3_bucket_object.object"
	rInt := acctest.RandInt()

	resource.ParallelTest(t, resource.TestCase{
		PreCheck:     func() { testAccPreCheck(t) },
		Providers:    testAccProviders,
		CheckDestroy: testAccCheckAWSS3BucketObjectDestroy,
		Steps: []resource.TestStep{
			{
				Config: testAccAWSS3BucketObjectConfig_acl(rInt, "some_bucket_content", "private"),
				Check: resource.ComposeTestCheckFunc(
					testAccCheckAWSS3BucketObjectExists(resourceName, &obj1),
					testAccCheckAWSS3BucketObjectBody(&obj1, "some_bucket_content"),
					resource.TestCheckResourceAttr(resourceName, "acl", "private"),
					testAccCheckAWSS3BucketObjectAcl(resourceName, []string{"FULL_CONTROL"}),
				),
			},
			{
				Config: testAccAWSS3BucketObjectConfig_acl(rInt, "some_bucket_content", "public-read"),
				Check: resource.ComposeTestCheckFunc(
					testAccCheckAWSS3BucketObjectExists(resourceName, &obj2),
					testAccCheckAWSS3BucketObjectVersionIdEquals(&obj2, &obj1),
					testAccCheckAWSS3BucketObjectBody(&obj2, "some_bucket_content"),
					resource.TestCheckResourceAttr(resourceName, "acl", "public-read"),
					testAccCheckAWSS3BucketObjectAcl(resourceName, []string{"FULL_CONTROL", "READ"}),
				),
			},
			{
				Config: testAccAWSS3BucketObjectConfig_acl(rInt, "changed_some_bucket_content", "private"),
				Check: resource.ComposeTestCheckFunc(
					testAccCheckAWSS3BucketObjectExists(resourceName, &obj3),
					testAccCheckAWSS3BucketObjectVersionIdDiffers(&obj3, &obj2),
					testAccCheckAWSS3BucketObjectBody(&obj3, "changed_some_bucket_content"),
					resource.TestCheckResourceAttr(resourceName, "acl", "private"),
					testAccCheckAWSS3BucketObjectAcl(resourceName, []string{"FULL_CONTROL"}),
				),
			},
		},
	})
}

func TestAccAWSS3BucketObject_storageClass(t *testing.T) {
	var obj s3.GetObjectOutput
	resourceName := "aws_s3_bucket_object.object"
	rInt := acctest.RandInt()

	resource.ParallelTest(t, resource.TestCase{
		PreCheck:     func() { testAccPreCheck(t) },
		Providers:    testAccProviders,
		CheckDestroy: testAccCheckAWSS3BucketObjectDestroy,
		Steps: []resource.TestStep{
			{
				PreConfig: func() {},
				Config:    testAccAWSS3BucketObjectConfigContent(rInt, "some_bucket_content"),
				Check: resource.ComposeTestCheckFunc(
					testAccCheckAWSS3BucketObjectExists(resourceName, &obj),
					resource.TestCheckResourceAttr(resourceName, "storage_class", "STANDARD"),
					testAccCheckAWSS3BucketObjectStorageClass(resourceName, "STANDARD"),
				),
			},
			{
				Config: testAccAWSS3BucketObjectConfig_storageClass(rInt, "REDUCED_REDUNDANCY"),
				Check: resource.ComposeTestCheckFunc(
					testAccCheckAWSS3BucketObjectExists(resourceName, &obj),
					resource.TestCheckResourceAttr(resourceName, "storage_class", "REDUCED_REDUNDANCY"),
					testAccCheckAWSS3BucketObjectStorageClass(resourceName, "REDUCED_REDUNDANCY"),
				),
			},
			{
				Config: testAccAWSS3BucketObjectConfig_storageClass(rInt, "GLACIER"),
				Check: resource.ComposeTestCheckFunc(
					// Can't GetObject on an object in Glacier without restoring it.
					resource.TestCheckResourceAttr(resourceName, "storage_class", "GLACIER"),
					testAccCheckAWSS3BucketObjectStorageClass(resourceName, "GLACIER"),
				),
			},
			{
				Config: testAccAWSS3BucketObjectConfig_storageClass(rInt, "INTELLIGENT_TIERING"),
				Check: resource.ComposeTestCheckFunc(
					testAccCheckAWSS3BucketObjectExists(resourceName, &obj),
					resource.TestCheckResourceAttr(resourceName, "storage_class", "INTELLIGENT_TIERING"),
					testAccCheckAWSS3BucketObjectStorageClass(resourceName, "INTELLIGENT_TIERING"),
				),
			},
			{
				Config: testAccAWSS3BucketObjectConfig_storageClass(rInt, "DEEP_ARCHIVE"),
				Check: resource.ComposeTestCheckFunc(
					// 	Can't GetObject on an object in DEEP_ARCHIVE without restoring it.
					resource.TestCheckResourceAttr(resourceName, "storage_class", "DEEP_ARCHIVE"),
					testAccCheckAWSS3BucketObjectStorageClass(resourceName, "DEEP_ARCHIVE"),
				),
			},
		},
	})
}

func TestAccAWSS3BucketObject_tags(t *testing.T) {
	var obj1, obj2, obj3, obj4 s3.GetObjectOutput
	resourceName := "aws_s3_bucket_object.object"
	rInt := acctest.RandInt()
	key := "test-key"

	resource.ParallelTest(t, resource.TestCase{
		PreCheck:     func() { testAccPreCheck(t) },
		Providers:    testAccProviders,
		CheckDestroy: testAccCheckAWSS3BucketObjectDestroy,
		Steps: []resource.TestStep{
			{
				PreConfig: func() {},
				Config:    testAccAWSS3BucketObjectConfig_withTags(rInt, key, "stuff"),
				Check: resource.ComposeTestCheckFunc(
					testAccCheckAWSS3BucketObjectExists(resourceName, &obj1),
					testAccCheckAWSS3BucketObjectBody(&obj1, "stuff"),
					resource.TestCheckResourceAttr(resourceName, "tags.%", "3"),
					resource.TestCheckResourceAttr(resourceName, "tags.Key1", "AAA"),
					resource.TestCheckResourceAttr(resourceName, "tags.Key2", "BBB"),
					resource.TestCheckResourceAttr(resourceName, "tags.Key3", "CCC"),
				),
			},
			{
				PreConfig: func() {},
				Config:    testAccAWSS3BucketObjectConfig_withUpdatedTags(rInt, key, "stuff"),
				Check: resource.ComposeTestCheckFunc(
					testAccCheckAWSS3BucketObjectExists(resourceName, &obj2),
					testAccCheckAWSS3BucketObjectVersionIdEquals(&obj2, &obj1),
					testAccCheckAWSS3BucketObjectBody(&obj2, "stuff"),
					resource.TestCheckResourceAttr(resourceName, "tags.%", "4"),
					resource.TestCheckResourceAttr(resourceName, "tags.Key2", "BBB"),
					resource.TestCheckResourceAttr(resourceName, "tags.Key3", "XXX"),
					resource.TestCheckResourceAttr(resourceName, "tags.Key4", "DDD"),
					resource.TestCheckResourceAttr(resourceName, "tags.Key5", "EEE"),
				),
			},
			{
				PreConfig: func() {},
				Config:    testAccAWSS3BucketObjectConfig_withNoTags(rInt, key, "stuff"),
				Check: resource.ComposeTestCheckFunc(
					testAccCheckAWSS3BucketObjectExists(resourceName, &obj3),
					testAccCheckAWSS3BucketObjectVersionIdEquals(&obj3, &obj2),
					testAccCheckAWSS3BucketObjectBody(&obj3, "stuff"),
					resource.TestCheckResourceAttr(resourceName, "tags.%", "0"),
				),
			},
			{
				PreConfig: func() {},
				Config:    testAccAWSS3BucketObjectConfig_withTags(rInt, key, "changed stuff"),
				Check: resource.ComposeTestCheckFunc(
					testAccCheckAWSS3BucketObjectExists(resourceName, &obj4),
					testAccCheckAWSS3BucketObjectVersionIdDiffers(&obj4, &obj3),
					testAccCheckAWSS3BucketObjectBody(&obj4, "changed stuff"),
					resource.TestCheckResourceAttr(resourceName, "tags.%", "3"),
					resource.TestCheckResourceAttr(resourceName, "tags.Key1", "AAA"),
					resource.TestCheckResourceAttr(resourceName, "tags.Key2", "BBB"),
					resource.TestCheckResourceAttr(resourceName, "tags.Key3", "CCC"),
				),
			},
		},
	})
}

func TestAccAWSS3BucketObject_tagsLeadingSlash(t *testing.T) {
	var obj1, obj2, obj3, obj4 s3.GetObjectOutput
	resourceName := "aws_s3_bucket_object.object"
	rInt := acctest.RandInt()
	key := "/test-key"

	resource.ParallelTest(t, resource.TestCase{
		PreCheck:     func() { testAccPreCheck(t) },
		Providers:    testAccProviders,
		CheckDestroy: testAccCheckAWSS3BucketObjectDestroy,
		Steps: []resource.TestStep{
			{
				PreConfig: func() {},
				Config:    testAccAWSS3BucketObjectConfig_withTags(rInt, key, "stuff"),
				Check: resource.ComposeTestCheckFunc(
					testAccCheckAWSS3BucketObjectExists(resourceName, &obj1),
					testAccCheckAWSS3BucketObjectBody(&obj1, "stuff"),
					resource.TestCheckResourceAttr(resourceName, "tags.%", "3"),
					resource.TestCheckResourceAttr(resourceName, "tags.Key1", "AAA"),
					resource.TestCheckResourceAttr(resourceName, "tags.Key2", "BBB"),
					resource.TestCheckResourceAttr(resourceName, "tags.Key3", "CCC"),
				),
			},
			{
				PreConfig: func() {},
				Config:    testAccAWSS3BucketObjectConfig_withUpdatedTags(rInt, key, "stuff"),
				Check: resource.ComposeTestCheckFunc(
					testAccCheckAWSS3BucketObjectExists(resourceName, &obj2),
					testAccCheckAWSS3BucketObjectVersionIdEquals(&obj2, &obj1),
					testAccCheckAWSS3BucketObjectBody(&obj2, "stuff"),
					resource.TestCheckResourceAttr(resourceName, "tags.%", "4"),
					resource.TestCheckResourceAttr(resourceName, "tags.Key2", "BBB"),
					resource.TestCheckResourceAttr(resourceName, "tags.Key3", "XXX"),
					resource.TestCheckResourceAttr(resourceName, "tags.Key4", "DDD"),
					resource.TestCheckResourceAttr(resourceName, "tags.Key5", "EEE"),
				),
			},
			{
				PreConfig: func() {},
				Config:    testAccAWSS3BucketObjectConfig_withNoTags(rInt, key, "stuff"),
				Check: resource.ComposeTestCheckFunc(
					testAccCheckAWSS3BucketObjectExists(resourceName, &obj3),
					testAccCheckAWSS3BucketObjectVersionIdEquals(&obj3, &obj2),
					testAccCheckAWSS3BucketObjectBody(&obj3, "stuff"),
					resource.TestCheckResourceAttr(resourceName, "tags.%", "0"),
				),
			},
			{
				PreConfig: func() {},
				Config:    testAccAWSS3BucketObjectConfig_withTags(rInt, key, "changed stuff"),
				Check: resource.ComposeTestCheckFunc(
					testAccCheckAWSS3BucketObjectExists(resourceName, &obj4),
					testAccCheckAWSS3BucketObjectVersionIdDiffers(&obj4, &obj3),
					testAccCheckAWSS3BucketObjectBody(&obj4, "changed stuff"),
					resource.TestCheckResourceAttr(resourceName, "tags.%", "3"),
					resource.TestCheckResourceAttr(resourceName, "tags.Key1", "AAA"),
					resource.TestCheckResourceAttr(resourceName, "tags.Key2", "BBB"),
					resource.TestCheckResourceAttr(resourceName, "tags.Key3", "CCC"),
				),
			},
		},
	})
}

func testAccCheckAWSS3BucketObjectVersionIdDiffers(first, second *s3.GetObjectOutput) resource.TestCheckFunc {
	return func(s *terraform.State) error {
		if first.VersionId == nil {
			return fmt.Errorf("Expected first object to have VersionId: %s", first)
		}
		if second.VersionId == nil {
			return fmt.Errorf("Expected second object to have VersionId: %s", second)
		}

		if *first.VersionId == *second.VersionId {
			return fmt.Errorf("Expected Version IDs to differ, but they are equal (%s)", *first.VersionId)
		}

		return nil
	}
}

func testAccCheckAWSS3BucketObjectVersionIdEquals(first, second *s3.GetObjectOutput) resource.TestCheckFunc {
	return func(s *terraform.State) error {
		if first.VersionId == nil {
			return fmt.Errorf("Expected first object to have VersionId: %s", first)
		}
		if second.VersionId == nil {
			return fmt.Errorf("Expected second object to have VersionId: %s", second)
		}

		if *first.VersionId != *second.VersionId {
			return fmt.Errorf("Expected Version IDs to be equal, but they differ (%s, %s)", *first.VersionId, *second.VersionId)
		}

		return nil
	}
}

func testAccCheckAWSS3BucketObjectDestroy(s *terraform.State) error {
	s3conn := testAccProvider.Meta().(*AWSClient).s3conn

	for _, rs := range s.RootModule().Resources {
		if rs.Type != "aws_s3_bucket_object" {
			continue
		}

		_, err := s3conn.HeadObject(
			&s3.HeadObjectInput{
				Bucket:  aws.String(rs.Primary.Attributes["bucket"]),
				Key:     aws.String(rs.Primary.Attributes["key"]),
				IfMatch: aws.String(rs.Primary.Attributes["etag"]),
			})
		if err == nil {
			return fmt.Errorf("AWS S3 Object still exists: %s", rs.Primary.ID)
		}
	}
	return nil
}

func testAccCheckAWSS3BucketObjectExists(n string, obj *s3.GetObjectOutput) resource.TestCheckFunc {
	return func(s *terraform.State) error {
		rs, ok := s.RootModule().Resources[n]
		if !ok {
			return fmt.Errorf("Not Found: %s", n)
		}

		if rs.Primary.ID == "" {
			return fmt.Errorf("No S3 Bucket Object ID is set")
		}

		s3conn := testAccProvider.Meta().(*AWSClient).s3conn
		out, err := s3conn.GetObject(
			&s3.GetObjectInput{
				Bucket:  aws.String(rs.Primary.Attributes["bucket"]),
				Key:     aws.String(rs.Primary.Attributes["key"]),
				IfMatch: aws.String(rs.Primary.Attributes["etag"]),
			})
		if err != nil {
			return fmt.Errorf("S3Bucket Object error: %s", err)
		}

		*obj = *out

		return nil
	}
}

func testAccCheckAWSS3BucketObjectBody(obj *s3.GetObjectOutput, want string) resource.TestCheckFunc {
	return func(s *terraform.State) error {
		body, err := ioutil.ReadAll(obj.Body)
		if err != nil {
			return fmt.Errorf("failed to read body: %s", err)
		}
		obj.Body.Close()

		if got := string(body); got != want {
			return fmt.Errorf("wrong result body %q; want %q", got, want)
		}

		return nil
	}
}

func testAccCheckAWSS3BucketObjectAcl(n string, expectedPerms []string) resource.TestCheckFunc {
	return func(s *terraform.State) error {
		rs := s.RootModule().Resources[n]
		s3conn := testAccProvider.Meta().(*AWSClient).s3conn

		out, err := s3conn.GetObjectAcl(&s3.GetObjectAclInput{
			Bucket: aws.String(rs.Primary.Attributes["bucket"]),
			Key:    aws.String(rs.Primary.Attributes["key"]),
		})

		if err != nil {
			return fmt.Errorf("GetObjectAcl error: %v", err)
		}

		var perms []string
		for _, v := range out.Grants {
			perms = append(perms, *v.Permission)
		}
		sort.Strings(perms)

		if !reflect.DeepEqual(perms, expectedPerms) {
			return fmt.Errorf("Expected ACL permissions to be %v, got %v", expectedPerms, perms)
		}

		return nil
	}
}

func testAccCheckAWSS3BucketObjectStorageClass(n, expectedClass string) resource.TestCheckFunc {
	return func(s *terraform.State) error {
		rs := s.RootModule().Resources[n]
		s3conn := testAccProvider.Meta().(*AWSClient).s3conn

		out, err := s3conn.HeadObject(&s3.HeadObjectInput{
			Bucket: aws.String(rs.Primary.Attributes["bucket"]),
			Key:    aws.String(rs.Primary.Attributes["key"]),
		})

		if err != nil {
			return fmt.Errorf("HeadObject error: %v", err)
		}

		// The "STANDARD" (which is also the default) storage
		// class when set would not be included in the results.
		storageClass := s3.StorageClassStandard
		if out.StorageClass != nil {
			storageClass = *out.StorageClass
		}

		if storageClass != expectedClass {
			return fmt.Errorf("Expected Storage Class to be %v, got %v",
				expectedClass, storageClass)
		}

		return nil
	}
}

func testAccCheckAWSS3BucketObjectSSE(n, expectedSSE string) resource.TestCheckFunc {
	return func(s *terraform.State) error {
		rs := s.RootModule().Resources[n]
		s3conn := testAccProvider.Meta().(*AWSClient).s3conn

		out, err := s3conn.HeadObject(&s3.HeadObjectInput{
			Bucket: aws.String(rs.Primary.Attributes["bucket"]),
			Key:    aws.String(rs.Primary.Attributes["key"]),
		})

		if err != nil {
			return fmt.Errorf("HeadObject error: %v", err)
		}

		if out.ServerSideEncryption == nil {
			return fmt.Errorf("Expected a non %v Server Side Encryption.", out.ServerSideEncryption)
		}

		sse := *out.ServerSideEncryption
		if sse != expectedSSE {
			return fmt.Errorf("Expected Server Side Encryption %v, got %v.",
				expectedSSE, sse)
		}

		return nil
	}
}

func testAccAWSS3BucketObjectCreateTempFile(t *testing.T, data string) string {
	tmpFile, err := ioutil.TempFile("", "tf-acc-s3-obj")
	if err != nil {
		t.Fatal(err)
	}
	filename := tmpFile.Name()

	err = ioutil.WriteFile(filename, []byte(data), 0644)
	if err != nil {
		os.Remove(filename)
		t.Fatal(err)
	}

	return filename
}

func TestAccAWSS3BucketObject_metadata(t *testing.T) {
	rInt := acctest.RandInt()
	var obj s3.GetObjectOutput

<<<<<<< HEAD
	resource.Test(t, resource.TestCase{
=======
	resource.ParallelTest(t, resource.TestCase{
>>>>>>> a3931eff
		PreCheck:     func() { testAccPreCheck(t) },
		Providers:    testAccProviders,
		CheckDestroy: testAccCheckAWSS3BucketObjectDestroy,
		Steps: []resource.TestStep{
			{
				PreConfig: func() {},
				Config:    testAccAWSS3BucketObjectConfig_withMetadata(rInt),
				Check: resource.ComposeTestCheckFunc(
					testAccCheckAWSS3BucketObjectExists("aws_s3_bucket_object.object", &obj),
					resource.TestCheckResourceAttr("aws_s3_bucket_object.object", "metadata.%", "2"),
					resource.TestCheckResourceAttr("aws_s3_bucket_object.object", "metadata.test", "Value One"),
					resource.TestCheckResourceAttr("aws_s3_bucket_object.object", "metadata.description", "Very interesting"),
				),
			},
		},
	})
}

func testAccAWSS3BucketObjectConfigSource(randInt int, source string) string {
	return fmt.Sprintf(`
resource "aws_s3_bucket" "object_bucket" {
  bucket = "tf-object-test-bucket-%d"
}

resource "aws_s3_bucket_object" "object" {
  bucket       = "${aws_s3_bucket.object_bucket.bucket}"
  key          = "test-key"
  source       = "%s"
  content_type = "binary/octet-stream"
}
`, randInt, source)
}

func testAccAWSS3BucketObjectConfig_withContentCharacteristics(randInt int, source string) string {
	return fmt.Sprintf(`
resource "aws_s3_bucket" "object_bucket" {
  bucket = "tf-object-test-bucket-%d"
}

resource "aws_s3_bucket_object" "object" {
  bucket           = "${aws_s3_bucket.object_bucket.bucket}"
  key              = "test-key"
  source           = "%s"
  content_language = "en"
  content_type     = "binary/octet-stream"
  website_redirect = "http://google.com"
}
`, randInt, source)
}

func testAccAWSS3BucketObjectConfigContent(randInt int, content string) string {
	return fmt.Sprintf(`
resource "aws_s3_bucket" "object_bucket" {
  bucket = "tf-object-test-bucket-%d"
}

resource "aws_s3_bucket_object" "object" {
  bucket  = "${aws_s3_bucket.object_bucket.bucket}"
  key     = "test-key"
  content = "%s"
}
`, randInt, content)
}

func testAccAWSS3BucketObjectConfigContentBase64(randInt int, contentBase64 string) string {
	return fmt.Sprintf(`
resource "aws_s3_bucket" "object_bucket" {
  bucket = "tf-object-test-bucket-%d"
}

resource "aws_s3_bucket_object" "object" {
  bucket         = "${aws_s3_bucket.object_bucket.bucket}"
  key            = "test-key"
  content_base64 = "%s"
}
`, randInt, contentBase64)
}

func testAccAWSS3BucketObjectConfig_updateable(randInt int, bucketVersioning bool, source string) string {
	return fmt.Sprintf(`
resource "aws_s3_bucket" "object_bucket_3" {
  bucket = "tf-object-test-bucket-%d"

  versioning {
    enabled = %t
  }
}

resource "aws_s3_bucket_object" "object" {
  bucket = "${aws_s3_bucket.object_bucket_3.bucket}"
  key    = "updateable-key"
  source = "%s"
  etag   = "${filemd5("%s")}"
}
`, randInt, bucketVersioning, source, source)
}

func testAccAWSS3BucketObjectConfig_withKMSId(randInt int, source string) string {
	return fmt.Sprintf(`
resource "aws_kms_key" "kms_key_1" {}

resource "aws_s3_bucket" "object_bucket" {
  bucket = "tf-object-test-bucket-%d"
}

resource "aws_s3_bucket_object" "object" {
  bucket     = "${aws_s3_bucket.object_bucket.bucket}"
  key        = "test-key"
  source     = "%s"
  kms_key_id = "${aws_kms_key.kms_key_1.arn}"
}
`, randInt, source)
}

func testAccAWSS3BucketObjectConfig_withSSE(randInt int, source string) string {
	return fmt.Sprintf(`
resource "aws_s3_bucket" "object_bucket" {
  bucket = "tf-object-test-bucket-%d"
}

resource "aws_s3_bucket_object" "object" {
  bucket                 = "${aws_s3_bucket.object_bucket.bucket}"
  key                    = "test-key"
  source                 = "%s"
  server_side_encryption = "AES256"
}
`, randInt, source)
}

func testAccAWSS3BucketObjectConfig_acl(randInt int, content, acl string) string {
	return fmt.Sprintf(`
resource "aws_s3_bucket" "object_bucket" {
  bucket = "tf-object-test-bucket-%d"

  versioning {
    enabled = true
  }
}

resource "aws_s3_bucket_object" "object" {
  bucket  = "${aws_s3_bucket.object_bucket.bucket}"
  key     = "test-key"
  content = "%s"
  acl     = "%s"
}
`, randInt, content, acl)
}

func testAccAWSS3BucketObjectConfig_storageClass(randInt int, storage_class string) string {
	return fmt.Sprintf(`
resource "aws_s3_bucket" "object_bucket" {
  bucket = "tf-object-test-bucket-%d"
}

resource "aws_s3_bucket_object" "object" {
  bucket        = "${aws_s3_bucket.object_bucket.bucket}"
  key           = "test-key"
  content       = "some_bucket_content"
  storage_class = "%s"
}
`, randInt, storage_class)
}

func testAccAWSS3BucketObjectConfig_withTags(randInt int, key, content string) string {
	return fmt.Sprintf(`
resource "aws_s3_bucket" "object_bucket" {
  bucket = "tf-object-test-bucket-%d"

  versioning {
    enabled = true
  }
}

resource "aws_s3_bucket_object" "object" {
  bucket  = "${aws_s3_bucket.object_bucket.bucket}"
  key     = "%s"
  content = "%s"

  tags = {
    Key1 = "AAA"
    Key2 = "BBB"
    Key3 = "CCC"
  }
}
`, randInt, key, content)
}

func testAccAWSS3BucketObjectConfig_withUpdatedTags(randInt int, key, content string) string {
	return fmt.Sprintf(`
resource "aws_s3_bucket" "object_bucket" {
  bucket = "tf-object-test-bucket-%d"

  versioning {
    enabled = true
  }
}

resource "aws_s3_bucket_object" "object" {
  bucket  = "${aws_s3_bucket.object_bucket.bucket}"
  key     = "%s"
  content = "%s"

  tags = {
    Key2 = "BBB"
    Key3 = "XXX"
    Key4 = "DDD"
    Key5 = "EEE"
  }
}
`, randInt, key, content)
}

func testAccAWSS3BucketObjectConfig_withNoTags(randInt int, key, content string) string {
	return fmt.Sprintf(`
resource "aws_s3_bucket" "object_bucket" {
  bucket = "tf-object-test-bucket-%d"

  versioning {
    enabled = true
  }
}

resource "aws_s3_bucket_object" "object" {
  bucket  = "${aws_s3_bucket.object_bucket.bucket}"
  key     = "%s"
  content = "%s"
}
`, randInt, key, content)
}

func testAccAWSS3BucketObjectConfig_withMetadata(randInt int) string {
	return fmt.Sprintf(`
resource "aws_s3_bucket" "object_bucket_2" {
	bucket = "tf-object-test-bucket-%d"
}

resource "aws_s3_bucket_object" "object" {
	bucket = "${aws_s3_bucket.object_bucket_2.bucket}"
	key = "test-key"
	content = "stuff"
	metadata {
		test = "Value One"
		description = "Very interesting"
	}
}
`, randInt)
}<|MERGE_RESOLUTION|>--- conflicted
+++ resolved
@@ -803,11 +803,7 @@
 	rInt := acctest.RandInt()
 	var obj s3.GetObjectOutput
 
-<<<<<<< HEAD
-	resource.Test(t, resource.TestCase{
-=======
-	resource.ParallelTest(t, resource.TestCase{
->>>>>>> a3931eff
+	resource.ParallelTest(t, resource.TestCase{
 		PreCheck:     func() { testAccPreCheck(t) },
 		Providers:    testAccProviders,
 		CheckDestroy: testAccCheckAWSS3BucketObjectDestroy,
