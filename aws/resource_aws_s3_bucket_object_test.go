--- conflicted
+++ resolved
@@ -821,7 +821,6 @@
 	return filename
 }
 
-<<<<<<< HEAD
 func TestAccAWSS3BucketObject_metadata(t *testing.T) {
 	rInt := acctest.RandInt()
 	var obj s3.GetObjectOutput
@@ -843,7 +842,8 @@
 			},
 		},
 	})
-=======
+}
+
 func testAccAWSS3BucketObjectConfigEmpty(randInt int) string {
 	return fmt.Sprintf(`
 resource "aws_s3_bucket" "object_bucket" {
@@ -855,7 +855,6 @@
   key = "test-key"
 }
 `, randInt)
->>>>>>> 2075ac34
 }
 
 func testAccAWSS3BucketObjectConfigSource(randInt int, source string) string {
