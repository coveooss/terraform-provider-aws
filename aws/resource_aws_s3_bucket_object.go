--- conflicted
+++ resolved
@@ -326,13 +326,9 @@
 		metadata[strings.ToLower(k)] = v
 	}
 
-<<<<<<< HEAD
-	d.Set("metadata", metadata)
-=======
 	if err := d.Set("metadata", metadata); err != nil {
 		return fmt.Errorf("error setting metadata: %s", err)
 	}
->>>>>>> a3931eff
 	d.Set("version_id", resp.VersionId)
 	d.Set("server_side_encryption", resp.ServerSideEncryption)
 	d.Set("website_redirect", resp.WebsiteRedirectLocation)
