{
	"comment": "",
	"ignore": "appengine test github.com/hashicorp/nomad/ github.com/hashicorp/terraform/backend",
	"package": [
		{
			"checksumSHA1": "jQh1fnoKPKMURvKkpdRjN695nAQ=",
			"path": "github.com/agext/levenshtein",
			"revision": "5f10fee965225ac1eecdc234c09daf5cd9e7f7b6",
			"revisionTime": "2017-02-17T06:30:20Z"
		},
		{
			"checksumSHA1": "LLVyR2dAgkihu0+HdZF+JK0gMMs=",
			"path": "github.com/agl/ed25519",
			"revision": "278e1ec8e8a6e017cd07577924d6766039146ced",
			"revisionTime": "2015-08-30T18:26:16Z"
		},
		{
			"checksumSHA1": "30PBqj9BW03KCVqASvLg3bR+xYc=",
			"path": "github.com/agl/ed25519/edwards25519",
			"revision": "278e1ec8e8a6e017cd07577924d6766039146ced",
			"revisionTime": "2015-08-30T18:26:16Z"
		},
		{
			"checksumSHA1": "FIL83loX9V9APvGQIjJpbxq53F0=",
			"path": "github.com/apparentlymart/go-cidr/cidr",
			"revision": "7e4b007599d4e2076d9a81be723b3912852dda2c",
			"revisionTime": "2017-04-18T07:21:50Z"
		},
		{
			"checksumSHA1": "Ffhtm8iHH7l2ynVVOIGJE3eiuLA=",
			"path": "github.com/apparentlymart/go-textseg/textseg",
			"revision": "b836f5c4d331d1945a2fead7188db25432d73b69",
			"revisionTime": "2017-05-31T20:39:52Z"
		},
		{
			"checksumSHA1": "GCTVJ1J/SGZstNZauuLAnTFOhGA=",
			"path": "github.com/armon/go-radix",
			"revision": "1fca145dffbcaa8fe914309b1ec0cfc67500fe61",
			"revisionTime": "2017-07-27T15:54:43Z"
		},
		{
<<<<<<< HEAD
			"checksumSHA1": "fQFz9TVTFLzLZBBTL/3nXt0PepA=",
			"path": "github.com/aws/aws-sdk-go/aws",
			"revision": "ebc8a649dc2a7c78c9237c2575a63b3efd6d0a2d",
			"revisionTime": "2018-02-12T21:53:52Z",
			"version": "v1.12.75",
			"versionExact": "v1.12.75"
=======
			"checksumSHA1": "6/3tm9xiyE8d2nKmDb+2GSfScBI=",
			"path": "github.com/aws/aws-sdk-go/aws",
			"revision": "aace5875a5c3b85a3902c6d72b9caed301d64cce",
			"revisionTime": "2018-03-01T20:28:55Z",
			"version": "v1.13.8",
			"versionExact": "v1.13.8"
>>>>>>> 7d072aff
		},
		{
			"checksumSHA1": "DtuTqKH29YnLjrIJkRYX0HQtXY0=",
			"path": "github.com/aws/aws-sdk-go/aws/arn",
<<<<<<< HEAD
			"revision": "ebc8a649dc2a7c78c9237c2575a63b3efd6d0a2d",
			"revisionTime": "2018-02-12T21:53:52Z",
			"version": "v1.12.75",
			"versionExact": "v1.12.75"
=======
			"revision": "aace5875a5c3b85a3902c6d72b9caed301d64cce",
			"revisionTime": "2018-03-01T20:28:55Z",
			"version": "v1.13.8",
			"versionExact": "v1.13.8"
>>>>>>> 7d072aff
		},
		{
			"checksumSHA1": "Y9W+4GimK4Fuxq+vyIskVYFRnX4=",
			"path": "github.com/aws/aws-sdk-go/aws/awserr",
<<<<<<< HEAD
			"revision": "ebc8a649dc2a7c78c9237c2575a63b3efd6d0a2d",
			"revisionTime": "2018-02-12T21:53:52Z",
			"version": "v1.12.75",
			"versionExact": "v1.12.75"
=======
			"revision": "aace5875a5c3b85a3902c6d72b9caed301d64cce",
			"revisionTime": "2018-03-01T20:28:55Z",
			"version": "v1.13.8",
			"versionExact": "v1.13.8"
>>>>>>> 7d072aff
		},
		{
			"checksumSHA1": "yyYr41HZ1Aq0hWc3J5ijXwYEcac=",
			"path": "github.com/aws/aws-sdk-go/aws/awsutil",
<<<<<<< HEAD
			"revision": "ebc8a649dc2a7c78c9237c2575a63b3efd6d0a2d",
			"revisionTime": "2018-02-12T21:53:52Z",
			"version": "v1.12.75",
			"versionExact": "v1.12.75"
=======
			"revision": "aace5875a5c3b85a3902c6d72b9caed301d64cce",
			"revisionTime": "2018-03-01T20:28:55Z",
			"version": "v1.13.8",
			"versionExact": "v1.13.8"
>>>>>>> 7d072aff
		},
		{
			"checksumSHA1": "wGf8GkrbZe2VFXOo28K0jq68A+g=",
			"path": "github.com/aws/aws-sdk-go/aws/client",
<<<<<<< HEAD
			"revision": "ebc8a649dc2a7c78c9237c2575a63b3efd6d0a2d",
			"revisionTime": "2018-02-12T21:53:52Z",
			"version": "v1.12.75",
			"versionExact": "v1.12.75"
=======
			"revision": "aace5875a5c3b85a3902c6d72b9caed301d64cce",
			"revisionTime": "2018-03-01T20:28:55Z",
			"version": "v1.13.8",
			"versionExact": "v1.13.8"
>>>>>>> 7d072aff
		},
		{
			"checksumSHA1": "ieAJ+Cvp/PKv1LpUEnUXpc3OI6E=",
			"path": "github.com/aws/aws-sdk-go/aws/client/metadata",
<<<<<<< HEAD
			"revision": "ebc8a649dc2a7c78c9237c2575a63b3efd6d0a2d",
			"revisionTime": "2018-02-12T21:53:52Z",
			"version": "v1.12.75",
			"versionExact": "v1.12.75"
=======
			"revision": "aace5875a5c3b85a3902c6d72b9caed301d64cce",
			"revisionTime": "2018-03-01T20:28:55Z",
			"version": "v1.13.8",
			"versionExact": "v1.13.8"
>>>>>>> 7d072aff
		},
		{
			"checksumSHA1": "U2W3pMTHfONS6R/QP/Zg18+89TQ=",
			"path": "github.com/aws/aws-sdk-go/aws/corehandlers",
<<<<<<< HEAD
			"revision": "ebc8a649dc2a7c78c9237c2575a63b3efd6d0a2d",
			"revisionTime": "2018-02-12T21:53:52Z",
			"version": "v1.12.75",
			"versionExact": "v1.12.75"
=======
			"revision": "aace5875a5c3b85a3902c6d72b9caed301d64cce",
			"revisionTime": "2018-03-01T20:28:55Z",
			"version": "v1.13.8",
			"versionExact": "v1.13.8"
>>>>>>> 7d072aff
		},
		{
			"checksumSHA1": "Y+cPwQL0dZMyqp3wI+KJWmA9KQ8=",
			"path": "github.com/aws/aws-sdk-go/aws/credentials",
<<<<<<< HEAD
			"revision": "ebc8a649dc2a7c78c9237c2575a63b3efd6d0a2d",
			"revisionTime": "2018-02-12T21:53:52Z",
			"version": "v1.12.75",
			"versionExact": "v1.12.75"
=======
			"revision": "aace5875a5c3b85a3902c6d72b9caed301d64cce",
			"revisionTime": "2018-03-01T20:28:55Z",
			"version": "v1.13.8",
			"versionExact": "v1.13.8"
>>>>>>> 7d072aff
		},
		{
			"checksumSHA1": "u3GOAJLmdvbuNUeUEcZSEAOeL/0=",
			"path": "github.com/aws/aws-sdk-go/aws/credentials/ec2rolecreds",
<<<<<<< HEAD
			"revision": "ebc8a649dc2a7c78c9237c2575a63b3efd6d0a2d",
			"revisionTime": "2018-02-12T21:53:52Z",
			"version": "v1.12.75",
			"versionExact": "v1.12.75"
=======
			"revision": "aace5875a5c3b85a3902c6d72b9caed301d64cce",
			"revisionTime": "2018-03-01T20:28:55Z",
			"version": "v1.13.8",
			"versionExact": "v1.13.8"
>>>>>>> 7d072aff
		},
		{
			"checksumSHA1": "NUJUTWlc1sV8b7WjfiYc4JZbXl0=",
			"path": "github.com/aws/aws-sdk-go/aws/credentials/endpointcreds",
<<<<<<< HEAD
			"revision": "ebc8a649dc2a7c78c9237c2575a63b3efd6d0a2d",
			"revisionTime": "2018-02-12T21:53:52Z",
			"version": "v1.12.75",
			"versionExact": "v1.12.75"
=======
			"revision": "aace5875a5c3b85a3902c6d72b9caed301d64cce",
			"revisionTime": "2018-03-01T20:28:55Z",
			"version": "v1.13.8",
			"versionExact": "v1.13.8"
>>>>>>> 7d072aff
		},
		{
			"checksumSHA1": "JEYqmF83O5n5bHkupAzA6STm0no=",
			"path": "github.com/aws/aws-sdk-go/aws/credentials/stscreds",
<<<<<<< HEAD
			"revision": "ebc8a649dc2a7c78c9237c2575a63b3efd6d0a2d",
			"revisionTime": "2018-02-12T21:53:52Z",
			"version": "v1.12.75",
			"versionExact": "v1.12.75"
=======
			"revision": "aace5875a5c3b85a3902c6d72b9caed301d64cce",
			"revisionTime": "2018-03-01T20:28:55Z",
			"version": "v1.13.8",
			"versionExact": "v1.13.8"
>>>>>>> 7d072aff
		},
		{
			"checksumSHA1": "OnU/n7R33oYXiB4SAGd5pK7I0Bs=",
			"path": "github.com/aws/aws-sdk-go/aws/defaults",
<<<<<<< HEAD
			"revision": "ebc8a649dc2a7c78c9237c2575a63b3efd6d0a2d",
			"revisionTime": "2018-02-12T21:53:52Z",
			"version": "v1.12.75",
			"versionExact": "v1.12.75"
=======
			"revision": "aace5875a5c3b85a3902c6d72b9caed301d64cce",
			"revisionTime": "2018-03-01T20:28:55Z",
			"version": "v1.13.8",
			"versionExact": "v1.13.8"
>>>>>>> 7d072aff
		},
		{
			"checksumSHA1": "pDnK93CqjQ4ROSW8Y/RuHXjv52M=",
			"path": "github.com/aws/aws-sdk-go/aws/ec2metadata",
<<<<<<< HEAD
			"revision": "ebc8a649dc2a7c78c9237c2575a63b3efd6d0a2d",
			"revisionTime": "2018-02-12T21:53:52Z",
			"version": "v1.12.75",
			"versionExact": "v1.12.75"
		},
		{
			"checksumSHA1": "LRonWcnvI95HVKs5fLa+wBU9A+E=",
			"path": "github.com/aws/aws-sdk-go/aws/endpoints",
			"revision": "ebc8a649dc2a7c78c9237c2575a63b3efd6d0a2d",
			"revisionTime": "2018-02-12T21:53:52Z",
			"version": "v1.12.75",
			"versionExact": "v1.12.75"
=======
			"revision": "aace5875a5c3b85a3902c6d72b9caed301d64cce",
			"revisionTime": "2018-03-01T20:28:55Z",
			"version": "v1.13.8",
			"versionExact": "v1.13.8"
		},
		{
			"checksumSHA1": "ZZkiKJ072gRlxUd0mLKJNR+YJs4=",
			"path": "github.com/aws/aws-sdk-go/aws/endpoints",
			"revision": "aace5875a5c3b85a3902c6d72b9caed301d64cce",
			"revisionTime": "2018-03-01T20:28:55Z",
			"version": "v1.13.8",
			"versionExact": "v1.13.8"
>>>>>>> 7d072aff
		},
		{
			"checksumSHA1": "FpjCPoRNsVKM1hOg9EpC7jn5pRI=",
			"path": "github.com/aws/aws-sdk-go/aws/request",
<<<<<<< HEAD
			"revision": "ebc8a649dc2a7c78c9237c2575a63b3efd6d0a2d",
			"revisionTime": "2018-02-12T21:53:52Z",
			"version": "v1.12.75",
			"versionExact": "v1.12.75"
=======
			"revision": "aace5875a5c3b85a3902c6d72b9caed301d64cce",
			"revisionTime": "2018-03-01T20:28:55Z",
			"version": "v1.13.8",
			"versionExact": "v1.13.8"
>>>>>>> 7d072aff
		},
		{
			"checksumSHA1": "NSUxDbxBtCToRUoMRUKn61WJWmE=",
			"path": "github.com/aws/aws-sdk-go/aws/session",
<<<<<<< HEAD
			"revision": "ebc8a649dc2a7c78c9237c2575a63b3efd6d0a2d",
			"revisionTime": "2018-02-12T21:53:52Z",
			"version": "v1.12.75",
			"versionExact": "v1.12.75"
=======
			"revision": "aace5875a5c3b85a3902c6d72b9caed301d64cce",
			"revisionTime": "2018-03-01T20:28:55Z",
			"version": "v1.13.8",
			"versionExact": "v1.13.8"
>>>>>>> 7d072aff
		},
		{
			"checksumSHA1": "4gwCpxPnVQISJGF/skyWpzzxFAc=",
			"path": "github.com/aws/aws-sdk-go/aws/signer/v4",
<<<<<<< HEAD
			"revision": "ebc8a649dc2a7c78c9237c2575a63b3efd6d0a2d",
			"revisionTime": "2018-02-12T21:53:52Z",
			"version": "v1.12.75",
			"versionExact": "v1.12.75"
=======
			"revision": "aace5875a5c3b85a3902c6d72b9caed301d64cce",
			"revisionTime": "2018-03-01T20:28:55Z",
			"version": "v1.13.8",
			"versionExact": "v1.13.8"
		},
		{
			"checksumSHA1": "MYLldFRnsZh21TfCkgkXCT3maPU=",
			"path": "github.com/aws/aws-sdk-go/internal/sdkrand",
			"revision": "aace5875a5c3b85a3902c6d72b9caed301d64cce",
			"revisionTime": "2018-03-01T20:28:55Z",
			"version": "v1.13.8",
			"versionExact": "v1.13.8"
>>>>>>> 7d072aff
		},
		{
			"checksumSHA1": "04ypv4x12l4q0TksA1zEVsmgpvw=",
			"path": "github.com/aws/aws-sdk-go/internal/shareddefaults",
<<<<<<< HEAD
			"revision": "ebc8a649dc2a7c78c9237c2575a63b3efd6d0a2d",
			"revisionTime": "2018-02-12T21:53:52Z",
			"version": "v1.12.75",
			"versionExact": "v1.12.75"
=======
			"revision": "aace5875a5c3b85a3902c6d72b9caed301d64cce",
			"revisionTime": "2018-03-01T20:28:55Z",
			"version": "v1.13.8",
			"versionExact": "v1.13.8"
>>>>>>> 7d072aff
		},
		{
			"checksumSHA1": "NStHCXEvYqG72GknZyv1jaKaeH0=",
			"path": "github.com/aws/aws-sdk-go/private/protocol",
<<<<<<< HEAD
			"revision": "ebc8a649dc2a7c78c9237c2575a63b3efd6d0a2d",
			"revisionTime": "2018-02-12T21:53:52Z",
			"version": "v1.12.75",
			"versionExact": "v1.12.75"
=======
			"revision": "aace5875a5c3b85a3902c6d72b9caed301d64cce",
			"revisionTime": "2018-03-01T20:28:55Z",
			"version": "v1.13.8",
			"versionExact": "v1.13.8"
>>>>>>> 7d072aff
		},
		{
			"checksumSHA1": "1QmQ3FqV37w0Zi44qv8pA1GeR0A=",
			"path": "github.com/aws/aws-sdk-go/private/protocol/ec2query",
<<<<<<< HEAD
			"revision": "ebc8a649dc2a7c78c9237c2575a63b3efd6d0a2d",
			"revisionTime": "2018-02-12T21:53:52Z",
			"version": "v1.12.75",
			"versionExact": "v1.12.75"
=======
			"revision": "aace5875a5c3b85a3902c6d72b9caed301d64cce",
			"revisionTime": "2018-03-01T20:28:55Z",
			"version": "v1.13.8",
			"versionExact": "v1.13.8"
>>>>>>> 7d072aff
		},
		{
			"checksumSHA1": "yHfT5DTbeCLs4NE2Rgnqrhe15ls=",
			"path": "github.com/aws/aws-sdk-go/private/protocol/json/jsonutil",
<<<<<<< HEAD
			"revision": "ebc8a649dc2a7c78c9237c2575a63b3efd6d0a2d",
			"revisionTime": "2018-02-12T21:53:52Z",
			"version": "v1.12.75",
			"versionExact": "v1.12.75"
=======
			"revision": "aace5875a5c3b85a3902c6d72b9caed301d64cce",
			"revisionTime": "2018-03-01T20:28:55Z",
			"version": "v1.13.8",
			"versionExact": "v1.13.8"
>>>>>>> 7d072aff
		},
		{
			"checksumSHA1": "R00RL5jJXRYq1iiK1+PGvMfvXyM=",
			"path": "github.com/aws/aws-sdk-go/private/protocol/jsonrpc",
<<<<<<< HEAD
			"revision": "ebc8a649dc2a7c78c9237c2575a63b3efd6d0a2d",
			"revisionTime": "2018-02-12T21:53:52Z",
			"version": "v1.12.75",
			"versionExact": "v1.12.75"
=======
			"revision": "aace5875a5c3b85a3902c6d72b9caed301d64cce",
			"revisionTime": "2018-03-01T20:28:55Z",
			"version": "v1.13.8",
			"versionExact": "v1.13.8"
>>>>>>> 7d072aff
		},
		{
			"checksumSHA1": "ZqY5RWavBLWTo6j9xqdyBEaNFRk=",
			"path": "github.com/aws/aws-sdk-go/private/protocol/query",
<<<<<<< HEAD
			"revision": "ebc8a649dc2a7c78c9237c2575a63b3efd6d0a2d",
			"revisionTime": "2018-02-12T21:53:52Z",
			"version": "v1.12.75",
			"versionExact": "v1.12.75"
=======
			"revision": "aace5875a5c3b85a3902c6d72b9caed301d64cce",
			"revisionTime": "2018-03-01T20:28:55Z",
			"version": "v1.13.8",
			"versionExact": "v1.13.8"
>>>>>>> 7d072aff
		},
		{
			"checksumSHA1": "9V1PvtFQ9MObZTc3sa86WcuOtOU=",
			"path": "github.com/aws/aws-sdk-go/private/protocol/query/queryutil",
<<<<<<< HEAD
			"revision": "ebc8a649dc2a7c78c9237c2575a63b3efd6d0a2d",
			"revisionTime": "2018-02-12T21:53:52Z",
			"version": "v1.12.75",
			"versionExact": "v1.12.75"
=======
			"revision": "aace5875a5c3b85a3902c6d72b9caed301d64cce",
			"revisionTime": "2018-03-01T20:28:55Z",
			"version": "v1.13.8",
			"versionExact": "v1.13.8"
>>>>>>> 7d072aff
		},
		{
			"checksumSHA1": "pkeoOfZpHRvFG/AOZeTf0lwtsFg=",
			"path": "github.com/aws/aws-sdk-go/private/protocol/rest",
<<<<<<< HEAD
			"revision": "ebc8a649dc2a7c78c9237c2575a63b3efd6d0a2d",
			"revisionTime": "2018-02-12T21:53:52Z",
			"version": "v1.12.75",
			"versionExact": "v1.12.75"
=======
			"revision": "aace5875a5c3b85a3902c6d72b9caed301d64cce",
			"revisionTime": "2018-03-01T20:28:55Z",
			"version": "v1.13.8",
			"versionExact": "v1.13.8"
>>>>>>> 7d072aff
		},
		{
			"checksumSHA1": "Rpu8KBtHZgvhkwHxUfaky+qW+G4=",
			"path": "github.com/aws/aws-sdk-go/private/protocol/restjson",
<<<<<<< HEAD
			"revision": "ebc8a649dc2a7c78c9237c2575a63b3efd6d0a2d",
			"revisionTime": "2018-02-12T21:53:52Z",
			"version": "v1.12.75",
			"versionExact": "v1.12.75"
=======
			"revision": "aace5875a5c3b85a3902c6d72b9caed301d64cce",
			"revisionTime": "2018-03-01T20:28:55Z",
			"version": "v1.13.8",
			"versionExact": "v1.13.8"
>>>>>>> 7d072aff
		},
		{
			"checksumSHA1": "ODo+ko8D6unAxZuN1jGzMcN4QCc=",
			"path": "github.com/aws/aws-sdk-go/private/protocol/restxml",
<<<<<<< HEAD
			"revision": "ebc8a649dc2a7c78c9237c2575a63b3efd6d0a2d",
			"revisionTime": "2018-02-12T21:53:52Z",
			"version": "v1.12.75",
			"versionExact": "v1.12.75"
=======
			"revision": "aace5875a5c3b85a3902c6d72b9caed301d64cce",
			"revisionTime": "2018-03-01T20:28:55Z",
			"version": "v1.13.8",
			"versionExact": "v1.13.8"
>>>>>>> 7d072aff
		},
		{
			"checksumSHA1": "0qYPUga28aQVkxZgBR3Z86AbGUQ=",
			"path": "github.com/aws/aws-sdk-go/private/protocol/xml/xmlutil",
<<<<<<< HEAD
			"revision": "ebc8a649dc2a7c78c9237c2575a63b3efd6d0a2d",
			"revisionTime": "2018-02-12T21:53:52Z",
			"version": "v1.12.75",
			"versionExact": "v1.12.75"
=======
			"revision": "aace5875a5c3b85a3902c6d72b9caed301d64cce",
			"revisionTime": "2018-03-01T20:28:55Z",
			"version": "v1.13.8",
			"versionExact": "v1.13.8"
>>>>>>> 7d072aff
		},
		{
			"checksumSHA1": "F6mth+G7dXN1GI+nktaGo8Lx8aE=",
			"path": "github.com/aws/aws-sdk-go/private/signer/v2",
<<<<<<< HEAD
			"revision": "ebc8a649dc2a7c78c9237c2575a63b3efd6d0a2d",
			"revisionTime": "2018-02-12T21:53:52Z",
			"version": "v1.12.75",
			"versionExact": "v1.12.75"
=======
			"revision": "aace5875a5c3b85a3902c6d72b9caed301d64cce",
			"revisionTime": "2018-03-01T20:28:55Z",
			"version": "v1.13.8",
			"versionExact": "v1.13.8"
>>>>>>> 7d072aff
		},
		{
			"checksumSHA1": "Ih4il2OyFyaSuoMv6hhvPUN8Gn4=",
			"path": "github.com/aws/aws-sdk-go/service/acm",
<<<<<<< HEAD
			"revision": "ebc8a649dc2a7c78c9237c2575a63b3efd6d0a2d",
			"revisionTime": "2018-02-12T21:53:52Z",
			"version": "v1.12.75",
			"versionExact": "v1.12.75"
=======
			"revision": "aace5875a5c3b85a3902c6d72b9caed301d64cce",
			"revisionTime": "2018-03-01T20:28:55Z",
			"version": "v1.13.8",
			"versionExact": "v1.13.8"
>>>>>>> 7d072aff
		},
		{
			"checksumSHA1": "DPl/OkvEUjrd+XKqX73l6nUNw3U=",
			"path": "github.com/aws/aws-sdk-go/service/apigateway",
<<<<<<< HEAD
			"revision": "ebc8a649dc2a7c78c9237c2575a63b3efd6d0a2d",
			"revisionTime": "2018-02-12T21:53:52Z",
			"version": "v1.12.75",
			"versionExact": "v1.12.75"
=======
			"revision": "aace5875a5c3b85a3902c6d72b9caed301d64cce",
			"revisionTime": "2018-03-01T20:28:55Z",
			"version": "v1.13.8",
			"versionExact": "v1.13.8"
>>>>>>> 7d072aff
		},
		{
			"checksumSHA1": "Lhn7o6Ua6s/dgjol0ATOiRBIMxA=",
			"path": "github.com/aws/aws-sdk-go/service/applicationautoscaling",
<<<<<<< HEAD
			"revision": "ebc8a649dc2a7c78c9237c2575a63b3efd6d0a2d",
			"revisionTime": "2018-02-12T21:53:52Z",
			"version": "v1.12.75",
			"versionExact": "v1.12.75"
=======
			"revision": "aace5875a5c3b85a3902c6d72b9caed301d64cce",
			"revisionTime": "2018-03-01T20:28:55Z",
			"version": "v1.13.8",
			"versionExact": "v1.13.8"
>>>>>>> 7d072aff
		},
		{
			"checksumSHA1": "eXdYovPaIY64heZE1nczTsNRvtw=",
			"path": "github.com/aws/aws-sdk-go/service/appsync",
<<<<<<< HEAD
			"revision": "ebc8a649dc2a7c78c9237c2575a63b3efd6d0a2d",
			"revisionTime": "2018-02-12T21:53:52Z",
			"version": "v1.12.75",
			"versionExact": "v1.12.75"
=======
			"revision": "aace5875a5c3b85a3902c6d72b9caed301d64cce",
			"revisionTime": "2018-03-01T20:28:55Z",
			"version": "v1.13.8",
			"versionExact": "v1.13.8"
>>>>>>> 7d072aff
		},
		{
			"checksumSHA1": "wrOVdI/6ZTZ/H0Kxjh3bBEZtVzk=",
			"path": "github.com/aws/aws-sdk-go/service/athena",
<<<<<<< HEAD
			"revision": "ebc8a649dc2a7c78c9237c2575a63b3efd6d0a2d",
			"revisionTime": "2018-02-12T21:53:52Z",
			"version": "v1.12.75",
			"versionExact": "v1.12.75"
=======
			"revision": "aace5875a5c3b85a3902c6d72b9caed301d64cce",
			"revisionTime": "2018-03-01T20:28:55Z",
			"version": "v1.13.8",
			"versionExact": "v1.13.8"
>>>>>>> 7d072aff
		},
		{
			"checksumSHA1": "GhemRVzpnrN6HAgm1NdAgESY8CQ=",
			"path": "github.com/aws/aws-sdk-go/service/autoscaling",
<<<<<<< HEAD
			"revision": "ebc8a649dc2a7c78c9237c2575a63b3efd6d0a2d",
			"revisionTime": "2018-02-12T21:53:52Z",
			"version": "v1.12.75",
			"versionExact": "v1.12.75"
=======
			"revision": "aace5875a5c3b85a3902c6d72b9caed301d64cce",
			"revisionTime": "2018-03-01T20:28:55Z",
			"version": "v1.13.8",
			"versionExact": "v1.13.8"
>>>>>>> 7d072aff
		},
		{
			"checksumSHA1": "P5gDOoqIdVjMU77e5Nhy48QLpS4=",
			"path": "github.com/aws/aws-sdk-go/service/batch",
<<<<<<< HEAD
			"revision": "ebc8a649dc2a7c78c9237c2575a63b3efd6d0a2d",
			"revisionTime": "2018-02-12T21:53:52Z",
			"version": "v1.12.75",
			"versionExact": "v1.12.75"
=======
			"revision": "aace5875a5c3b85a3902c6d72b9caed301d64cce",
			"revisionTime": "2018-03-01T20:28:55Z",
			"version": "v1.13.8",
			"versionExact": "v1.13.8"
>>>>>>> 7d072aff
		},
		{
			"checksumSHA1": "BrC9UCeefniH5UN7x0PFr8A9l6Y=",
			"path": "github.com/aws/aws-sdk-go/service/budgets",
<<<<<<< HEAD
			"revision": "ebc8a649dc2a7c78c9237c2575a63b3efd6d0a2d",
			"revisionTime": "2018-02-12T21:53:52Z",
			"version": "v1.12.75",
			"versionExact": "v1.12.75"
=======
			"revision": "aace5875a5c3b85a3902c6d72b9caed301d64cce",
			"revisionTime": "2018-03-01T20:28:55Z",
			"version": "v1.13.8",
			"versionExact": "v1.13.8"
>>>>>>> 7d072aff
		},
		{
			"checksumSHA1": "EoaTzMilW+OIi5eETJUpd+giyTc=",
			"path": "github.com/aws/aws-sdk-go/service/cloud9",
<<<<<<< HEAD
			"revision": "ebc8a649dc2a7c78c9237c2575a63b3efd6d0a2d",
			"revisionTime": "2018-02-12T21:53:52Z",
			"version": "v1.12.75",
			"versionExact": "v1.12.75"
=======
			"revision": "aace5875a5c3b85a3902c6d72b9caed301d64cce",
			"revisionTime": "2018-03-01T20:28:55Z",
			"version": "v1.13.8",
			"versionExact": "v1.13.8"
>>>>>>> 7d072aff
		},
		{
			"checksumSHA1": "yuFNzmUIWppfji/Xx6Aao0EE4cY=",
			"path": "github.com/aws/aws-sdk-go/service/cloudformation",
<<<<<<< HEAD
			"revision": "ebc8a649dc2a7c78c9237c2575a63b3efd6d0a2d",
			"revisionTime": "2018-02-12T21:53:52Z",
			"version": "v1.12.75",
			"versionExact": "v1.12.75"
=======
			"revision": "aace5875a5c3b85a3902c6d72b9caed301d64cce",
			"revisionTime": "2018-03-01T20:28:55Z",
			"version": "v1.13.8",
			"versionExact": "v1.13.8"
>>>>>>> 7d072aff
		},
		{
			"checksumSHA1": "0nPnGWlegQG7bn/iIIfjJFoljyU=",
			"path": "github.com/aws/aws-sdk-go/service/cloudfront",
<<<<<<< HEAD
			"revision": "ebc8a649dc2a7c78c9237c2575a63b3efd6d0a2d",
			"revisionTime": "2018-02-12T21:53:52Z",
			"version": "v1.12.75",
			"versionExact": "v1.12.75"
=======
			"revision": "aace5875a5c3b85a3902c6d72b9caed301d64cce",
			"revisionTime": "2018-03-01T20:28:55Z",
			"version": "v1.13.8",
			"versionExact": "v1.13.8"
>>>>>>> 7d072aff
		},
		{
			"checksumSHA1": "XJAlmauOOHsHEUW7n0XO/eEpcWI=",
			"path": "github.com/aws/aws-sdk-go/service/cloudsearch",
<<<<<<< HEAD
			"revision": "ebc8a649dc2a7c78c9237c2575a63b3efd6d0a2d",
			"revisionTime": "2018-02-12T21:53:52Z",
			"version": "v1.12.75",
			"versionExact": "v1.12.75"
=======
			"revision": "aace5875a5c3b85a3902c6d72b9caed301d64cce",
			"revisionTime": "2018-03-01T20:28:55Z",
			"version": "v1.13.8",
			"versionExact": "v1.13.8"
>>>>>>> 7d072aff
		},
		{
			"checksumSHA1": "VTc9UOMqIwuhWJ6oGQDsMkTW09I=",
			"path": "github.com/aws/aws-sdk-go/service/cloudtrail",
<<<<<<< HEAD
			"revision": "ebc8a649dc2a7c78c9237c2575a63b3efd6d0a2d",
			"revisionTime": "2018-02-12T21:53:52Z",
			"version": "v1.12.75",
			"versionExact": "v1.12.75"
=======
			"revision": "aace5875a5c3b85a3902c6d72b9caed301d64cce",
			"revisionTime": "2018-03-01T20:28:55Z",
			"version": "v1.13.8",
			"versionExact": "v1.13.8"
>>>>>>> 7d072aff
		},
		{
			"checksumSHA1": "ItXljM1vG/0goVleodRgbfYgyxQ=",
			"path": "github.com/aws/aws-sdk-go/service/cloudwatch",
<<<<<<< HEAD
			"revision": "ebc8a649dc2a7c78c9237c2575a63b3efd6d0a2d",
			"revisionTime": "2018-02-12T21:53:52Z",
			"version": "v1.12.75",
			"versionExact": "v1.12.75"
=======
			"revision": "aace5875a5c3b85a3902c6d72b9caed301d64cce",
			"revisionTime": "2018-03-01T20:28:55Z",
			"version": "v1.13.8",
			"versionExact": "v1.13.8"
>>>>>>> 7d072aff
		},
		{
			"checksumSHA1": "e23yBAf38AKW/Fve77BO4WgMq4c=",
			"path": "github.com/aws/aws-sdk-go/service/cloudwatchevents",
<<<<<<< HEAD
			"revision": "ebc8a649dc2a7c78c9237c2575a63b3efd6d0a2d",
			"revisionTime": "2018-02-12T21:53:52Z",
			"version": "v1.12.75",
			"versionExact": "v1.12.75"
=======
			"revision": "aace5875a5c3b85a3902c6d72b9caed301d64cce",
			"revisionTime": "2018-03-01T20:28:55Z",
			"version": "v1.13.8",
			"versionExact": "v1.13.8"
>>>>>>> 7d072aff
		},
		{
			"checksumSHA1": "HHct8eQygkIJ+vrQpKhB0IEDymQ=",
			"path": "github.com/aws/aws-sdk-go/service/cloudwatchlogs",
<<<<<<< HEAD
			"revision": "ebc8a649dc2a7c78c9237c2575a63b3efd6d0a2d",
			"revisionTime": "2018-02-12T21:53:52Z",
			"version": "v1.12.75",
			"versionExact": "v1.12.75"
=======
			"revision": "aace5875a5c3b85a3902c6d72b9caed301d64cce",
			"revisionTime": "2018-03-01T20:28:55Z",
			"version": "v1.13.8",
			"versionExact": "v1.13.8"
>>>>>>> 7d072aff
		},
		{
			"checksumSHA1": "22txzj8ItH1+lzyyLlFz/vtRV2I=",
			"path": "github.com/aws/aws-sdk-go/service/codebuild",
<<<<<<< HEAD
			"revision": "ebc8a649dc2a7c78c9237c2575a63b3efd6d0a2d",
			"revisionTime": "2018-02-12T21:53:52Z",
			"version": "v1.12.75",
			"versionExact": "v1.12.75"
=======
			"revision": "aace5875a5c3b85a3902c6d72b9caed301d64cce",
			"revisionTime": "2018-03-01T20:28:55Z",
			"version": "v1.13.8",
			"versionExact": "v1.13.8"
>>>>>>> 7d072aff
		},
		{
			"checksumSHA1": "AQwpqKKc52nnI5F50K73Zx5luoQ=",
			"path": "github.com/aws/aws-sdk-go/service/codecommit",
<<<<<<< HEAD
			"revision": "ebc8a649dc2a7c78c9237c2575a63b3efd6d0a2d",
			"revisionTime": "2018-02-12T21:53:52Z",
			"version": "v1.12.75",
			"versionExact": "v1.12.75"
=======
			"revision": "aace5875a5c3b85a3902c6d72b9caed301d64cce",
			"revisionTime": "2018-03-01T20:28:55Z",
			"version": "v1.13.8",
			"versionExact": "v1.13.8"
>>>>>>> 7d072aff
		},
		{
			"checksumSHA1": "wvXGTyWPjtgC4OjXb80IxYdpqmE=",
			"path": "github.com/aws/aws-sdk-go/service/codedeploy",
<<<<<<< HEAD
			"revision": "ebc8a649dc2a7c78c9237c2575a63b3efd6d0a2d",
			"revisionTime": "2018-02-12T21:53:52Z",
			"version": "v1.12.75",
			"versionExact": "v1.12.75"
=======
			"revision": "aace5875a5c3b85a3902c6d72b9caed301d64cce",
			"revisionTime": "2018-03-01T20:28:55Z",
			"version": "v1.13.8",
			"versionExact": "v1.13.8"
>>>>>>> 7d072aff
		},
		{
			"checksumSHA1": "V1Y05qfjN4xOCy+GnPWSCqIeZb4=",
			"path": "github.com/aws/aws-sdk-go/service/codepipeline",
<<<<<<< HEAD
			"revision": "ebc8a649dc2a7c78c9237c2575a63b3efd6d0a2d",
			"revisionTime": "2018-02-12T21:53:52Z",
			"version": "v1.12.75",
			"versionExact": "v1.12.75"
=======
			"revision": "aace5875a5c3b85a3902c6d72b9caed301d64cce",
			"revisionTime": "2018-03-01T20:28:55Z",
			"version": "v1.13.8",
			"versionExact": "v1.13.8"
>>>>>>> 7d072aff
		},
		{
			"checksumSHA1": "Ju8efcqcIgggB7N8io/as9ERVdc=",
			"path": "github.com/aws/aws-sdk-go/service/cognitoidentity",
<<<<<<< HEAD
			"revision": "ebc8a649dc2a7c78c9237c2575a63b3efd6d0a2d",
			"revisionTime": "2018-02-12T21:53:52Z",
			"version": "v1.12.75",
			"versionExact": "v1.12.75"
=======
			"revision": "aace5875a5c3b85a3902c6d72b9caed301d64cce",
			"revisionTime": "2018-03-01T20:28:55Z",
			"version": "v1.13.8",
			"versionExact": "v1.13.8"
>>>>>>> 7d072aff
		},
		{
			"checksumSHA1": "jeCyZm4iJmOLbVOe/70QNkII+qU=",
			"path": "github.com/aws/aws-sdk-go/service/cognitoidentityprovider",
<<<<<<< HEAD
			"revision": "ebc8a649dc2a7c78c9237c2575a63b3efd6d0a2d",
			"revisionTime": "2018-02-12T21:53:52Z",
			"version": "v1.12.75",
			"versionExact": "v1.12.75"
=======
			"revision": "aace5875a5c3b85a3902c6d72b9caed301d64cce",
			"revisionTime": "2018-03-01T20:28:55Z",
			"version": "v1.13.8",
			"versionExact": "v1.13.8"
>>>>>>> 7d072aff
		},
		{
			"checksumSHA1": "fPHmnn5kgs8BB73v8Pz/7frfnmo=",
			"path": "github.com/aws/aws-sdk-go/service/configservice",
<<<<<<< HEAD
			"revision": "ebc8a649dc2a7c78c9237c2575a63b3efd6d0a2d",
			"revisionTime": "2018-02-12T21:53:52Z",
			"version": "v1.12.75",
			"versionExact": "v1.12.75"
=======
			"revision": "aace5875a5c3b85a3902c6d72b9caed301d64cce",
			"revisionTime": "2018-03-01T20:28:55Z",
			"version": "v1.13.8",
			"versionExact": "v1.13.8"
>>>>>>> 7d072aff
		},
		{
			"checksumSHA1": "45sgs1urdRiXDb35iuAhQPzl0e4=",
			"path": "github.com/aws/aws-sdk-go/service/databasemigrationservice",
<<<<<<< HEAD
			"revision": "ebc8a649dc2a7c78c9237c2575a63b3efd6d0a2d",
			"revisionTime": "2018-02-12T21:53:52Z",
			"version": "v1.12.75",
			"versionExact": "v1.12.75"
=======
			"revision": "aace5875a5c3b85a3902c6d72b9caed301d64cce",
			"revisionTime": "2018-03-01T20:28:55Z",
			"version": "v1.13.8",
			"versionExact": "v1.13.8"
>>>>>>> 7d072aff
		},
		{
			"checksumSHA1": "bu1R1eKCK2fc5+hMcXmagr3iIik=",
			"path": "github.com/aws/aws-sdk-go/service/dax",
<<<<<<< HEAD
			"revision": "ebc8a649dc2a7c78c9237c2575a63b3efd6d0a2d",
			"revisionTime": "2018-02-12T21:53:52Z",
			"version": "v1.12.75",
			"versionExact": "v1.12.75"
=======
			"revision": "aace5875a5c3b85a3902c6d72b9caed301d64cce",
			"revisionTime": "2018-03-01T20:28:55Z",
			"version": "v1.13.8",
			"versionExact": "v1.13.8"
>>>>>>> 7d072aff
		},
		{
			"checksumSHA1": "EaEfUc3nt1sS/cdfSYGq+JtSVKs=",
			"path": "github.com/aws/aws-sdk-go/service/devicefarm",
<<<<<<< HEAD
			"revision": "ebc8a649dc2a7c78c9237c2575a63b3efd6d0a2d",
			"revisionTime": "2018-02-12T21:53:52Z",
			"version": "v1.12.75",
			"versionExact": "v1.12.75"
=======
			"revision": "aace5875a5c3b85a3902c6d72b9caed301d64cce",
			"revisionTime": "2018-03-01T20:28:55Z",
			"version": "v1.13.8",
			"versionExact": "v1.13.8"
>>>>>>> 7d072aff
		},
		{
			"checksumSHA1": "LRdh5oXUe2yURIk5FDH6ceEZGMo=",
			"path": "github.com/aws/aws-sdk-go/service/directconnect",
<<<<<<< HEAD
			"revision": "ebc8a649dc2a7c78c9237c2575a63b3efd6d0a2d",
			"revisionTime": "2018-02-12T21:53:52Z",
			"version": "v1.12.75",
			"versionExact": "v1.12.75"
=======
			"revision": "aace5875a5c3b85a3902c6d72b9caed301d64cce",
			"revisionTime": "2018-03-01T20:28:55Z",
			"version": "v1.13.8",
			"versionExact": "v1.13.8"
>>>>>>> 7d072aff
		},
		{
			"checksumSHA1": "a7itHIwtyXtOGQ0KsiefmsHgu4s=",
			"path": "github.com/aws/aws-sdk-go/service/directoryservice",
<<<<<<< HEAD
			"revision": "ebc8a649dc2a7c78c9237c2575a63b3efd6d0a2d",
			"revisionTime": "2018-02-12T21:53:52Z",
			"version": "v1.12.75",
			"versionExact": "v1.12.75"
=======
			"revision": "aace5875a5c3b85a3902c6d72b9caed301d64cce",
			"revisionTime": "2018-03-01T20:28:55Z",
			"version": "v1.13.8",
			"versionExact": "v1.13.8"
>>>>>>> 7d072aff
		},
		{
			"checksumSHA1": "8JiVrxMjFSdBOfVWCy1QU+JzB08=",
			"path": "github.com/aws/aws-sdk-go/service/dynamodb",
<<<<<<< HEAD
			"revision": "ebc8a649dc2a7c78c9237c2575a63b3efd6d0a2d",
			"revisionTime": "2018-02-12T21:53:52Z",
			"version": "v1.12.75",
			"versionExact": "v1.12.75"
		},
		{
			"checksumSHA1": "Wt2FgZmez84iZmcDjR2pof13dTQ=",
			"path": "github.com/aws/aws-sdk-go/service/ec2",
			"revision": "ebc8a649dc2a7c78c9237c2575a63b3efd6d0a2d",
			"revisionTime": "2018-02-12T21:53:52Z",
			"version": "v1.12.75",
			"versionExact": "v1.12.75"
=======
			"revision": "aace5875a5c3b85a3902c6d72b9caed301d64cce",
			"revisionTime": "2018-03-01T20:28:55Z",
			"version": "v1.13.8",
			"versionExact": "v1.13.8"
		},
		{
			"checksumSHA1": "SOmBkudpfGbt3Pb3I1bzuXV9FvQ=",
			"path": "github.com/aws/aws-sdk-go/service/ec2",
			"revision": "aace5875a5c3b85a3902c6d72b9caed301d64cce",
			"revisionTime": "2018-03-01T20:28:55Z",
			"version": "v1.13.8",
			"versionExact": "v1.13.8"
>>>>>>> 7d072aff
		},
		{
			"checksumSHA1": "PcnSiFF2p2xOsvITrsglyWp20YA=",
			"path": "github.com/aws/aws-sdk-go/service/ecr",
<<<<<<< HEAD
			"revision": "ebc8a649dc2a7c78c9237c2575a63b3efd6d0a2d",
			"revisionTime": "2018-02-12T21:53:52Z",
			"version": "v1.12.75",
			"versionExact": "v1.12.75"
=======
			"revision": "aace5875a5c3b85a3902c6d72b9caed301d64cce",
			"revisionTime": "2018-03-01T20:28:55Z",
			"version": "v1.13.8",
			"versionExact": "v1.13.8"
>>>>>>> 7d072aff
		},
		{
			"checksumSHA1": "WeevJuELH3BFpUQJC4cqZODz4c0=",
			"path": "github.com/aws/aws-sdk-go/service/ecs",
<<<<<<< HEAD
			"revision": "ebc8a649dc2a7c78c9237c2575a63b3efd6d0a2d",
			"revisionTime": "2018-02-12T21:53:52Z",
			"version": "v1.12.75",
			"versionExact": "v1.12.75"
=======
			"revision": "aace5875a5c3b85a3902c6d72b9caed301d64cce",
			"revisionTime": "2018-03-01T20:28:55Z",
			"version": "v1.13.8",
			"versionExact": "v1.13.8"
>>>>>>> 7d072aff
		},
		{
			"checksumSHA1": "4XmkiujbDA68x39KGgURR1+uPiQ=",
			"path": "github.com/aws/aws-sdk-go/service/efs",
<<<<<<< HEAD
			"revision": "ebc8a649dc2a7c78c9237c2575a63b3efd6d0a2d",
			"revisionTime": "2018-02-12T21:53:52Z",
			"version": "v1.12.75",
			"versionExact": "v1.12.75"
=======
			"revision": "aace5875a5c3b85a3902c6d72b9caed301d64cce",
			"revisionTime": "2018-03-01T20:28:55Z",
			"version": "v1.13.8",
			"versionExact": "v1.13.8"
>>>>>>> 7d072aff
		},
		{
			"checksumSHA1": "o73xT1zFo3C+giQwKcRj02OAZhM=",
			"path": "github.com/aws/aws-sdk-go/service/elasticache",
<<<<<<< HEAD
			"revision": "ebc8a649dc2a7c78c9237c2575a63b3efd6d0a2d",
			"revisionTime": "2018-02-12T21:53:52Z",
			"version": "v1.12.75",
			"versionExact": "v1.12.75"
=======
			"revision": "aace5875a5c3b85a3902c6d72b9caed301d64cce",
			"revisionTime": "2018-03-01T20:28:55Z",
			"version": "v1.13.8",
			"versionExact": "v1.13.8"
>>>>>>> 7d072aff
		},
		{
			"checksumSHA1": "1U0w3+W7kvH901jSftehitrRHCg=",
			"path": "github.com/aws/aws-sdk-go/service/elasticbeanstalk",
<<<<<<< HEAD
			"revision": "ebc8a649dc2a7c78c9237c2575a63b3efd6d0a2d",
			"revisionTime": "2018-02-12T21:53:52Z",
			"version": "v1.12.75",
			"versionExact": "v1.12.75"
=======
			"revision": "aace5875a5c3b85a3902c6d72b9caed301d64cce",
			"revisionTime": "2018-03-01T20:28:55Z",
			"version": "v1.13.8",
			"versionExact": "v1.13.8"
>>>>>>> 7d072aff
		},
		{
			"checksumSHA1": "VYGtTaSiajfKOVTbi9/SNmbiIac=",
			"path": "github.com/aws/aws-sdk-go/service/elasticsearchservice",
<<<<<<< HEAD
			"revision": "ebc8a649dc2a7c78c9237c2575a63b3efd6d0a2d",
			"revisionTime": "2018-02-12T21:53:52Z",
			"version": "v1.12.75",
			"versionExact": "v1.12.75"
=======
			"revision": "aace5875a5c3b85a3902c6d72b9caed301d64cce",
			"revisionTime": "2018-03-01T20:28:55Z",
			"version": "v1.13.8",
			"versionExact": "v1.13.8"
>>>>>>> 7d072aff
		},
		{
			"checksumSHA1": "SZ7yLDZ6RvMhpWe0Goyem64kgyA=",
			"path": "github.com/aws/aws-sdk-go/service/elastictranscoder",
<<<<<<< HEAD
			"revision": "ebc8a649dc2a7c78c9237c2575a63b3efd6d0a2d",
			"revisionTime": "2018-02-12T21:53:52Z",
			"version": "v1.12.75",
			"versionExact": "v1.12.75"
=======
			"revision": "aace5875a5c3b85a3902c6d72b9caed301d64cce",
			"revisionTime": "2018-03-01T20:28:55Z",
			"version": "v1.13.8",
			"versionExact": "v1.13.8"
>>>>>>> 7d072aff
		},
		{
			"checksumSHA1": "iRI32eUYQfumh0LybzZ+5iWV3jE=",
			"path": "github.com/aws/aws-sdk-go/service/elb",
<<<<<<< HEAD
			"revision": "ebc8a649dc2a7c78c9237c2575a63b3efd6d0a2d",
			"revisionTime": "2018-02-12T21:53:52Z",
			"version": "v1.12.75",
			"versionExact": "v1.12.75"
=======
			"revision": "aace5875a5c3b85a3902c6d72b9caed301d64cce",
			"revisionTime": "2018-03-01T20:28:55Z",
			"version": "v1.13.8",
			"versionExact": "v1.13.8"
>>>>>>> 7d072aff
		},
		{
			"checksumSHA1": "ufCsoZUQK13j8Y+m25yxhC2XteQ=",
			"path": "github.com/aws/aws-sdk-go/service/elbv2",
<<<<<<< HEAD
			"revision": "ebc8a649dc2a7c78c9237c2575a63b3efd6d0a2d",
			"revisionTime": "2018-02-12T21:53:52Z",
			"version": "v1.12.75",
			"versionExact": "v1.12.75"
=======
			"revision": "aace5875a5c3b85a3902c6d72b9caed301d64cce",
			"revisionTime": "2018-03-01T20:28:55Z",
			"version": "v1.13.8",
			"versionExact": "v1.13.8"
>>>>>>> 7d072aff
		},
		{
			"checksumSHA1": "5x77vwxya74Qu5YEq75/lhyYkqY=",
			"path": "github.com/aws/aws-sdk-go/service/emr",
<<<<<<< HEAD
			"revision": "ebc8a649dc2a7c78c9237c2575a63b3efd6d0a2d",
			"revisionTime": "2018-02-12T21:53:52Z",
			"version": "v1.12.75",
			"versionExact": "v1.12.75"
=======
			"revision": "aace5875a5c3b85a3902c6d72b9caed301d64cce",
			"revisionTime": "2018-03-01T20:28:55Z",
			"version": "v1.13.8",
			"versionExact": "v1.13.8"
>>>>>>> 7d072aff
		},
		{
			"checksumSHA1": "t7BmfpJqmQ7Y0EYcj/CR9Aup9go=",
			"path": "github.com/aws/aws-sdk-go/service/firehose",
<<<<<<< HEAD
			"revision": "ebc8a649dc2a7c78c9237c2575a63b3efd6d0a2d",
			"revisionTime": "2018-02-12T21:53:52Z",
			"version": "v1.12.75",
			"versionExact": "v1.12.75"
=======
			"revision": "aace5875a5c3b85a3902c6d72b9caed301d64cce",
			"revisionTime": "2018-03-01T20:28:55Z",
			"version": "v1.13.8",
			"versionExact": "v1.13.8"
>>>>>>> 7d072aff
		},
		{
			"checksumSHA1": "h37wXo80exgME9QqHkeLTyG88ZM=",
			"path": "github.com/aws/aws-sdk-go/service/gamelift",
<<<<<<< HEAD
			"revision": "ebc8a649dc2a7c78c9237c2575a63b3efd6d0a2d",
			"revisionTime": "2018-02-12T21:53:52Z",
			"version": "v1.12.75",
			"versionExact": "v1.12.75"
=======
			"revision": "aace5875a5c3b85a3902c6d72b9caed301d64cce",
			"revisionTime": "2018-03-01T20:28:55Z",
			"version": "v1.13.8",
			"versionExact": "v1.13.8"
>>>>>>> 7d072aff
		},
		{
			"checksumSHA1": "FoC6cWmqCUifc4pps3+HG03zl2Y=",
			"path": "github.com/aws/aws-sdk-go/service/glacier",
<<<<<<< HEAD
			"revision": "ebc8a649dc2a7c78c9237c2575a63b3efd6d0a2d",
			"revisionTime": "2018-02-12T21:53:52Z",
			"version": "v1.12.75",
			"versionExact": "v1.12.75"
=======
			"revision": "aace5875a5c3b85a3902c6d72b9caed301d64cce",
			"revisionTime": "2018-03-01T20:28:55Z",
			"version": "v1.13.8",
			"versionExact": "v1.13.8"
>>>>>>> 7d072aff
		},
		{
			"checksumSHA1": "M01rYrldc6zwbpAeaLX5UJ6b25g=",
			"path": "github.com/aws/aws-sdk-go/service/glue",
<<<<<<< HEAD
			"revision": "ebc8a649dc2a7c78c9237c2575a63b3efd6d0a2d",
			"revisionTime": "2018-02-12T21:53:52Z",
			"version": "v1.12.75",
			"versionExact": "v1.12.75"
=======
			"revision": "aace5875a5c3b85a3902c6d72b9caed301d64cce",
			"revisionTime": "2018-03-01T20:28:55Z",
			"version": "v1.13.8",
			"versionExact": "v1.13.8"
>>>>>>> 7d072aff
		},
		{
			"checksumSHA1": "VRaMYP1928z+aLVk2qX5OPFaobk=",
			"path": "github.com/aws/aws-sdk-go/service/guardduty",
<<<<<<< HEAD
			"revision": "ebc8a649dc2a7c78c9237c2575a63b3efd6d0a2d",
			"revisionTime": "2018-02-12T21:53:52Z",
			"version": "v1.12.75",
			"versionExact": "v1.12.75"
=======
			"revision": "aace5875a5c3b85a3902c6d72b9caed301d64cce",
			"revisionTime": "2018-03-01T20:28:55Z",
			"version": "v1.13.8",
			"versionExact": "v1.13.8"
>>>>>>> 7d072aff
		},
		{
			"checksumSHA1": "I8CWKTI9BLrIF9ZKf6SpWhG+LXM=",
			"path": "github.com/aws/aws-sdk-go/service/iam",
<<<<<<< HEAD
			"revision": "ebc8a649dc2a7c78c9237c2575a63b3efd6d0a2d",
			"revisionTime": "2018-02-12T21:53:52Z",
			"version": "v1.12.75",
			"versionExact": "v1.12.75"
=======
			"revision": "aace5875a5c3b85a3902c6d72b9caed301d64cce",
			"revisionTime": "2018-03-01T20:28:55Z",
			"version": "v1.13.8",
			"versionExact": "v1.13.8"
>>>>>>> 7d072aff
		},
		{
			"checksumSHA1": "45gdBZuM7PWLQzWuBasytvZZpK0=",
			"path": "github.com/aws/aws-sdk-go/service/inspector",
<<<<<<< HEAD
			"revision": "ebc8a649dc2a7c78c9237c2575a63b3efd6d0a2d",
			"revisionTime": "2018-02-12T21:53:52Z",
			"version": "v1.12.75",
			"versionExact": "v1.12.75"
=======
			"revision": "aace5875a5c3b85a3902c6d72b9caed301d64cce",
			"revisionTime": "2018-03-01T20:28:55Z",
			"version": "v1.13.8",
			"versionExact": "v1.13.8"
>>>>>>> 7d072aff
		},
		{
			"checksumSHA1": "pZwCI4DpP5hcMa/ItKhiwo/ukd0=",
			"path": "github.com/aws/aws-sdk-go/service/iot",
<<<<<<< HEAD
			"revision": "ebc8a649dc2a7c78c9237c2575a63b3efd6d0a2d",
			"revisionTime": "2018-02-12T21:53:52Z",
			"version": "v1.12.75",
			"versionExact": "v1.12.75"
=======
			"revision": "aace5875a5c3b85a3902c6d72b9caed301d64cce",
			"revisionTime": "2018-03-01T20:28:55Z",
			"version": "v1.13.8",
			"versionExact": "v1.13.8"
>>>>>>> 7d072aff
		},
		{
			"checksumSHA1": "DfzNze8B3ME2tV3TtXP7eQXUjD0=",
			"path": "github.com/aws/aws-sdk-go/service/kinesis",
<<<<<<< HEAD
			"revision": "ebc8a649dc2a7c78c9237c2575a63b3efd6d0a2d",
			"revisionTime": "2018-02-12T21:53:52Z",
			"version": "v1.12.75",
			"versionExact": "v1.12.75"
=======
			"revision": "aace5875a5c3b85a3902c6d72b9caed301d64cce",
			"revisionTime": "2018-03-01T20:28:55Z",
			"version": "v1.13.8",
			"versionExact": "v1.13.8"
>>>>>>> 7d072aff
		},
		{
			"checksumSHA1": "Vqq049R2eveVD15emT9vKTyBsIg=",
			"path": "github.com/aws/aws-sdk-go/service/kms",
<<<<<<< HEAD
			"revision": "ebc8a649dc2a7c78c9237c2575a63b3efd6d0a2d",
			"revisionTime": "2018-02-12T21:53:52Z",
			"version": "v1.12.75",
			"versionExact": "v1.12.75"
=======
			"revision": "aace5875a5c3b85a3902c6d72b9caed301d64cce",
			"revisionTime": "2018-03-01T20:28:55Z",
			"version": "v1.13.8",
			"versionExact": "v1.13.8"
>>>>>>> 7d072aff
		},
		{
			"checksumSHA1": "lAgaKbwpyflY7+t4V3EeH18RwgA=",
			"path": "github.com/aws/aws-sdk-go/service/lambda",
<<<<<<< HEAD
			"revision": "ebc8a649dc2a7c78c9237c2575a63b3efd6d0a2d",
			"revisionTime": "2018-02-12T21:53:52Z",
			"version": "v1.12.75",
			"versionExact": "v1.12.75"
		},
		{
			"checksumSHA1": "71/w80mCFLPvnL0GtOwv6kER/tg=",
			"path": "github.com/aws/aws-sdk-go/service/lexmodelbuildingservice",
			"revision": "ebc8a649dc2a7c78c9237c2575a63b3efd6d0a2d",
			"revisionTime": "2018-02-12T21:53:52Z",
			"version": "v1.12.75",
			"versionExact": "v1.12.75"
=======
			"revision": "aace5875a5c3b85a3902c6d72b9caed301d64cce",
			"revisionTime": "2018-03-01T20:28:55Z",
			"version": "v1.13.8",
			"versionExact": "v1.13.8"
		},
		{
			"checksumSHA1": "j89kyJh2GGvR24TptSP3OsO2fho=",
			"path": "github.com/aws/aws-sdk-go/service/lexmodelbuildingservice",
			"revision": "aace5875a5c3b85a3902c6d72b9caed301d64cce",
			"revisionTime": "2018-03-01T20:28:55Z",
			"version": "v1.13.8",
			"versionExact": "v1.13.8"
>>>>>>> 7d072aff
		},
		{
			"checksumSHA1": "4yGrGQatXcr8eGRWUoBg3KqAHK8=",
			"path": "github.com/aws/aws-sdk-go/service/lightsail",
<<<<<<< HEAD
			"revision": "ebc8a649dc2a7c78c9237c2575a63b3efd6d0a2d",
			"revisionTime": "2018-02-12T21:53:52Z",
			"version": "v1.12.75",
			"versionExact": "v1.12.75"
=======
			"revision": "aace5875a5c3b85a3902c6d72b9caed301d64cce",
			"revisionTime": "2018-03-01T20:28:55Z",
			"version": "v1.13.8",
			"versionExact": "v1.13.8"
>>>>>>> 7d072aff
		},
		{
			"checksumSHA1": "8qaF9hO9gXBfjhqcgPKx9yrz9wk=",
			"path": "github.com/aws/aws-sdk-go/service/mediaconvert",
<<<<<<< HEAD
			"revision": "ebc8a649dc2a7c78c9237c2575a63b3efd6d0a2d",
			"revisionTime": "2018-02-12T21:53:52Z",
			"version": "v1.12.75",
			"versionExact": "v1.12.75"
=======
			"revision": "aace5875a5c3b85a3902c6d72b9caed301d64cce",
			"revisionTime": "2018-03-01T20:28:55Z",
			"version": "v1.13.8",
			"versionExact": "v1.13.8"
>>>>>>> 7d072aff
		},
		{
			"checksumSHA1": "eqgtjNmN9OC4YhZ6TXv5PG9+L0Y=",
			"path": "github.com/aws/aws-sdk-go/service/medialive",
<<<<<<< HEAD
			"revision": "ebc8a649dc2a7c78c9237c2575a63b3efd6d0a2d",
			"revisionTime": "2018-02-12T21:53:52Z",
			"version": "v1.12.75",
			"versionExact": "v1.12.75"
=======
			"revision": "aace5875a5c3b85a3902c6d72b9caed301d64cce",
			"revisionTime": "2018-03-01T20:28:55Z",
			"version": "v1.13.8",
			"versionExact": "v1.13.8"
>>>>>>> 7d072aff
		},
		{
			"checksumSHA1": "Uc40skINWoBmH5LglPNfoKxET0g=",
			"path": "github.com/aws/aws-sdk-go/service/mediapackage",
<<<<<<< HEAD
			"revision": "ebc8a649dc2a7c78c9237c2575a63b3efd6d0a2d",
			"revisionTime": "2018-02-12T21:53:52Z",
			"version": "v1.12.75",
			"versionExact": "v1.12.75"
=======
			"revision": "aace5875a5c3b85a3902c6d72b9caed301d64cce",
			"revisionTime": "2018-03-01T20:28:55Z",
			"version": "v1.13.8",
			"versionExact": "v1.13.8"
>>>>>>> 7d072aff
		},
		{
			"checksumSHA1": "kEZmPI9Y9+05SWuRCdtt+QkqwLI=",
			"path": "github.com/aws/aws-sdk-go/service/mediastore",
<<<<<<< HEAD
			"revision": "ebc8a649dc2a7c78c9237c2575a63b3efd6d0a2d",
			"revisionTime": "2018-02-12T21:53:52Z",
			"version": "v1.12.75",
			"versionExact": "v1.12.75"
=======
			"revision": "aace5875a5c3b85a3902c6d72b9caed301d64cce",
			"revisionTime": "2018-03-01T20:28:55Z",
			"version": "v1.13.8",
			"versionExact": "v1.13.8"
>>>>>>> 7d072aff
		},
		{
			"checksumSHA1": "1hKLl5dLV28iH5rMfOPlWmD+oXk=",
			"path": "github.com/aws/aws-sdk-go/service/mediastoredata",
<<<<<<< HEAD
			"revision": "ebc8a649dc2a7c78c9237c2575a63b3efd6d0a2d",
			"revisionTime": "2018-02-12T21:53:52Z",
			"version": "v1.12.75",
			"versionExact": "v1.12.75"
=======
			"revision": "aace5875a5c3b85a3902c6d72b9caed301d64cce",
			"revisionTime": "2018-03-01T20:28:55Z",
			"version": "v1.13.8",
			"versionExact": "v1.13.8"
>>>>>>> 7d072aff
		},
		{
			"checksumSHA1": "3QV+ZVkQ8g8JkNkftwHaOCevyqM=",
			"path": "github.com/aws/aws-sdk-go/service/mq",
<<<<<<< HEAD
			"revision": "ebc8a649dc2a7c78c9237c2575a63b3efd6d0a2d",
			"revisionTime": "2018-02-12T21:53:52Z",
			"version": "v1.12.75",
			"versionExact": "v1.12.75"
=======
			"revision": "aace5875a5c3b85a3902c6d72b9caed301d64cce",
			"revisionTime": "2018-03-01T20:28:55Z",
			"version": "v1.13.8",
			"versionExact": "v1.13.8"
>>>>>>> 7d072aff
		},
		{
			"checksumSHA1": "QuOSKqV8nFvvzN4wcsToltMFI1Y=",
			"path": "github.com/aws/aws-sdk-go/service/opsworks",
<<<<<<< HEAD
			"revision": "ebc8a649dc2a7c78c9237c2575a63b3efd6d0a2d",
			"revisionTime": "2018-02-12T21:53:52Z",
			"version": "v1.12.75",
			"versionExact": "v1.12.75"
=======
			"revision": "aace5875a5c3b85a3902c6d72b9caed301d64cce",
			"revisionTime": "2018-03-01T20:28:55Z",
			"version": "v1.13.8",
			"versionExact": "v1.13.8"
>>>>>>> 7d072aff
		},
		{
			"checksumSHA1": "FebVAmRZZjhzA4+wq71PTS+avf0=",
			"path": "github.com/aws/aws-sdk-go/service/organizations",
<<<<<<< HEAD
			"revision": "ebc8a649dc2a7c78c9237c2575a63b3efd6d0a2d",
			"revisionTime": "2018-02-12T21:53:52Z",
			"version": "v1.12.75",
			"versionExact": "v1.12.75"
		},
		{
			"checksumSHA1": "LI+fV4xrVf/bHYHt3nCb3rhc7+c=",
			"path": "github.com/aws/aws-sdk-go/service/rds",
			"revision": "ebc8a649dc2a7c78c9237c2575a63b3efd6d0a2d",
			"revisionTime": "2018-02-12T21:53:52Z",
			"version": "v1.12.75",
			"versionExact": "v1.12.75"
=======
			"revision": "aace5875a5c3b85a3902c6d72b9caed301d64cce",
			"revisionTime": "2018-03-01T20:28:55Z",
			"version": "v1.13.8",
			"versionExact": "v1.13.8"
		},
		{
			"checksumSHA1": "r0yhTvtEdRJmXDgaFbChtTcarf8=",
			"path": "github.com/aws/aws-sdk-go/service/rds",
			"revision": "aace5875a5c3b85a3902c6d72b9caed301d64cce",
			"revisionTime": "2018-03-01T20:28:55Z",
			"version": "v1.13.8",
			"versionExact": "v1.13.8"
>>>>>>> 7d072aff
		},
		{
			"checksumSHA1": "Pj9IgrR635tqA0YamoSC1GaHeao=",
			"path": "github.com/aws/aws-sdk-go/service/redshift",
<<<<<<< HEAD
			"revision": "ebc8a649dc2a7c78c9237c2575a63b3efd6d0a2d",
			"revisionTime": "2018-02-12T21:53:52Z",
			"version": "v1.12.75",
			"versionExact": "v1.12.75"
=======
			"revision": "aace5875a5c3b85a3902c6d72b9caed301d64cce",
			"revisionTime": "2018-03-01T20:28:55Z",
			"version": "v1.13.8",
			"versionExact": "v1.13.8"
>>>>>>> 7d072aff
		},
		{
			"checksumSHA1": "p2x3SXLzi1PXnyMpPUJUntpS1hQ=",
			"path": "github.com/aws/aws-sdk-go/service/route53",
<<<<<<< HEAD
			"revision": "ebc8a649dc2a7c78c9237c2575a63b3efd6d0a2d",
			"revisionTime": "2018-02-12T21:53:52Z",
			"version": "v1.12.75",
			"versionExact": "v1.12.75"
=======
			"revision": "aace5875a5c3b85a3902c6d72b9caed301d64cce",
			"revisionTime": "2018-03-01T20:28:55Z",
			"version": "v1.13.8",
			"versionExact": "v1.13.8"
>>>>>>> 7d072aff
		},
		{
			"checksumSHA1": "fXQn3V0ZRBZpTXUEHl4/yOjR4mQ=",
			"path": "github.com/aws/aws-sdk-go/service/s3",
<<<<<<< HEAD
			"revision": "ebc8a649dc2a7c78c9237c2575a63b3efd6d0a2d",
			"revisionTime": "2018-02-12T21:53:52Z",
			"version": "v1.12.75",
			"versionExact": "v1.12.75"
=======
			"revision": "aace5875a5c3b85a3902c6d72b9caed301d64cce",
			"revisionTime": "2018-03-01T20:28:55Z",
			"version": "v1.13.8",
			"versionExact": "v1.13.8"
>>>>>>> 7d072aff
		},
		{
			"checksumSHA1": "OvcZyDFahfuNIdFU/A/f/9G18ic=",
			"path": "github.com/aws/aws-sdk-go/service/sagemaker",
<<<<<<< HEAD
			"revision": "ebc8a649dc2a7c78c9237c2575a63b3efd6d0a2d",
			"revisionTime": "2018-02-12T21:53:52Z",
			"version": "v1.12.75",
			"versionExact": "v1.12.75"
=======
			"revision": "aace5875a5c3b85a3902c6d72b9caed301d64cce",
			"revisionTime": "2018-03-01T20:28:55Z",
			"version": "v1.13.8",
			"versionExact": "v1.13.8"
>>>>>>> 7d072aff
		},
		{
			"checksumSHA1": "JrQMIue45k6Nk738T347pe9X0c0=",
			"path": "github.com/aws/aws-sdk-go/service/servicecatalog",
<<<<<<< HEAD
			"revision": "ebc8a649dc2a7c78c9237c2575a63b3efd6d0a2d",
			"revisionTime": "2018-02-12T21:53:52Z",
			"version": "v1.12.75",
			"versionExact": "v1.12.75"
=======
			"revision": "aace5875a5c3b85a3902c6d72b9caed301d64cce",
			"revisionTime": "2018-03-01T20:28:55Z",
			"version": "v1.13.8",
			"versionExact": "v1.13.8"
>>>>>>> 7d072aff
		},
		{
			"checksumSHA1": "erg+1BSdtfOk1KFXmnJ2bFHJpBY=",
			"path": "github.com/aws/aws-sdk-go/service/servicediscovery",
<<<<<<< HEAD
			"revision": "ebc8a649dc2a7c78c9237c2575a63b3efd6d0a2d",
			"revisionTime": "2018-02-12T21:53:52Z",
			"version": "v1.12.75",
			"versionExact": "v1.12.75"
=======
			"revision": "aace5875a5c3b85a3902c6d72b9caed301d64cce",
			"revisionTime": "2018-03-01T20:28:55Z",
			"version": "v1.13.8",
			"versionExact": "v1.13.8"
>>>>>>> 7d072aff
		},
		{
			"checksumSHA1": "8LeTeLzNs+0vNxTeOjMCtSrSwqo=",
			"path": "github.com/aws/aws-sdk-go/service/ses",
<<<<<<< HEAD
			"revision": "ebc8a649dc2a7c78c9237c2575a63b3efd6d0a2d",
			"revisionTime": "2018-02-12T21:53:52Z",
			"version": "v1.12.75",
			"versionExact": "v1.12.75"
=======
			"revision": "aace5875a5c3b85a3902c6d72b9caed301d64cce",
			"revisionTime": "2018-03-01T20:28:55Z",
			"version": "v1.13.8",
			"versionExact": "v1.13.8"
>>>>>>> 7d072aff
		},
		{
			"checksumSHA1": "u3AMeFxtHGtiJCxDeIm4dAwzBIc=",
			"path": "github.com/aws/aws-sdk-go/service/sfn",
<<<<<<< HEAD
			"revision": "ebc8a649dc2a7c78c9237c2575a63b3efd6d0a2d",
			"revisionTime": "2018-02-12T21:53:52Z",
			"version": "v1.12.75",
			"versionExact": "v1.12.75"
=======
			"revision": "aace5875a5c3b85a3902c6d72b9caed301d64cce",
			"revisionTime": "2018-03-01T20:28:55Z",
			"version": "v1.13.8",
			"versionExact": "v1.13.8"
>>>>>>> 7d072aff
		},
		{
			"checksumSHA1": "B3CgAFSREebpsFoFOo4vrQ6u04w=",
			"path": "github.com/aws/aws-sdk-go/service/simpledb",
<<<<<<< HEAD
			"revision": "ebc8a649dc2a7c78c9237c2575a63b3efd6d0a2d",
			"revisionTime": "2018-02-12T21:53:52Z",
			"version": "v1.12.75",
			"versionExact": "v1.12.75"
=======
			"revision": "aace5875a5c3b85a3902c6d72b9caed301d64cce",
			"revisionTime": "2018-03-01T20:28:55Z",
			"version": "v1.13.8",
			"versionExact": "v1.13.8"
>>>>>>> 7d072aff
		},
		{
			"checksumSHA1": "9Qj8yLl67q9uxBUCc0PT20YiP1M=",
			"path": "github.com/aws/aws-sdk-go/service/sns",
<<<<<<< HEAD
			"revision": "ebc8a649dc2a7c78c9237c2575a63b3efd6d0a2d",
			"revisionTime": "2018-02-12T21:53:52Z",
			"version": "v1.12.75",
			"versionExact": "v1.12.75"
=======
			"revision": "aace5875a5c3b85a3902c6d72b9caed301d64cce",
			"revisionTime": "2018-03-01T20:28:55Z",
			"version": "v1.13.8",
			"versionExact": "v1.13.8"
>>>>>>> 7d072aff
		},
		{
			"checksumSHA1": "XmEJe50M8MddNEkwbZoC+YvRjgg=",
			"path": "github.com/aws/aws-sdk-go/service/sqs",
<<<<<<< HEAD
			"revision": "ebc8a649dc2a7c78c9237c2575a63b3efd6d0a2d",
			"revisionTime": "2018-02-12T21:53:52Z",
			"version": "v1.12.75",
			"versionExact": "v1.12.75"
=======
			"revision": "aace5875a5c3b85a3902c6d72b9caed301d64cce",
			"revisionTime": "2018-03-01T20:28:55Z",
			"version": "v1.13.8",
			"versionExact": "v1.13.8"
>>>>>>> 7d072aff
		},
		{
			"checksumSHA1": "ULmsQAt5z5ZxGHZC/r7enBs1HvM=",
			"path": "github.com/aws/aws-sdk-go/service/ssm",
<<<<<<< HEAD
			"revision": "ebc8a649dc2a7c78c9237c2575a63b3efd6d0a2d",
			"revisionTime": "2018-02-12T21:53:52Z",
			"version": "v1.12.75",
			"versionExact": "v1.12.75"
=======
			"revision": "aace5875a5c3b85a3902c6d72b9caed301d64cce",
			"revisionTime": "2018-03-01T20:28:55Z",
			"version": "v1.13.8",
			"versionExact": "v1.13.8"
>>>>>>> 7d072aff
		},
		{
			"checksumSHA1": "tH1Pzc7jUUGJv47Cy6uuWl/86bU=",
			"path": "github.com/aws/aws-sdk-go/service/sts",
<<<<<<< HEAD
			"revision": "ebc8a649dc2a7c78c9237c2575a63b3efd6d0a2d",
			"revisionTime": "2018-02-12T21:53:52Z",
			"version": "v1.12.75",
			"versionExact": "v1.12.75"
=======
			"revision": "aace5875a5c3b85a3902c6d72b9caed301d64cce",
			"revisionTime": "2018-03-01T20:28:55Z",
			"version": "v1.13.8",
			"versionExact": "v1.13.8"
>>>>>>> 7d072aff
		},
		{
			"checksumSHA1": "Uw4pOUxSMbx4xBHUcOUkNhtnywE=",
			"path": "github.com/aws/aws-sdk-go/service/swf",
<<<<<<< HEAD
			"revision": "ebc8a649dc2a7c78c9237c2575a63b3efd6d0a2d",
			"revisionTime": "2018-02-12T21:53:52Z",
			"version": "v1.12.75",
			"versionExact": "v1.12.75"
=======
			"revision": "aace5875a5c3b85a3902c6d72b9caed301d64cce",
			"revisionTime": "2018-03-01T20:28:55Z",
			"version": "v1.13.8",
			"versionExact": "v1.13.8"
>>>>>>> 7d072aff
		},
		{
			"checksumSHA1": "dBDZ2w/7ZEdk2UZ6PWFmk/cGSPw=",
			"path": "github.com/aws/aws-sdk-go/service/waf",
<<<<<<< HEAD
			"revision": "ebc8a649dc2a7c78c9237c2575a63b3efd6d0a2d",
			"revisionTime": "2018-02-12T21:53:52Z",
			"version": "v1.12.75",
			"versionExact": "v1.12.75"
=======
			"revision": "aace5875a5c3b85a3902c6d72b9caed301d64cce",
			"revisionTime": "2018-03-01T20:28:55Z",
			"version": "v1.13.8",
			"versionExact": "v1.13.8"
>>>>>>> 7d072aff
		},
		{
			"checksumSHA1": "hOobCqlfwCl/iPGetELNIDsns1U=",
			"path": "github.com/aws/aws-sdk-go/service/wafregional",
<<<<<<< HEAD
			"revision": "ebc8a649dc2a7c78c9237c2575a63b3efd6d0a2d",
			"revisionTime": "2018-02-12T21:53:52Z",
			"version": "v1.12.75",
			"versionExact": "v1.12.75"
=======
			"revision": "aace5875a5c3b85a3902c6d72b9caed301d64cce",
			"revisionTime": "2018-03-01T20:28:55Z",
			"version": "v1.13.8",
			"versionExact": "v1.13.8"
>>>>>>> 7d072aff
		},
		{
			"checksumSHA1": "FVK4fHBkjOIaCRIY4DleqSKtZKs=",
			"path": "github.com/aws/aws-sdk-go/service/workspaces",
<<<<<<< HEAD
			"revision": "ebc8a649dc2a7c78c9237c2575a63b3efd6d0a2d",
			"revisionTime": "2018-02-12T21:53:52Z",
			"version": "v1.12.75",
			"versionExact": "v1.12.75"
=======
			"revision": "aace5875a5c3b85a3902c6d72b9caed301d64cce",
			"revisionTime": "2018-03-01T20:28:55Z",
			"version": "v1.13.8",
			"versionExact": "v1.13.8"
>>>>>>> 7d072aff
		},
		{
			"checksumSHA1": "usT4LCSQItkFvFOQT7cBlkCuGaE=",
			"path": "github.com/beevik/etree",
			"revision": "af219c0c7ea1b67ec263c0b1b1b96d284a9181ce",
			"revisionTime": "2017-10-15T22:09:51Z"
		},
		{
			"checksumSHA1": "nqw2Qn5xUklssHTubS5HDvEL9L4=",
			"path": "github.com/bgentry/go-netrc/netrc",
			"revision": "9fd32a8b3d3d3f9d43c341bfe098430e07609480",
			"revisionTime": "2014-04-22T17:41:19Z"
		},
		{
			"checksumSHA1": "oTmBS67uxM6OXB/+OJUAG9LK4jw=",
			"path": "github.com/bgentry/speakeasy",
			"revision": "4aabc24848ce5fd31929f7d1e4ea74d3709c14cd",
			"revisionTime": "2017-04-17T20:07:03Z"
		},
		{
			"checksumSHA1": "OT4XN9z5k69e2RsMSpwW74B+yk4=",
			"path": "github.com/blang/semver",
			"revision": "2ee87856327ba09384cabd113bc6b5d174e9ec0f",
			"revisionTime": "2017-07-27T06:48:18Z"
		},
		{
			"checksumSHA1": "dvabztWVQX8f6oMLRyv4dLH+TGY=",
			"path": "github.com/davecgh/go-spew/spew",
			"revision": "346938d642f2ec3594ed81d874461961cd0faa76",
			"revisionTime": "2016-10-29T20:57:26Z"
		},
		{
			"checksumSHA1": "BCv50o5pDkoSG3vYKOSai1Z8p3w=",
			"path": "github.com/fsouza/go-dockerclient",
			"revision": "1d4f4ae73768d3ca16a6fb964694f58dc5eba601",
			"revisionTime": "2016-04-27T17:25:47Z",
			"tree": true
		},
		{
			"checksumSHA1": "1K+xrZ1PBez190iGt5OnMtGdih4=",
			"comment": "v1.8.6",
			"path": "github.com/go-ini/ini",
			"revision": "766e555c68dc8bda90d197ee8946c37519c19409",
			"revisionTime": "2017-01-17T13:00:17Z"
		},
		{
			"checksumSHA1": "yqF125xVSkmfLpIVGrLlfE05IUk=",
			"path": "github.com/golang/protobuf/proto",
			"revision": "1e59b77b52bf8e4b449a57e6f79f21226d571845",
			"revisionTime": "2017-11-13T18:07:20Z"
		},
		{
			"checksumSHA1": "VfkiItDBFFkZluaAMAzJipDXNBY=",
			"path": "github.com/golang/protobuf/ptypes",
			"revision": "1e59b77b52bf8e4b449a57e6f79f21226d571845",
			"revisionTime": "2017-11-13T18:07:20Z"
		},
		{
			"checksumSHA1": "UB9scpDxeFjQe5tEthuR4zCLRu4=",
			"path": "github.com/golang/protobuf/ptypes/any",
			"revision": "1e59b77b52bf8e4b449a57e6f79f21226d571845",
			"revisionTime": "2017-11-13T18:07:20Z"
		},
		{
			"checksumSHA1": "hUjAj0dheFVDl84BAnSWj9qy2iY=",
			"path": "github.com/golang/protobuf/ptypes/duration",
			"revision": "1e59b77b52bf8e4b449a57e6f79f21226d571845",
			"revisionTime": "2017-11-13T18:07:20Z"
		},
		{
			"checksumSHA1": "O2ItP5rmfrgxPufhjJXbFlXuyL8=",
			"path": "github.com/golang/protobuf/ptypes/timestamp",
			"revision": "1e59b77b52bf8e4b449a57e6f79f21226d571845",
			"revisionTime": "2017-11-13T18:07:20Z"
		},
		{
			"checksumSHA1": "cdOCt0Yb+hdErz8NAQqayxPmRsY=",
			"path": "github.com/hashicorp/errwrap",
			"revision": "7554cd9344cec97297fa6649b055a8c98c2a1e55"
		},
		{
			"checksumSHA1": "b8F628srIitj5p7Y130xc9k0QWs=",
			"path": "github.com/hashicorp/go-cleanhttp",
			"revision": "3573b8b52aa7b37b9358d966a898feb387f62437",
			"revisionTime": "2017-02-11T01:34:15Z"
		},
		{
			"checksumSHA1": "9VcI9QGCShWIUIL187qRd4sxwb8=",
			"path": "github.com/hashicorp/go-getter",
			"revision": "a686900cb3753aa644dc4812be91ceaf9fdd3b98",
			"revisionTime": "2017-09-22T19:29:48Z"
		},
		{
			"checksumSHA1": "9J+kDr29yDrwsdu2ULzewmqGjpA=",
			"path": "github.com/hashicorp/go-getter/helper/url",
			"revision": "c3d66e76678dce180a7b452653472f949aedfbcd",
			"revisionTime": "2017-02-07T21:55:32Z"
		},
		{
			"checksumSHA1": "AA0aYmdg4pb5gPCUSXg8iPzxLag=",
			"path": "github.com/hashicorp/go-hclog",
			"revision": "ca137eb4b4389c9bc6f1a6d887f056bf16c00510",
			"revisionTime": "2017-10-05T15:17:51Z"
		},
		{
			"checksumSHA1": "lrSl49G23l6NhfilxPM0XFs5rZo=",
			"path": "github.com/hashicorp/go-multierror",
			"revision": "d30f09973e19c1dfcd120b2d9c4f168e68d6b5d5"
		},
		{
			"checksumSHA1": "R6me0jVmcT/OPo80Fe0qo5fRwHc=",
			"path": "github.com/hashicorp/go-plugin",
			"revision": "a5174f84d7f8ff00fb07ab4ef1f380d32eee0e63",
			"revisionTime": "2017-08-16T15:18:19Z"
		},
		{
			"checksumSHA1": "85XUnluYJL7F55ptcwdmN8eSOsk=",
			"path": "github.com/hashicorp/go-uuid",
			"revision": "36289988d83ca270bc07c234c36f364b0dd9c9a7"
		},
		{
			"checksumSHA1": "EcZfls6vcqjasWV/nBlu+C+EFmc=",
			"path": "github.com/hashicorp/go-version",
			"revision": "e96d3840402619007766590ecea8dd7af1292276",
			"revisionTime": "2016-10-31T18:26:05Z"
		},
		{
			"checksumSHA1": "o3XZZdOnSnwQSpYw215QV75ZDeI=",
			"path": "github.com/hashicorp/hcl",
			"revision": "a4b07c25de5ff55ad3b8936cea69a79a3d95a855",
			"revisionTime": "2017-05-04T19:02:34Z"
		},
		{
			"checksumSHA1": "XQmjDva9JCGGkIecOgwtBEMCJhU=",
			"path": "github.com/hashicorp/hcl/hcl/ast",
			"revision": "a4b07c25de5ff55ad3b8936cea69a79a3d95a855",
			"revisionTime": "2017-05-04T19:02:34Z"
		},
		{
			"checksumSHA1": "teokXoyRXEJ0vZHOWBD11l5YFNI=",
			"path": "github.com/hashicorp/hcl/hcl/parser",
			"revision": "a4b07c25de5ff55ad3b8936cea69a79a3d95a855",
			"revisionTime": "2017-05-04T19:02:34Z"
		},
		{
			"checksumSHA1": "z6wdP4mRw4GVjShkNHDaOWkbxS0=",
			"path": "github.com/hashicorp/hcl/hcl/scanner",
			"revision": "a4b07c25de5ff55ad3b8936cea69a79a3d95a855",
			"revisionTime": "2017-05-04T19:02:34Z"
		},
		{
			"checksumSHA1": "oS3SCN9Wd6D8/LG0Yx1fu84a7gI=",
			"path": "github.com/hashicorp/hcl/hcl/strconv",
			"revision": "a4b07c25de5ff55ad3b8936cea69a79a3d95a855",
			"revisionTime": "2017-05-04T19:02:34Z"
		},
		{
			"checksumSHA1": "c6yprzj06ASwCo18TtbbNNBHljA=",
			"path": "github.com/hashicorp/hcl/hcl/token",
			"revision": "a4b07c25de5ff55ad3b8936cea69a79a3d95a855",
			"revisionTime": "2017-05-04T19:02:34Z"
		},
		{
			"checksumSHA1": "PwlfXt7mFS8UYzWxOK5DOq0yxS0=",
			"path": "github.com/hashicorp/hcl/json/parser",
			"revision": "a4b07c25de5ff55ad3b8936cea69a79a3d95a855",
			"revisionTime": "2017-05-04T19:02:34Z"
		},
		{
			"checksumSHA1": "YdvFsNOMSWMLnY6fcliWQa0O5Fw=",
			"path": "github.com/hashicorp/hcl/json/scanner",
			"revision": "a4b07c25de5ff55ad3b8936cea69a79a3d95a855",
			"revisionTime": "2017-05-04T19:02:34Z"
		},
		{
			"checksumSHA1": "fNlXQCQEnb+B3k5UDL/r15xtSJY=",
			"path": "github.com/hashicorp/hcl/json/token",
			"revision": "a4b07c25de5ff55ad3b8936cea69a79a3d95a855",
			"revisionTime": "2017-05-04T19:02:34Z"
		},
		{
			"checksumSHA1": "6kxMiZSmgazD/CZgmnEeEMJSAOM=",
			"path": "github.com/hashicorp/hcl2/gohcl",
			"revision": "44bad6dbf5490f5da17ec991e664df3d017b706f",
			"revisionTime": "2017-10-03T23:27:34Z"
		},
		{
			"checksumSHA1": "TsNlThzf92FMwcnM4Fc0mArHroU=",
			"path": "github.com/hashicorp/hcl2/hcl",
			"revision": "44bad6dbf5490f5da17ec991e664df3d017b706f",
			"revisionTime": "2017-10-03T23:27:34Z"
		},
		{
			"checksumSHA1": "+Dv8V2cfl7Vy6rUklhXj5Cli8aU=",
			"path": "github.com/hashicorp/hcl2/hcl/hclsyntax",
			"revision": "44bad6dbf5490f5da17ec991e664df3d017b706f",
			"revisionTime": "2017-10-03T23:27:34Z"
		},
		{
			"checksumSHA1": "GAArMzjaoFNPa7HFnhjZmaeBZII=",
			"path": "github.com/hashicorp/hcl2/hcl/json",
			"revision": "44bad6dbf5490f5da17ec991e664df3d017b706f",
			"revisionTime": "2017-10-03T23:27:34Z"
		},
		{
			"checksumSHA1": "u6YPoPz3GflgHb1dN1YN8nCWAXY=",
			"path": "github.com/hashicorp/hcl2/hcldec",
			"revision": "44bad6dbf5490f5da17ec991e664df3d017b706f",
			"revisionTime": "2017-10-03T23:27:34Z"
		},
		{
			"checksumSHA1": "IzmftuG99BqNhbFGhxZaGwtiMtM=",
			"path": "github.com/hashicorp/hcl2/hclparse",
			"revision": "44bad6dbf5490f5da17ec991e664df3d017b706f",
			"revisionTime": "2017-10-03T23:27:34Z"
		},
		{
			"checksumSHA1": "M09yxoBoCEtG7EcHR8aEWLzMMJc=",
			"path": "github.com/hashicorp/hil",
			"revision": "fac2259da677551de1fb92b844c4d020a38d8468",
			"revisionTime": "2017-05-12T21:33:05Z"
		},
		{
			"checksumSHA1": "0S0KeBcfqVFYBPeZkuJ4fhQ5mCA=",
			"path": "github.com/hashicorp/hil/ast",
			"revision": "fac2259da677551de1fb92b844c4d020a38d8468",
			"revisionTime": "2017-05-12T21:33:05Z"
		},
		{
			"checksumSHA1": "P5PZ3k7SmqWmxgJ8Q0gLzeNpGhE=",
			"path": "github.com/hashicorp/hil/parser",
			"revision": "fac2259da677551de1fb92b844c4d020a38d8468",
			"revisionTime": "2017-05-12T21:33:05Z"
		},
		{
			"checksumSHA1": "DC1k5kOua4oFqmo+JRt0YzfP44o=",
			"path": "github.com/hashicorp/hil/scanner",
			"revision": "fac2259da677551de1fb92b844c4d020a38d8468",
			"revisionTime": "2017-05-12T21:33:05Z"
		},
		{
			"checksumSHA1": "vt+P9D2yWDO3gdvdgCzwqunlhxU=",
			"path": "github.com/hashicorp/logutils",
			"revision": "0dc08b1671f34c4250ce212759ebd880f743d883",
			"revisionTime": "2015-06-09T07:04:31Z"
		},
		{
			"checksumSHA1": "D2qVXjDywJu6wLj/4NCTsFnRrvw=",
			"path": "github.com/hashicorp/terraform/config",
			"revision": "3802b14260603f90c7a1faf55994dcc8933e2069",
			"revisionTime": "2018-01-31T20:48:39Z",
			"version": "v0.11.3",
			"versionExact": "v0.11.3"
		},
		{
			"checksumSHA1": "WzQP2WfiCYlaALKZVqEFsxZsG1o=",
			"path": "github.com/hashicorp/terraform/config/configschema",
			"revision": "3802b14260603f90c7a1faf55994dcc8933e2069",
			"revisionTime": "2018-01-31T20:48:39Z",
			"version": "v0.11.3",
			"versionExact": "v0.11.3"
		},
		{
			"checksumSHA1": "3V7300kyZF+AGy/cOKV0+P6M3LY=",
			"path": "github.com/hashicorp/terraform/config/hcl2shim",
			"revision": "3802b14260603f90c7a1faf55994dcc8933e2069",
			"revisionTime": "2018-01-31T20:48:39Z",
			"version": "v0.11.3",
			"versionExact": "v0.11.3"
		},
		{
			"checksumSHA1": "7+cYlhS0+Z/xYUzYQft8Wibs1GA=",
			"path": "github.com/hashicorp/terraform/config/module",
			"revision": "3802b14260603f90c7a1faf55994dcc8933e2069",
			"revisionTime": "2018-01-31T20:48:39Z",
			"version": "v0.11.3",
			"versionExact": "v0.11.3"
		},
		{
			"checksumSHA1": "mPbjVPD2enEey45bP4M83W2AxlY=",
			"path": "github.com/hashicorp/terraform/dag",
			"revision": "3802b14260603f90c7a1faf55994dcc8933e2069",
			"revisionTime": "2018-01-31T20:48:39Z",
			"version": "v0.11.3",
			"versionExact": "v0.11.3"
		},
		{
			"checksumSHA1": "P8gNPDuOzmiK4Lz9xG7OBy4Rlm8=",
			"path": "github.com/hashicorp/terraform/flatmap",
			"revision": "3802b14260603f90c7a1faf55994dcc8933e2069",
			"revisionTime": "2018-01-31T20:48:39Z",
			"version": "v0.11.3",
			"versionExact": "v0.11.3"
		},
		{
			"checksumSHA1": "zx5DLo5aV0xDqxGTzSibXg7HHAA=",
			"path": "github.com/hashicorp/terraform/helper/acctest",
			"revision": "3802b14260603f90c7a1faf55994dcc8933e2069",
			"revisionTime": "2018-01-31T20:48:39Z",
			"version": "v0.11.3",
			"versionExact": "v0.11.3"
		},
		{
			"checksumSHA1": "uT6Q9RdSRAkDjyUgQlJ2XKJRab4=",
			"path": "github.com/hashicorp/terraform/helper/config",
			"revision": "3802b14260603f90c7a1faf55994dcc8933e2069",
			"revisionTime": "2018-01-31T20:48:39Z",
			"version": "v0.11.3",
			"versionExact": "v0.11.3"
		},
		{
			"checksumSHA1": "qVmQPoZmJ2w2OnaxIheWfuwun6g=",
			"path": "github.com/hashicorp/terraform/helper/customdiff",
			"revision": "3802b14260603f90c7a1faf55994dcc8933e2069",
			"revisionTime": "2018-01-31T20:48:39Z",
			"version": "v0.11.3",
			"versionExact": "v0.11.3"
		},
		{
			"checksumSHA1": "FH5eOEHfHgdxPC/JnfmCeSBk66U=",
			"path": "github.com/hashicorp/terraform/helper/encryption",
			"revision": "3802b14260603f90c7a1faf55994dcc8933e2069",
			"revisionTime": "2018-01-31T20:48:39Z",
			"version": "v0.11.3",
			"versionExact": "v0.11.3"
		},
		{
			"checksumSHA1": "KNvbU1r5jv0CBeQLnEtDoL3dRtc=",
			"path": "github.com/hashicorp/terraform/helper/hashcode",
			"revision": "3802b14260603f90c7a1faf55994dcc8933e2069",
			"revisionTime": "2018-01-31T20:48:39Z",
			"version": "v0.11.3",
			"versionExact": "v0.11.3"
		},
		{
			"checksumSHA1": "B267stWNQd0/pBTXHfI/tJsxzfc=",
			"path": "github.com/hashicorp/terraform/helper/hilmapstructure",
			"revision": "3802b14260603f90c7a1faf55994dcc8933e2069",
			"revisionTime": "2018-01-31T20:48:39Z",
			"version": "v0.11.3",
			"versionExact": "v0.11.3"
		},
		{
			"checksumSHA1": "BAXV9ruAyno3aFgwYI2/wWzB2Gc=",
			"path": "github.com/hashicorp/terraform/helper/logging",
			"revision": "3802b14260603f90c7a1faf55994dcc8933e2069",
			"revisionTime": "2018-01-31T20:48:39Z",
			"version": "v0.11.3",
			"versionExact": "v0.11.3"
		},
		{
			"checksumSHA1": "twkFd4x71kBnDfrdqO5nhs8dMOY=",
			"path": "github.com/hashicorp/terraform/helper/mutexkv",
			"revision": "3802b14260603f90c7a1faf55994dcc8933e2069",
			"revisionTime": "2018-01-31T20:48:39Z",
			"version": "v0.11.3",
			"versionExact": "v0.11.3"
		},
		{
			"checksumSHA1": "ImyqbHM/xe3eAT2moIjLI8ksuks=",
			"path": "github.com/hashicorp/terraform/helper/pathorcontents",
			"revision": "3802b14260603f90c7a1faf55994dcc8933e2069",
			"revisionTime": "2018-01-31T20:48:39Z",
			"version": "v0.11.3",
			"versionExact": "v0.11.3"
		},
		{
			"checksumSHA1": "9d4zouxtH24HFa6RuUdq7lG3tgQ=",
			"path": "github.com/hashicorp/terraform/helper/resource",
			"revision": "3802b14260603f90c7a1faf55994dcc8933e2069",
			"revisionTime": "2018-01-31T20:48:39Z",
			"version": "v0.11.3",
			"versionExact": "v0.11.3"
		},
		{
			"checksumSHA1": "Hnaw+m7E6HQ+me3G/p6pMLU7SXk=",
			"path": "github.com/hashicorp/terraform/helper/schema",
			"revision": "3802b14260603f90c7a1faf55994dcc8933e2069",
			"revisionTime": "2018-01-31T20:48:39Z",
			"version": "v0.11.3",
			"versionExact": "v0.11.3"
		},
		{
			"checksumSHA1": "Fzbv+N7hFXOtrR6E7ZcHT3jEE9s=",
			"path": "github.com/hashicorp/terraform/helper/structure",
			"revision": "3802b14260603f90c7a1faf55994dcc8933e2069",
			"revisionTime": "2018-01-31T20:48:39Z",
			"version": "v0.11.3",
			"versionExact": "v0.11.3"
		},
		{
			"checksumSHA1": "6O4zxgqAD+QZm6plsIfl4MH310Q=",
			"path": "github.com/hashicorp/terraform/helper/validation",
			"revision": "3802b14260603f90c7a1faf55994dcc8933e2069",
			"revisionTime": "2018-01-31T20:48:39Z",
			"version": "v0.11.3",
			"versionExact": "v0.11.3"
		},
		{
			"checksumSHA1": "yFWmdS6yEJZpRJzUqd/mULqCYGk=",
			"path": "github.com/hashicorp/terraform/moduledeps",
			"revision": "3802b14260603f90c7a1faf55994dcc8933e2069",
			"revisionTime": "2018-01-31T20:48:39Z",
			"version": "v0.11.3",
			"versionExact": "v0.11.3"
		},
		{
			"checksumSHA1": "DqaoG++NXRCfvH/OloneLWrM+3k=",
			"path": "github.com/hashicorp/terraform/plugin",
			"revision": "3802b14260603f90c7a1faf55994dcc8933e2069",
			"revisionTime": "2018-01-31T20:48:39Z",
			"version": "v0.11.3",
			"versionExact": "v0.11.3"
		},
		{
			"checksumSHA1": "zSwwe4v/eJEBO1m1fLIeroxRbxE=",
			"path": "github.com/hashicorp/terraform/plugin/discovery",
			"revision": "3802b14260603f90c7a1faf55994dcc8933e2069",
			"revisionTime": "2018-01-31T20:48:39Z",
			"version": "v0.11.3",
			"versionExact": "v0.11.3"
		},
		{
			"checksumSHA1": "JO9S/lHcLONtP+lUbr+8M6w4pzk=",
			"path": "github.com/hashicorp/terraform/registry",
			"revision": "3802b14260603f90c7a1faf55994dcc8933e2069",
			"revisionTime": "2018-01-31T20:48:39Z",
			"version": "v0.11.3",
			"versionExact": "v0.11.3"
		},
		{
			"checksumSHA1": "cR87P4V5aiEfvF+1qoBi2JQyQS4=",
			"path": "github.com/hashicorp/terraform/registry/regsrc",
			"revision": "3802b14260603f90c7a1faf55994dcc8933e2069",
			"revisionTime": "2018-01-31T20:48:39Z",
			"version": "v0.11.3",
			"versionExact": "v0.11.3"
		},
		{
			"checksumSHA1": "y9IXgIJQq9XNy1zIYUV2Kc0KsnA=",
			"path": "github.com/hashicorp/terraform/registry/response",
			"revision": "3802b14260603f90c7a1faf55994dcc8933e2069",
			"revisionTime": "2018-01-31T20:48:39Z",
			"version": "v0.11.3",
			"versionExact": "v0.11.3"
		},
		{
			"checksumSHA1": "VXlzRRDVOqeMvnnrbUcR9H64OA4=",
			"path": "github.com/hashicorp/terraform/svchost",
			"revision": "3802b14260603f90c7a1faf55994dcc8933e2069",
			"revisionTime": "2018-01-31T20:48:39Z",
			"version": "v0.11.3",
			"versionExact": "v0.11.3"
		},
		{
			"checksumSHA1": "GzcKNlFL0N77JVjU8qbltXE4R3k=",
			"path": "github.com/hashicorp/terraform/svchost/auth",
			"revision": "3802b14260603f90c7a1faf55994dcc8933e2069",
			"revisionTime": "2018-01-31T20:48:39Z",
			"version": "v0.11.3",
			"versionExact": "v0.11.3"
		},
		{
			"checksumSHA1": "Y4t8+iBORq8ll8t6tmwUozq3FGk=",
			"path": "github.com/hashicorp/terraform/svchost/disco",
			"revision": "3802b14260603f90c7a1faf55994dcc8933e2069",
			"revisionTime": "2018-01-31T20:48:39Z",
			"version": "v0.11.3",
			"versionExact": "v0.11.3"
		},
		{
			"checksumSHA1": "4iyhUJFJqtCont3sddyqSD3DFWg=",
			"path": "github.com/hashicorp/terraform/terraform",
			"revision": "3802b14260603f90c7a1faf55994dcc8933e2069",
			"revisionTime": "2018-01-31T20:48:39Z",
			"version": "v0.11.3",
			"versionExact": "v0.11.3"
		},
		{
			"checksumSHA1": "+K+oz9mMTmQMxIA3KVkGRfjvm9I=",
			"path": "github.com/hashicorp/terraform/tfdiags",
			"revision": "3802b14260603f90c7a1faf55994dcc8933e2069",
			"revisionTime": "2018-01-31T20:48:39Z",
			"version": "v0.11.3",
			"versionExact": "v0.11.3"
		},
		{
			"checksumSHA1": "R43En+SNnXiSxTUecrW58Ohprmc=",
			"path": "github.com/hashicorp/terraform/version",
			"revision": "3802b14260603f90c7a1faf55994dcc8933e2069",
			"revisionTime": "2018-01-31T20:48:39Z",
			"version": "v0.11.3",
			"versionExact": "v0.11.3"
		},
		{
			"checksumSHA1": "ft77GtqeZEeCXioGpF/s6DlGm/U=",
			"path": "github.com/hashicorp/vault/helper/compressutil",
			"revision": "9a60bf2a50e4dd1ba4b929a3ccf8072435cbdd0a",
			"revisionTime": "2016-10-29T21:01:49Z"
		},
		{
			"checksumSHA1": "yUiSTPf0QUuL2r/81sjuytqBoeQ=",
			"path": "github.com/hashicorp/vault/helper/jsonutil",
			"revision": "9a60bf2a50e4dd1ba4b929a3ccf8072435cbdd0a",
			"revisionTime": "2016-10-29T21:01:49Z"
		},
		{
			"checksumSHA1": "YmXAnTwbzhLLBZM+1tQrJiG3qpc=",
			"path": "github.com/hashicorp/vault/helper/pgpkeys",
			"revision": "9a60bf2a50e4dd1ba4b929a3ccf8072435cbdd0a",
			"revisionTime": "2016-10-29T21:01:49Z"
		},
		{
			"checksumSHA1": "ZhK6IO2XN81Y+3RAjTcVm1Ic7oU=",
			"path": "github.com/hashicorp/yamux",
			"revision": "d1caa6c97c9fc1cc9e83bbe34d0603f9ff0ce8bd",
			"revisionTime": "2016-07-20T23:31:40Z"
		},
		{
			"checksumSHA1": "sVczcCYWr12ttrbXRFz/QOyDyWg=",
			"path": "github.com/jen20/awspolicyequivalence",
			"revision": "3d48364a137a7847c1191b83740052dc7695878e",
			"revisionTime": "2017-08-31T20:16:02Z"
		},
		{
			"checksumSHA1": "0ZrwvB6KoGPj2PoDNSEJwxQ6Mog=",
			"comment": "0.2.2-2-gc01cf91",
			"path": "github.com/jmespath/go-jmespath",
			"revision": "bd40a432e4c76585ef6b72d3fd96fb9b6dc7b68d",
			"revisionTime": "2016-08-03T19:07:31Z"
		},
		{
			"checksumSHA1": "VJk3rOWfxEV9Ilig5lgzH1qg8Ss=",
			"path": "github.com/keybase/go-crypto/brainpool",
			"revision": "93f5b35093ba15e0f86e412cc5c767d5c10c15fd",
			"revisionTime": "2016-10-04T15:35:44Z"
		},
		{
			"checksumSHA1": "rnRjEJs5luF+DIXp2J6LFcQk8Gg=",
			"path": "github.com/keybase/go-crypto/cast5",
			"revision": "93f5b35093ba15e0f86e412cc5c767d5c10c15fd",
			"revisionTime": "2016-10-04T15:35:44Z"
		},
		{
			"checksumSHA1": "RKwVWtzsYFaWX8gw0/LVrDGt2uw=",
			"path": "github.com/keybase/go-crypto/openpgp",
			"revision": "93f5b35093ba15e0f86e412cc5c767d5c10c15fd",
			"revisionTime": "2016-10-04T15:35:44Z"
		},
		{
			"checksumSHA1": "y61I7+hCekP1Rk0qxgUQ+iozXak=",
			"path": "github.com/keybase/go-crypto/openpgp/armor",
			"revision": "93f5b35093ba15e0f86e412cc5c767d5c10c15fd",
			"revisionTime": "2016-10-04T15:35:44Z"
		},
		{
			"checksumSHA1": "uxXG9IC/XF8jwwvZUbW65+x8/+M=",
			"path": "github.com/keybase/go-crypto/openpgp/elgamal",
			"revision": "93f5b35093ba15e0f86e412cc5c767d5c10c15fd",
			"revisionTime": "2016-10-04T15:35:44Z"
		},
		{
			"checksumSHA1": "EyUf82Yknzc75m8RcA21CNQINw0=",
			"path": "github.com/keybase/go-crypto/openpgp/errors",
			"revision": "93f5b35093ba15e0f86e412cc5c767d5c10c15fd",
			"revisionTime": "2016-10-04T15:35:44Z"
		},
		{
			"checksumSHA1": "8JashgD7DyCk3ZIzk69PGmbwbFs=",
			"path": "github.com/keybase/go-crypto/openpgp/packet",
			"revision": "93f5b35093ba15e0f86e412cc5c767d5c10c15fd",
			"revisionTime": "2016-10-04T15:35:44Z"
		},
		{
			"checksumSHA1": "BGDxg1Xtsz0DSPzdQGJLLQqfYc8=",
			"path": "github.com/keybase/go-crypto/openpgp/s2k",
			"revision": "93f5b35093ba15e0f86e412cc5c767d5c10c15fd",
			"revisionTime": "2016-10-04T15:35:44Z"
		},
		{
			"checksumSHA1": "rE3pp7b3gfcmBregzpIvN5IdFhY=",
			"path": "github.com/keybase/go-crypto/rsa",
			"revision": "93f5b35093ba15e0f86e412cc5c767d5c10c15fd",
			"revisionTime": "2016-10-04T15:35:44Z"
		},
		{
			"checksumSHA1": "trzmsZQDCc13zk/6qANox7Z/KCg=",
			"path": "github.com/mattn/go-isatty",
			"revision": "fc9e8d8ef48496124e79ae0df75490096eccf6fe",
			"revisionTime": "2017-03-22T23:44:13Z"
		},
		{
			"checksumSHA1": "jXakiCRizt6jtyeGh+DeuA76Bh0=",
			"path": "github.com/mitchellh/cli",
			"revision": "8a539dbef410aa4191e0bcc7a6246c104b313009",
			"revisionTime": "2017-08-03T04:29:10Z"
		},
		{
			"checksumSHA1": "guxbLo8KHHBeM0rzou4OTzzpDNs=",
			"path": "github.com/mitchellh/copystructure",
			"revision": "5af94aef99f597e6a9e1f6ac6be6ce0f3c96b49d",
			"revisionTime": "2016-10-13T19:53:42Z"
		},
		{
			"checksumSHA1": "V/quM7+em2ByJbWBLOsEwnY3j/Q=",
			"path": "github.com/mitchellh/go-homedir",
			"revision": "b8bc1bf767474819792c23f32d8286a45736f1c6",
			"revisionTime": "2016-12-03T19:45:07Z"
		},
		{
			"checksumSHA1": "bDdhmDk8q6utWrccBhEOa6IoGkE=",
			"path": "github.com/mitchellh/go-testing-interface",
			"revision": "a61a99592b77c9ba629d254a693acffaeb4b7e28",
			"revisionTime": "2017-10-04T22:19:16Z"
		},
		{
			"checksumSHA1": "L3leymg2RT8hFl5uL+5KP/LpBkg=",
			"path": "github.com/mitchellh/go-wordwrap",
			"revision": "ad45545899c7b13c020ea92b2072220eefad42b8",
			"revisionTime": "2015-03-14T17:03:34Z"
		},
		{
			"checksumSHA1": "xyoJKalfQwTUN1qzZGQKWYAwl0A=",
			"path": "github.com/mitchellh/hashstructure",
			"revision": "6b17d669fac5e2f71c16658d781ec3fdd3802b69"
		},
		{
			"checksumSHA1": "MlX15lJuV8DYARX5RJY8rqrSEWQ=",
			"path": "github.com/mitchellh/mapstructure",
			"revision": "53818660ed4955e899c0bcafa97299a388bd7c8e",
			"revisionTime": "2017-03-07T20:11:23Z"
		},
		{
			"checksumSHA1": "vBpuqNfSTZcAR/0tP8tNYacySGs=",
			"path": "github.com/mitchellh/reflectwalk",
			"revision": "92573fe8d000a145bfebc03a16bc22b34945867f",
			"revisionTime": "2016-10-03T17:45:16Z"
		},
		{
			"checksumSHA1": "6OEUkwOM0qgI6YxR+BDEn6YMvpU=",
			"path": "github.com/posener/complete",
			"revision": "f4461a52b6329c11190f11fe3384ec8aa964e21c",
			"revisionTime": "2017-07-30T19:30:24Z"
		},
		{
			"checksumSHA1": "NB7uVS0/BJDmNu68vPAlbrq4TME=",
			"path": "github.com/posener/complete/cmd",
			"revision": "f4461a52b6329c11190f11fe3384ec8aa964e21c",
			"revisionTime": "2017-07-30T19:30:24Z"
		},
		{
			"checksumSHA1": "kuS9vs+TMQzTGzXteL6EZ5HuKrU=",
			"path": "github.com/posener/complete/cmd/install",
			"revision": "f4461a52b6329c11190f11fe3384ec8aa964e21c",
			"revisionTime": "2017-07-30T19:30:24Z"
		},
		{
			"checksumSHA1": "DMo94FwJAm9ZCYCiYdJU2+bh4no=",
			"path": "github.com/posener/complete/match",
			"revision": "f4461a52b6329c11190f11fe3384ec8aa964e21c",
			"revisionTime": "2017-07-30T19:30:24Z"
		},
		{
			"checksumSHA1": "zmC8/3V4ls53DJlNTKDZwPSC/dA=",
			"path": "github.com/satori/go.uuid",
			"revision": "b061729afc07e77a8aa4fad0a2fd840958f1942a",
			"revisionTime": "2016-09-27T10:08:44Z"
		},
		{
			"checksumSHA1": "iqUXcP3VA+G1/gVLRpQpBUt/BuA=",
			"path": "github.com/satori/uuid",
			"revision": "b061729afc07e77a8aa4fad0a2fd840958f1942a",
			"revisionTime": "2016-09-27T10:08:44Z"
		},
		{
			"checksumSHA1": "EUR26b2t3XDPxiEMwDBtn8Ajp8A=",
			"path": "github.com/terraform-providers/terraform-provider-template/template",
			"revision": "38db8c17785b8a21666fe6c784682186f0c172ed",
			"revisionTime": "2017-06-21T15:27:00Z",
			"version": "v0.1.1",
			"versionExact": "v0.1.1"
		},
		{
			"checksumSHA1": "519bsJW8eD/VZN/d1AfLYziNT3w=",
			"path": "github.com/terraform-providers/terraform-provider-tls/tls",
			"revision": "ce653893fc49a0459f8f8e7f59295d5c81d5f1ef",
			"revisionTime": "2017-06-21T10:02:45Z",
			"version": "v0.1.0",
			"versionExact": "v0.1.0"
		},
		{
			"checksumSHA1": "qgMa75aMGbkFY0jIqqqgVnCUoNA=",
			"path": "github.com/ulikunitz/xz",
			"revision": "0c6b41e72360850ca4f98dc341fd999726ea007f",
			"revisionTime": "2017-06-05T21:53:11Z"
		},
		{
			"checksumSHA1": "vjnTkzNrMs5Xj6so/fq0mQ6dT1c=",
			"path": "github.com/ulikunitz/xz/internal/hash",
			"revision": "0c6b41e72360850ca4f98dc341fd999726ea007f",
			"revisionTime": "2017-06-05T21:53:11Z"
		},
		{
			"checksumSHA1": "m0pm57ASBK/CTdmC0ppRHO17mBs=",
			"path": "github.com/ulikunitz/xz/internal/xlog",
			"revision": "0c6b41e72360850ca4f98dc341fd999726ea007f",
			"revisionTime": "2017-06-05T21:53:11Z"
		},
		{
			"checksumSHA1": "2vZw6zc8xuNlyVz2QKvdlNSZQ1U=",
			"path": "github.com/ulikunitz/xz/lzma",
			"revision": "0c6b41e72360850ca4f98dc341fd999726ea007f",
			"revisionTime": "2017-06-05T21:53:11Z"
		},
		{
			"checksumSHA1": "TudZOVOvOvR5zw7EFbvD3eZpmLI=",
			"path": "github.com/zclconf/go-cty/cty",
			"revision": "709e4033eeb037dc543dbc2048065dfb814ce316",
			"revisionTime": "2018-01-06T05:58:34Z"
		},
		{
			"checksumSHA1": "IjvfMUZ9S1L1NM0haXwMfKzkyvM=",
			"path": "github.com/zclconf/go-cty/cty/convert",
			"revision": "709e4033eeb037dc543dbc2048065dfb814ce316",
			"revisionTime": "2018-01-06T05:58:34Z"
		},
		{
			"checksumSHA1": "TU21yqpRZdbEbH8pp4I5YsQa00E=",
			"path": "github.com/zclconf/go-cty/cty/function",
			"revision": "709e4033eeb037dc543dbc2048065dfb814ce316",
			"revisionTime": "2018-01-06T05:58:34Z"
		},
		{
			"checksumSHA1": "Ke4kpRBTSophcLSCrusR8XxSC0Y=",
			"path": "github.com/zclconf/go-cty/cty/function/stdlib",
			"revision": "709e4033eeb037dc543dbc2048065dfb814ce316",
			"revisionTime": "2018-01-06T05:58:34Z"
		},
		{
			"checksumSHA1": "tmCzwfNXOEB1sSO7TKVzilb2vjA=",
			"path": "github.com/zclconf/go-cty/cty/gocty",
			"revision": "709e4033eeb037dc543dbc2048065dfb814ce316",
			"revisionTime": "2018-01-06T05:58:34Z"
		},
		{
			"checksumSHA1": "1ApmO+Q33+Oem/3f6BU6sztJWNc=",
			"path": "github.com/zclconf/go-cty/cty/json",
			"revision": "709e4033eeb037dc543dbc2048065dfb814ce316",
			"revisionTime": "2018-01-06T05:58:34Z"
		},
		{
			"checksumSHA1": "gH4rRyzIQknMIXAJfpvC04KTsME=",
			"path": "github.com/zclconf/go-cty/cty/set",
			"revision": "709e4033eeb037dc543dbc2048065dfb814ce316",
			"revisionTime": "2018-01-06T05:58:34Z"
		},
		{
			"checksumSHA1": "oCH3J96RWvO8W4xjix47PModpio=",
			"path": "golang.org/x/crypto/bcrypt",
			"revision": "b3c9a1d25cfbbbab0ff4780b71c4f54e6e92a0de",
			"revisionTime": "2018-01-09T18:05:24Z"
		},
		{
			"checksumSHA1": "oVPHWesOmZ02vLq2fglGvf+AMgk=",
			"path": "golang.org/x/crypto/blowfish",
			"revision": "b3c9a1d25cfbbbab0ff4780b71c4f54e6e92a0de",
			"revisionTime": "2018-01-09T18:05:24Z"
		},
		{
			"checksumSHA1": "TT1rac6kpQp2vz24m5yDGUNQ/QQ=",
			"path": "golang.org/x/crypto/cast5",
			"revision": "b3c9a1d25cfbbbab0ff4780b71c4f54e6e92a0de",
			"revisionTime": "2018-01-09T18:05:24Z"
		},
		{
			"checksumSHA1": "IQkUIOnvlf0tYloFx9mLaXSvXWQ=",
			"path": "golang.org/x/crypto/curve25519",
			"revision": "b3c9a1d25cfbbbab0ff4780b71c4f54e6e92a0de",
			"revisionTime": "2018-01-09T18:05:24Z"
		},
		{
			"checksumSHA1": "1hwn8cgg4EVXhCpJIqmMbzqnUo0=",
			"path": "golang.org/x/crypto/ed25519",
			"revision": "b3c9a1d25cfbbbab0ff4780b71c4f54e6e92a0de",
			"revisionTime": "2018-01-09T18:05:24Z"
		},
		{
			"checksumSHA1": "LXFcVx8I587SnWmKycSDEq9yvK8=",
			"path": "golang.org/x/crypto/ed25519/internal/edwards25519",
			"revision": "b3c9a1d25cfbbbab0ff4780b71c4f54e6e92a0de",
			"revisionTime": "2018-01-09T18:05:24Z"
		},
		{
			"checksumSHA1": "ooU7jaiYSUKlg5BVllI8lsq+5Qk=",
			"path": "golang.org/x/crypto/openpgp",
			"revision": "b3c9a1d25cfbbbab0ff4780b71c4f54e6e92a0de",
			"revisionTime": "2018-01-09T18:05:24Z"
		},
		{
			"checksumSHA1": "olOKkhrdkYQHZ0lf1orrFQPQrv4=",
			"path": "golang.org/x/crypto/openpgp/armor",
			"revision": "b3c9a1d25cfbbbab0ff4780b71c4f54e6e92a0de",
			"revisionTime": "2018-01-09T18:05:24Z"
		},
		{
			"checksumSHA1": "eo/KtdjieJQXH7Qy+faXFcF70ME=",
			"path": "golang.org/x/crypto/openpgp/elgamal",
			"revision": "b3c9a1d25cfbbbab0ff4780b71c4f54e6e92a0de",
			"revisionTime": "2018-01-09T18:05:24Z"
		},
		{
			"checksumSHA1": "rlxVSaGgqdAgwblsErxTxIfuGfg=",
			"path": "golang.org/x/crypto/openpgp/errors",
			"revision": "b3c9a1d25cfbbbab0ff4780b71c4f54e6e92a0de",
			"revisionTime": "2018-01-09T18:05:24Z"
		},
		{
			"checksumSHA1": "Pq88+Dgh04UdXWZN6P+bLgYnbRc=",
			"path": "golang.org/x/crypto/openpgp/packet",
			"revision": "b3c9a1d25cfbbbab0ff4780b71c4f54e6e92a0de",
			"revisionTime": "2018-01-09T18:05:24Z"
		},
		{
			"checksumSHA1": "s2qT4UwvzBSkzXuiuMkowif1Olw=",
			"path": "golang.org/x/crypto/openpgp/s2k",
			"revision": "b3c9a1d25cfbbbab0ff4780b71c4f54e6e92a0de",
			"revisionTime": "2018-01-09T18:05:24Z"
		},
		{
			"checksumSHA1": "NHjGg73p5iGZ+7tflJ4cVABNmKE=",
			"path": "golang.org/x/crypto/ssh",
			"revision": "b3c9a1d25cfbbbab0ff4780b71c4f54e6e92a0de",
			"revisionTime": "2018-01-09T18:05:24Z"
		},
		{
			"checksumSHA1": "GtamqiJoL7PGHsN454AoffBFMa8=",
			"path": "golang.org/x/net/context",
			"revision": "4b14673ba32bee7f5ac0f990a48f033919fd418b",
			"revisionTime": "2017-09-15T10:16:46Z"
		},
		{
			"checksumSHA1": "vqc3a+oTUGX8PmD0TS+qQ7gmN8I=",
			"path": "golang.org/x/net/html",
			"revision": "f5079bd7f6f74e23c4d65efa0f4ce14cbd6a3c0f",
			"revisionTime": "2017-07-19T21:11:51Z"
		},
		{
			"checksumSHA1": "z79z5msRzgU48FCZxSuxfU8b4rs=",
			"path": "golang.org/x/net/html/atom",
			"revision": "f5079bd7f6f74e23c4d65efa0f4ce14cbd6a3c0f",
			"revisionTime": "2017-07-19T21:11:51Z"
		},
		{
			"checksumSHA1": "SHTyxlWxNjRwA7o3AiBM87PawSA=",
			"path": "golang.org/x/net/http2",
			"revision": "4b14673ba32bee7f5ac0f990a48f033919fd418b",
			"revisionTime": "2017-09-15T10:16:46Z"
		},
		{
			"checksumSHA1": "ezWhc7n/FtqkLDQKeU2JbW+80tE=",
			"path": "golang.org/x/net/http2/hpack",
			"revision": "4b14673ba32bee7f5ac0f990a48f033919fd418b",
			"revisionTime": "2017-09-15T10:16:46Z"
		},
		{
			"checksumSHA1": "H181RWl7GTS90aCWW6v4atV3pAg=",
			"path": "golang.org/x/net/idna",
			"revision": "4b14673ba32bee7f5ac0f990a48f033919fd418b",
			"revisionTime": "2017-09-15T10:16:46Z"
		},
		{
			"checksumSHA1": "UxahDzW2v4mf/+aFxruuupaoIwo=",
			"path": "golang.org/x/net/internal/timeseries",
			"revision": "4b14673ba32bee7f5ac0f990a48f033919fd418b",
			"revisionTime": "2017-09-15T10:16:46Z"
		},
		{
			"checksumSHA1": "3xyuaSNmClqG4YWC7g0isQIbUTc=",
			"path": "golang.org/x/net/lex/httplex",
			"revision": "4b14673ba32bee7f5ac0f990a48f033919fd418b",
			"revisionTime": "2017-09-15T10:16:46Z"
		},
		{
			"checksumSHA1": "u/r66lwYfgg682u5hZG7/E7+VCY=",
			"path": "golang.org/x/net/trace",
			"revision": "4b14673ba32bee7f5ac0f990a48f033919fd418b",
			"revisionTime": "2017-09-15T10:16:46Z"
		},
		{
			"checksumSHA1": "NqlOcIqzDg46JUFFXqZdKUER0B0=",
			"path": "golang.org/x/sys/unix",
			"revision": "d8f5ea21b9295e315e612b4bcf4bedea93454d4d",
			"revisionTime": "2017-08-03T09:04:06Z"
		},
		{
			"checksumSHA1": "tltivJ/uj/lqLk05IqGfCv2F/E8=",
			"path": "golang.org/x/text/secure/bidirule",
			"revision": "6eab0e8f74e86c598ec3b6fad4888e0c11482d48",
			"revisionTime": "2017-09-27T13:34:20Z"
		},
		{
			"checksumSHA1": "ziMb9+ANGRJSSIuxYdRbA+cDRBQ=",
			"path": "golang.org/x/text/transform",
			"revision": "6eab0e8f74e86c598ec3b6fad4888e0c11482d48",
			"revisionTime": "2017-09-27T13:34:20Z"
		},
		{
			"checksumSHA1": "iB6/RoQIzBaZxVi+t7tzbkwZTlo=",
			"path": "golang.org/x/text/unicode/bidi",
			"revision": "6eab0e8f74e86c598ec3b6fad4888e0c11482d48",
			"revisionTime": "2017-09-27T13:34:20Z"
		},
		{
			"checksumSHA1": "km/8bLtOpIP7sua4MnEmiSDYTAE=",
			"path": "golang.org/x/text/unicode/norm",
			"revision": "6eab0e8f74e86c598ec3b6fad4888e0c11482d48",
			"revisionTime": "2017-09-27T13:34:20Z"
		},
		{
			"checksumSHA1": "Tc3BU26zThLzcyqbVtiSEp7EpU8=",
			"path": "google.golang.org/genproto/googleapis/rpc/status",
			"revision": "f676e0f3ac6395ff1a529ae59a6670878a8371a6",
			"revisionTime": "2017-10-02T23:26:14Z"
		},
		{
			"checksumSHA1": "7JepG/D1rIwHGPYpcTUc5RLdNiQ=",
			"path": "google.golang.org/grpc",
			"revision": "b5eab4ccac6df282ff981436a5a87554d7377c75",
			"revisionTime": "2017-10-25T22:59:19Z"
		},
		{
			"checksumSHA1": "HoJvHF9RxOinJPAAbAhfZSNUxBY=",
			"path": "google.golang.org/grpc/balancer",
			"revision": "b5eab4ccac6df282ff981436a5a87554d7377c75",
			"revisionTime": "2017-10-25T22:59:19Z"
		},
		{
			"checksumSHA1": "os98urLvZVriKRbHhIsipJfcT7Q=",
			"path": "google.golang.org/grpc/balancer/roundrobin",
			"revision": "b5eab4ccac6df282ff981436a5a87554d7377c75",
			"revisionTime": "2017-10-25T22:59:19Z"
		},
		{
			"checksumSHA1": "Dkjgw1HasWvqct0IuiZdjbD7O0c=",
			"path": "google.golang.org/grpc/codes",
			"revision": "b5eab4ccac6df282ff981436a5a87554d7377c75",
			"revisionTime": "2017-10-25T22:59:19Z"
		},
		{
			"checksumSHA1": "XH2WYcDNwVO47zYShREJjcYXm0Y=",
			"path": "google.golang.org/grpc/connectivity",
			"revision": "b5eab4ccac6df282ff981436a5a87554d7377c75",
			"revisionTime": "2017-10-25T22:59:19Z"
		},
		{
			"checksumSHA1": "EEpFv96tNVcG9Z42ehroNbG/VKI=",
			"path": "google.golang.org/grpc/credentials",
			"revision": "b5eab4ccac6df282ff981436a5a87554d7377c75",
			"revisionTime": "2017-10-25T22:59:19Z"
		},
		{
			"checksumSHA1": "H7SuPUqbPcdbNqgl+k3ohuwMAwE=",
			"path": "google.golang.org/grpc/grpclb/grpc_lb_v1/messages",
			"revision": "b5eab4ccac6df282ff981436a5a87554d7377c75",
			"revisionTime": "2017-10-25T22:59:19Z"
		},
		{
			"checksumSHA1": "ntHev01vgZgeIh5VFRmbLx/BSTo=",
			"path": "google.golang.org/grpc/grpclog",
			"revision": "b5eab4ccac6df282ff981436a5a87554d7377c75",
			"revisionTime": "2017-10-25T22:59:19Z"
		},
		{
			"checksumSHA1": "/M6Lug7Dj22dZNu4X6bZDVa5mkQ=",
			"path": "google.golang.org/grpc/health",
			"revision": "b5eab4ccac6df282ff981436a5a87554d7377c75",
			"revisionTime": "2017-10-25T22:59:19Z"
		},
		{
			"checksumSHA1": "6vY7tYjV84pnr3sDctzx53Bs8b0=",
			"path": "google.golang.org/grpc/health/grpc_health_v1",
			"revision": "b5eab4ccac6df282ff981436a5a87554d7377c75",
			"revisionTime": "2017-10-25T22:59:19Z"
		},
		{
			"checksumSHA1": "U9vDe05/tQrvFBojOQX8Xk12W9I=",
			"path": "google.golang.org/grpc/internal",
			"revision": "b5eab4ccac6df282ff981436a5a87554d7377c75",
			"revisionTime": "2017-10-25T22:59:19Z"
		},
		{
			"checksumSHA1": "hcuHgKp8W0wIzoCnNfKI8NUss5o=",
			"path": "google.golang.org/grpc/keepalive",
			"revision": "b5eab4ccac6df282ff981436a5a87554d7377c75",
			"revisionTime": "2017-10-25T22:59:19Z"
		},
		{
			"checksumSHA1": "KeUmTZV+2X46C49cKyjp+xM7fvw=",
			"path": "google.golang.org/grpc/metadata",
			"revision": "b5eab4ccac6df282ff981436a5a87554d7377c75",
			"revisionTime": "2017-10-25T22:59:19Z"
		},
		{
			"checksumSHA1": "dgwdT20kXe4ZbXBOFbTwVQt8rmA=",
			"path": "google.golang.org/grpc/naming",
			"revision": "b5eab4ccac6df282ff981436a5a87554d7377c75",
			"revisionTime": "2017-10-25T22:59:19Z"
		},
		{
			"checksumSHA1": "n5EgDdBqFMa2KQFhtl+FF/4gIFo=",
			"path": "google.golang.org/grpc/peer",
			"revision": "b5eab4ccac6df282ff981436a5a87554d7377c75",
			"revisionTime": "2017-10-25T22:59:19Z"
		},
		{
			"checksumSHA1": "H7VyP18nJ9MmoB5r9+I7EKVEeVM=",
			"path": "google.golang.org/grpc/resolver",
			"revision": "b5eab4ccac6df282ff981436a5a87554d7377c75",
			"revisionTime": "2017-10-25T22:59:19Z"
		},
		{
			"checksumSHA1": "WpWF+bDzObsHf+bjoGpb/abeFxo=",
			"path": "google.golang.org/grpc/resolver/dns",
			"revision": "b5eab4ccac6df282ff981436a5a87554d7377c75",
			"revisionTime": "2017-10-25T22:59:19Z"
		},
		{
			"checksumSHA1": "zs9M4xE8Lyg4wvuYvR00XoBxmuw=",
			"path": "google.golang.org/grpc/resolver/passthrough",
			"revision": "b5eab4ccac6df282ff981436a5a87554d7377c75",
			"revisionTime": "2017-10-25T22:59:19Z"
		},
		{
			"checksumSHA1": "G9lgXNi7qClo5sM2s6TbTHLFR3g=",
			"path": "google.golang.org/grpc/stats",
			"revision": "b5eab4ccac6df282ff981436a5a87554d7377c75",
			"revisionTime": "2017-10-25T22:59:19Z"
		},
		{
			"checksumSHA1": "3Dwz4RLstDHMPyDA7BUsYe+JP4w=",
			"path": "google.golang.org/grpc/status",
			"revision": "b5eab4ccac6df282ff981436a5a87554d7377c75",
			"revisionTime": "2017-10-25T22:59:19Z"
		},
		{
			"checksumSHA1": "qvArRhlrww5WvRmbyMF2mUfbJew=",
			"path": "google.golang.org/grpc/tap",
			"revision": "b5eab4ccac6df282ff981436a5a87554d7377c75",
			"revisionTime": "2017-10-25T22:59:19Z"
		},
		{
			"checksumSHA1": "8r/f3JOiyV+A11ljE4oEQtRQXAU=",
			"path": "google.golang.org/grpc/transport",
			"revision": "b5eab4ccac6df282ff981436a5a87554d7377c75",
			"revisionTime": "2017-10-25T22:59:19Z"
		},
		{
			"checksumSHA1": "fALlQNY1fM99NesfLJ50KguWsio=",
			"path": "gopkg.in/yaml.v2",
			"revision": "cd8b52f8269e0feb286dfeef29f8fe4d5b397e0b",
			"revisionTime": "2017-04-07T17:21:22Z"
		}
	],
	"rootPath": "github.com/terraform-providers/terraform-provider-aws"
}<|MERGE_RESOLUTION|>--- conflicted
+++ resolved
@@ -39,204 +39,104 @@
 			"revisionTime": "2017-07-27T15:54:43Z"
 		},
 		{
-<<<<<<< HEAD
-			"checksumSHA1": "fQFz9TVTFLzLZBBTL/3nXt0PepA=",
-			"path": "github.com/aws/aws-sdk-go/aws",
-			"revision": "ebc8a649dc2a7c78c9237c2575a63b3efd6d0a2d",
-			"revisionTime": "2018-02-12T21:53:52Z",
-			"version": "v1.12.75",
-			"versionExact": "v1.12.75"
-=======
 			"checksumSHA1": "6/3tm9xiyE8d2nKmDb+2GSfScBI=",
 			"path": "github.com/aws/aws-sdk-go/aws",
 			"revision": "aace5875a5c3b85a3902c6d72b9caed301d64cce",
 			"revisionTime": "2018-03-01T20:28:55Z",
 			"version": "v1.13.8",
 			"versionExact": "v1.13.8"
->>>>>>> 7d072aff
 		},
 		{
 			"checksumSHA1": "DtuTqKH29YnLjrIJkRYX0HQtXY0=",
 			"path": "github.com/aws/aws-sdk-go/aws/arn",
-<<<<<<< HEAD
-			"revision": "ebc8a649dc2a7c78c9237c2575a63b3efd6d0a2d",
-			"revisionTime": "2018-02-12T21:53:52Z",
-			"version": "v1.12.75",
-			"versionExact": "v1.12.75"
-=======
-			"revision": "aace5875a5c3b85a3902c6d72b9caed301d64cce",
-			"revisionTime": "2018-03-01T20:28:55Z",
-			"version": "v1.13.8",
-			"versionExact": "v1.13.8"
->>>>>>> 7d072aff
+			"revision": "aace5875a5c3b85a3902c6d72b9caed301d64cce",
+			"revisionTime": "2018-03-01T20:28:55Z",
+			"version": "v1.13.8",
+			"versionExact": "v1.13.8"
 		},
 		{
 			"checksumSHA1": "Y9W+4GimK4Fuxq+vyIskVYFRnX4=",
 			"path": "github.com/aws/aws-sdk-go/aws/awserr",
-<<<<<<< HEAD
-			"revision": "ebc8a649dc2a7c78c9237c2575a63b3efd6d0a2d",
-			"revisionTime": "2018-02-12T21:53:52Z",
-			"version": "v1.12.75",
-			"versionExact": "v1.12.75"
-=======
-			"revision": "aace5875a5c3b85a3902c6d72b9caed301d64cce",
-			"revisionTime": "2018-03-01T20:28:55Z",
-			"version": "v1.13.8",
-			"versionExact": "v1.13.8"
->>>>>>> 7d072aff
+			"revision": "aace5875a5c3b85a3902c6d72b9caed301d64cce",
+			"revisionTime": "2018-03-01T20:28:55Z",
+			"version": "v1.13.8",
+			"versionExact": "v1.13.8"
 		},
 		{
 			"checksumSHA1": "yyYr41HZ1Aq0hWc3J5ijXwYEcac=",
 			"path": "github.com/aws/aws-sdk-go/aws/awsutil",
-<<<<<<< HEAD
-			"revision": "ebc8a649dc2a7c78c9237c2575a63b3efd6d0a2d",
-			"revisionTime": "2018-02-12T21:53:52Z",
-			"version": "v1.12.75",
-			"versionExact": "v1.12.75"
-=======
-			"revision": "aace5875a5c3b85a3902c6d72b9caed301d64cce",
-			"revisionTime": "2018-03-01T20:28:55Z",
-			"version": "v1.13.8",
-			"versionExact": "v1.13.8"
->>>>>>> 7d072aff
+			"revision": "aace5875a5c3b85a3902c6d72b9caed301d64cce",
+			"revisionTime": "2018-03-01T20:28:55Z",
+			"version": "v1.13.8",
+			"versionExact": "v1.13.8"
 		},
 		{
 			"checksumSHA1": "wGf8GkrbZe2VFXOo28K0jq68A+g=",
 			"path": "github.com/aws/aws-sdk-go/aws/client",
-<<<<<<< HEAD
-			"revision": "ebc8a649dc2a7c78c9237c2575a63b3efd6d0a2d",
-			"revisionTime": "2018-02-12T21:53:52Z",
-			"version": "v1.12.75",
-			"versionExact": "v1.12.75"
-=======
-			"revision": "aace5875a5c3b85a3902c6d72b9caed301d64cce",
-			"revisionTime": "2018-03-01T20:28:55Z",
-			"version": "v1.13.8",
-			"versionExact": "v1.13.8"
->>>>>>> 7d072aff
+			"revision": "aace5875a5c3b85a3902c6d72b9caed301d64cce",
+			"revisionTime": "2018-03-01T20:28:55Z",
+			"version": "v1.13.8",
+			"versionExact": "v1.13.8"
 		},
 		{
 			"checksumSHA1": "ieAJ+Cvp/PKv1LpUEnUXpc3OI6E=",
 			"path": "github.com/aws/aws-sdk-go/aws/client/metadata",
-<<<<<<< HEAD
-			"revision": "ebc8a649dc2a7c78c9237c2575a63b3efd6d0a2d",
-			"revisionTime": "2018-02-12T21:53:52Z",
-			"version": "v1.12.75",
-			"versionExact": "v1.12.75"
-=======
-			"revision": "aace5875a5c3b85a3902c6d72b9caed301d64cce",
-			"revisionTime": "2018-03-01T20:28:55Z",
-			"version": "v1.13.8",
-			"versionExact": "v1.13.8"
->>>>>>> 7d072aff
+			"revision": "aace5875a5c3b85a3902c6d72b9caed301d64cce",
+			"revisionTime": "2018-03-01T20:28:55Z",
+			"version": "v1.13.8",
+			"versionExact": "v1.13.8"
 		},
 		{
 			"checksumSHA1": "U2W3pMTHfONS6R/QP/Zg18+89TQ=",
 			"path": "github.com/aws/aws-sdk-go/aws/corehandlers",
-<<<<<<< HEAD
-			"revision": "ebc8a649dc2a7c78c9237c2575a63b3efd6d0a2d",
-			"revisionTime": "2018-02-12T21:53:52Z",
-			"version": "v1.12.75",
-			"versionExact": "v1.12.75"
-=======
-			"revision": "aace5875a5c3b85a3902c6d72b9caed301d64cce",
-			"revisionTime": "2018-03-01T20:28:55Z",
-			"version": "v1.13.8",
-			"versionExact": "v1.13.8"
->>>>>>> 7d072aff
+			"revision": "aace5875a5c3b85a3902c6d72b9caed301d64cce",
+			"revisionTime": "2018-03-01T20:28:55Z",
+			"version": "v1.13.8",
+			"versionExact": "v1.13.8"
 		},
 		{
 			"checksumSHA1": "Y+cPwQL0dZMyqp3wI+KJWmA9KQ8=",
 			"path": "github.com/aws/aws-sdk-go/aws/credentials",
-<<<<<<< HEAD
-			"revision": "ebc8a649dc2a7c78c9237c2575a63b3efd6d0a2d",
-			"revisionTime": "2018-02-12T21:53:52Z",
-			"version": "v1.12.75",
-			"versionExact": "v1.12.75"
-=======
-			"revision": "aace5875a5c3b85a3902c6d72b9caed301d64cce",
-			"revisionTime": "2018-03-01T20:28:55Z",
-			"version": "v1.13.8",
-			"versionExact": "v1.13.8"
->>>>>>> 7d072aff
+			"revision": "aace5875a5c3b85a3902c6d72b9caed301d64cce",
+			"revisionTime": "2018-03-01T20:28:55Z",
+			"version": "v1.13.8",
+			"versionExact": "v1.13.8"
 		},
 		{
 			"checksumSHA1": "u3GOAJLmdvbuNUeUEcZSEAOeL/0=",
 			"path": "github.com/aws/aws-sdk-go/aws/credentials/ec2rolecreds",
-<<<<<<< HEAD
-			"revision": "ebc8a649dc2a7c78c9237c2575a63b3efd6d0a2d",
-			"revisionTime": "2018-02-12T21:53:52Z",
-			"version": "v1.12.75",
-			"versionExact": "v1.12.75"
-=======
-			"revision": "aace5875a5c3b85a3902c6d72b9caed301d64cce",
-			"revisionTime": "2018-03-01T20:28:55Z",
-			"version": "v1.13.8",
-			"versionExact": "v1.13.8"
->>>>>>> 7d072aff
+			"revision": "aace5875a5c3b85a3902c6d72b9caed301d64cce",
+			"revisionTime": "2018-03-01T20:28:55Z",
+			"version": "v1.13.8",
+			"versionExact": "v1.13.8"
 		},
 		{
 			"checksumSHA1": "NUJUTWlc1sV8b7WjfiYc4JZbXl0=",
 			"path": "github.com/aws/aws-sdk-go/aws/credentials/endpointcreds",
-<<<<<<< HEAD
-			"revision": "ebc8a649dc2a7c78c9237c2575a63b3efd6d0a2d",
-			"revisionTime": "2018-02-12T21:53:52Z",
-			"version": "v1.12.75",
-			"versionExact": "v1.12.75"
-=======
-			"revision": "aace5875a5c3b85a3902c6d72b9caed301d64cce",
-			"revisionTime": "2018-03-01T20:28:55Z",
-			"version": "v1.13.8",
-			"versionExact": "v1.13.8"
->>>>>>> 7d072aff
+			"revision": "aace5875a5c3b85a3902c6d72b9caed301d64cce",
+			"revisionTime": "2018-03-01T20:28:55Z",
+			"version": "v1.13.8",
+			"versionExact": "v1.13.8"
 		},
 		{
 			"checksumSHA1": "JEYqmF83O5n5bHkupAzA6STm0no=",
 			"path": "github.com/aws/aws-sdk-go/aws/credentials/stscreds",
-<<<<<<< HEAD
-			"revision": "ebc8a649dc2a7c78c9237c2575a63b3efd6d0a2d",
-			"revisionTime": "2018-02-12T21:53:52Z",
-			"version": "v1.12.75",
-			"versionExact": "v1.12.75"
-=======
-			"revision": "aace5875a5c3b85a3902c6d72b9caed301d64cce",
-			"revisionTime": "2018-03-01T20:28:55Z",
-			"version": "v1.13.8",
-			"versionExact": "v1.13.8"
->>>>>>> 7d072aff
+			"revision": "aace5875a5c3b85a3902c6d72b9caed301d64cce",
+			"revisionTime": "2018-03-01T20:28:55Z",
+			"version": "v1.13.8",
+			"versionExact": "v1.13.8"
 		},
 		{
 			"checksumSHA1": "OnU/n7R33oYXiB4SAGd5pK7I0Bs=",
 			"path": "github.com/aws/aws-sdk-go/aws/defaults",
-<<<<<<< HEAD
-			"revision": "ebc8a649dc2a7c78c9237c2575a63b3efd6d0a2d",
-			"revisionTime": "2018-02-12T21:53:52Z",
-			"version": "v1.12.75",
-			"versionExact": "v1.12.75"
-=======
-			"revision": "aace5875a5c3b85a3902c6d72b9caed301d64cce",
-			"revisionTime": "2018-03-01T20:28:55Z",
-			"version": "v1.13.8",
-			"versionExact": "v1.13.8"
->>>>>>> 7d072aff
+			"revision": "aace5875a5c3b85a3902c6d72b9caed301d64cce",
+			"revisionTime": "2018-03-01T20:28:55Z",
+			"version": "v1.13.8",
+			"versionExact": "v1.13.8"
 		},
 		{
 			"checksumSHA1": "pDnK93CqjQ4ROSW8Y/RuHXjv52M=",
 			"path": "github.com/aws/aws-sdk-go/aws/ec2metadata",
-<<<<<<< HEAD
-			"revision": "ebc8a649dc2a7c78c9237c2575a63b3efd6d0a2d",
-			"revisionTime": "2018-02-12T21:53:52Z",
-			"version": "v1.12.75",
-			"versionExact": "v1.12.75"
-		},
-		{
-			"checksumSHA1": "LRonWcnvI95HVKs5fLa+wBU9A+E=",
-			"path": "github.com/aws/aws-sdk-go/aws/endpoints",
-			"revision": "ebc8a649dc2a7c78c9237c2575a63b3efd6d0a2d",
-			"revisionTime": "2018-02-12T21:53:52Z",
-			"version": "v1.12.75",
-			"versionExact": "v1.12.75"
-=======
 			"revision": "aace5875a5c3b85a3902c6d72b9caed301d64cce",
 			"revisionTime": "2018-03-01T20:28:55Z",
 			"version": "v1.13.8",
@@ -249,47 +149,26 @@
 			"revisionTime": "2018-03-01T20:28:55Z",
 			"version": "v1.13.8",
 			"versionExact": "v1.13.8"
->>>>>>> 7d072aff
 		},
 		{
 			"checksumSHA1": "FpjCPoRNsVKM1hOg9EpC7jn5pRI=",
 			"path": "github.com/aws/aws-sdk-go/aws/request",
-<<<<<<< HEAD
-			"revision": "ebc8a649dc2a7c78c9237c2575a63b3efd6d0a2d",
-			"revisionTime": "2018-02-12T21:53:52Z",
-			"version": "v1.12.75",
-			"versionExact": "v1.12.75"
-=======
-			"revision": "aace5875a5c3b85a3902c6d72b9caed301d64cce",
-			"revisionTime": "2018-03-01T20:28:55Z",
-			"version": "v1.13.8",
-			"versionExact": "v1.13.8"
->>>>>>> 7d072aff
+			"revision": "aace5875a5c3b85a3902c6d72b9caed301d64cce",
+			"revisionTime": "2018-03-01T20:28:55Z",
+			"version": "v1.13.8",
+			"versionExact": "v1.13.8"
 		},
 		{
 			"checksumSHA1": "NSUxDbxBtCToRUoMRUKn61WJWmE=",
 			"path": "github.com/aws/aws-sdk-go/aws/session",
-<<<<<<< HEAD
-			"revision": "ebc8a649dc2a7c78c9237c2575a63b3efd6d0a2d",
-			"revisionTime": "2018-02-12T21:53:52Z",
-			"version": "v1.12.75",
-			"versionExact": "v1.12.75"
-=======
-			"revision": "aace5875a5c3b85a3902c6d72b9caed301d64cce",
-			"revisionTime": "2018-03-01T20:28:55Z",
-			"version": "v1.13.8",
-			"versionExact": "v1.13.8"
->>>>>>> 7d072aff
+			"revision": "aace5875a5c3b85a3902c6d72b9caed301d64cce",
+			"revisionTime": "2018-03-01T20:28:55Z",
+			"version": "v1.13.8",
+			"versionExact": "v1.13.8"
 		},
 		{
 			"checksumSHA1": "4gwCpxPnVQISJGF/skyWpzzxFAc=",
 			"path": "github.com/aws/aws-sdk-go/aws/signer/v4",
-<<<<<<< HEAD
-			"revision": "ebc8a649dc2a7c78c9237c2575a63b3efd6d0a2d",
-			"revisionTime": "2018-02-12T21:53:52Z",
-			"version": "v1.12.75",
-			"versionExact": "v1.12.75"
-=======
 			"revision": "aace5875a5c3b85a3902c6d72b9caed301d64cce",
 			"revisionTime": "2018-03-01T20:28:55Z",
 			"version": "v1.13.8",
@@ -302,625 +181,330 @@
 			"revisionTime": "2018-03-01T20:28:55Z",
 			"version": "v1.13.8",
 			"versionExact": "v1.13.8"
->>>>>>> 7d072aff
 		},
 		{
 			"checksumSHA1": "04ypv4x12l4q0TksA1zEVsmgpvw=",
 			"path": "github.com/aws/aws-sdk-go/internal/shareddefaults",
-<<<<<<< HEAD
-			"revision": "ebc8a649dc2a7c78c9237c2575a63b3efd6d0a2d",
-			"revisionTime": "2018-02-12T21:53:52Z",
-			"version": "v1.12.75",
-			"versionExact": "v1.12.75"
-=======
-			"revision": "aace5875a5c3b85a3902c6d72b9caed301d64cce",
-			"revisionTime": "2018-03-01T20:28:55Z",
-			"version": "v1.13.8",
-			"versionExact": "v1.13.8"
->>>>>>> 7d072aff
+			"revision": "aace5875a5c3b85a3902c6d72b9caed301d64cce",
+			"revisionTime": "2018-03-01T20:28:55Z",
+			"version": "v1.13.8",
+			"versionExact": "v1.13.8"
 		},
 		{
 			"checksumSHA1": "NStHCXEvYqG72GknZyv1jaKaeH0=",
 			"path": "github.com/aws/aws-sdk-go/private/protocol",
-<<<<<<< HEAD
-			"revision": "ebc8a649dc2a7c78c9237c2575a63b3efd6d0a2d",
-			"revisionTime": "2018-02-12T21:53:52Z",
-			"version": "v1.12.75",
-			"versionExact": "v1.12.75"
-=======
-			"revision": "aace5875a5c3b85a3902c6d72b9caed301d64cce",
-			"revisionTime": "2018-03-01T20:28:55Z",
-			"version": "v1.13.8",
-			"versionExact": "v1.13.8"
->>>>>>> 7d072aff
+			"revision": "aace5875a5c3b85a3902c6d72b9caed301d64cce",
+			"revisionTime": "2018-03-01T20:28:55Z",
+			"version": "v1.13.8",
+			"versionExact": "v1.13.8"
 		},
 		{
 			"checksumSHA1": "1QmQ3FqV37w0Zi44qv8pA1GeR0A=",
 			"path": "github.com/aws/aws-sdk-go/private/protocol/ec2query",
-<<<<<<< HEAD
-			"revision": "ebc8a649dc2a7c78c9237c2575a63b3efd6d0a2d",
-			"revisionTime": "2018-02-12T21:53:52Z",
-			"version": "v1.12.75",
-			"versionExact": "v1.12.75"
-=======
-			"revision": "aace5875a5c3b85a3902c6d72b9caed301d64cce",
-			"revisionTime": "2018-03-01T20:28:55Z",
-			"version": "v1.13.8",
-			"versionExact": "v1.13.8"
->>>>>>> 7d072aff
+			"revision": "aace5875a5c3b85a3902c6d72b9caed301d64cce",
+			"revisionTime": "2018-03-01T20:28:55Z",
+			"version": "v1.13.8",
+			"versionExact": "v1.13.8"
 		},
 		{
 			"checksumSHA1": "yHfT5DTbeCLs4NE2Rgnqrhe15ls=",
 			"path": "github.com/aws/aws-sdk-go/private/protocol/json/jsonutil",
-<<<<<<< HEAD
-			"revision": "ebc8a649dc2a7c78c9237c2575a63b3efd6d0a2d",
-			"revisionTime": "2018-02-12T21:53:52Z",
-			"version": "v1.12.75",
-			"versionExact": "v1.12.75"
-=======
-			"revision": "aace5875a5c3b85a3902c6d72b9caed301d64cce",
-			"revisionTime": "2018-03-01T20:28:55Z",
-			"version": "v1.13.8",
-			"versionExact": "v1.13.8"
->>>>>>> 7d072aff
+			"revision": "aace5875a5c3b85a3902c6d72b9caed301d64cce",
+			"revisionTime": "2018-03-01T20:28:55Z",
+			"version": "v1.13.8",
+			"versionExact": "v1.13.8"
 		},
 		{
 			"checksumSHA1": "R00RL5jJXRYq1iiK1+PGvMfvXyM=",
 			"path": "github.com/aws/aws-sdk-go/private/protocol/jsonrpc",
-<<<<<<< HEAD
-			"revision": "ebc8a649dc2a7c78c9237c2575a63b3efd6d0a2d",
-			"revisionTime": "2018-02-12T21:53:52Z",
-			"version": "v1.12.75",
-			"versionExact": "v1.12.75"
-=======
-			"revision": "aace5875a5c3b85a3902c6d72b9caed301d64cce",
-			"revisionTime": "2018-03-01T20:28:55Z",
-			"version": "v1.13.8",
-			"versionExact": "v1.13.8"
->>>>>>> 7d072aff
+			"revision": "aace5875a5c3b85a3902c6d72b9caed301d64cce",
+			"revisionTime": "2018-03-01T20:28:55Z",
+			"version": "v1.13.8",
+			"versionExact": "v1.13.8"
 		},
 		{
 			"checksumSHA1": "ZqY5RWavBLWTo6j9xqdyBEaNFRk=",
 			"path": "github.com/aws/aws-sdk-go/private/protocol/query",
-<<<<<<< HEAD
-			"revision": "ebc8a649dc2a7c78c9237c2575a63b3efd6d0a2d",
-			"revisionTime": "2018-02-12T21:53:52Z",
-			"version": "v1.12.75",
-			"versionExact": "v1.12.75"
-=======
-			"revision": "aace5875a5c3b85a3902c6d72b9caed301d64cce",
-			"revisionTime": "2018-03-01T20:28:55Z",
-			"version": "v1.13.8",
-			"versionExact": "v1.13.8"
->>>>>>> 7d072aff
+			"revision": "aace5875a5c3b85a3902c6d72b9caed301d64cce",
+			"revisionTime": "2018-03-01T20:28:55Z",
+			"version": "v1.13.8",
+			"versionExact": "v1.13.8"
 		},
 		{
 			"checksumSHA1": "9V1PvtFQ9MObZTc3sa86WcuOtOU=",
 			"path": "github.com/aws/aws-sdk-go/private/protocol/query/queryutil",
-<<<<<<< HEAD
-			"revision": "ebc8a649dc2a7c78c9237c2575a63b3efd6d0a2d",
-			"revisionTime": "2018-02-12T21:53:52Z",
-			"version": "v1.12.75",
-			"versionExact": "v1.12.75"
-=======
-			"revision": "aace5875a5c3b85a3902c6d72b9caed301d64cce",
-			"revisionTime": "2018-03-01T20:28:55Z",
-			"version": "v1.13.8",
-			"versionExact": "v1.13.8"
->>>>>>> 7d072aff
+			"revision": "aace5875a5c3b85a3902c6d72b9caed301d64cce",
+			"revisionTime": "2018-03-01T20:28:55Z",
+			"version": "v1.13.8",
+			"versionExact": "v1.13.8"
 		},
 		{
 			"checksumSHA1": "pkeoOfZpHRvFG/AOZeTf0lwtsFg=",
 			"path": "github.com/aws/aws-sdk-go/private/protocol/rest",
-<<<<<<< HEAD
-			"revision": "ebc8a649dc2a7c78c9237c2575a63b3efd6d0a2d",
-			"revisionTime": "2018-02-12T21:53:52Z",
-			"version": "v1.12.75",
-			"versionExact": "v1.12.75"
-=======
-			"revision": "aace5875a5c3b85a3902c6d72b9caed301d64cce",
-			"revisionTime": "2018-03-01T20:28:55Z",
-			"version": "v1.13.8",
-			"versionExact": "v1.13.8"
->>>>>>> 7d072aff
+			"revision": "aace5875a5c3b85a3902c6d72b9caed301d64cce",
+			"revisionTime": "2018-03-01T20:28:55Z",
+			"version": "v1.13.8",
+			"versionExact": "v1.13.8"
 		},
 		{
 			"checksumSHA1": "Rpu8KBtHZgvhkwHxUfaky+qW+G4=",
 			"path": "github.com/aws/aws-sdk-go/private/protocol/restjson",
-<<<<<<< HEAD
-			"revision": "ebc8a649dc2a7c78c9237c2575a63b3efd6d0a2d",
-			"revisionTime": "2018-02-12T21:53:52Z",
-			"version": "v1.12.75",
-			"versionExact": "v1.12.75"
-=======
-			"revision": "aace5875a5c3b85a3902c6d72b9caed301d64cce",
-			"revisionTime": "2018-03-01T20:28:55Z",
-			"version": "v1.13.8",
-			"versionExact": "v1.13.8"
->>>>>>> 7d072aff
+			"revision": "aace5875a5c3b85a3902c6d72b9caed301d64cce",
+			"revisionTime": "2018-03-01T20:28:55Z",
+			"version": "v1.13.8",
+			"versionExact": "v1.13.8"
 		},
 		{
 			"checksumSHA1": "ODo+ko8D6unAxZuN1jGzMcN4QCc=",
 			"path": "github.com/aws/aws-sdk-go/private/protocol/restxml",
-<<<<<<< HEAD
-			"revision": "ebc8a649dc2a7c78c9237c2575a63b3efd6d0a2d",
-			"revisionTime": "2018-02-12T21:53:52Z",
-			"version": "v1.12.75",
-			"versionExact": "v1.12.75"
-=======
-			"revision": "aace5875a5c3b85a3902c6d72b9caed301d64cce",
-			"revisionTime": "2018-03-01T20:28:55Z",
-			"version": "v1.13.8",
-			"versionExact": "v1.13.8"
->>>>>>> 7d072aff
+			"revision": "aace5875a5c3b85a3902c6d72b9caed301d64cce",
+			"revisionTime": "2018-03-01T20:28:55Z",
+			"version": "v1.13.8",
+			"versionExact": "v1.13.8"
 		},
 		{
 			"checksumSHA1": "0qYPUga28aQVkxZgBR3Z86AbGUQ=",
 			"path": "github.com/aws/aws-sdk-go/private/protocol/xml/xmlutil",
-<<<<<<< HEAD
-			"revision": "ebc8a649dc2a7c78c9237c2575a63b3efd6d0a2d",
-			"revisionTime": "2018-02-12T21:53:52Z",
-			"version": "v1.12.75",
-			"versionExact": "v1.12.75"
-=======
-			"revision": "aace5875a5c3b85a3902c6d72b9caed301d64cce",
-			"revisionTime": "2018-03-01T20:28:55Z",
-			"version": "v1.13.8",
-			"versionExact": "v1.13.8"
->>>>>>> 7d072aff
+			"revision": "aace5875a5c3b85a3902c6d72b9caed301d64cce",
+			"revisionTime": "2018-03-01T20:28:55Z",
+			"version": "v1.13.8",
+			"versionExact": "v1.13.8"
 		},
 		{
 			"checksumSHA1": "F6mth+G7dXN1GI+nktaGo8Lx8aE=",
 			"path": "github.com/aws/aws-sdk-go/private/signer/v2",
-<<<<<<< HEAD
-			"revision": "ebc8a649dc2a7c78c9237c2575a63b3efd6d0a2d",
-			"revisionTime": "2018-02-12T21:53:52Z",
-			"version": "v1.12.75",
-			"versionExact": "v1.12.75"
-=======
-			"revision": "aace5875a5c3b85a3902c6d72b9caed301d64cce",
-			"revisionTime": "2018-03-01T20:28:55Z",
-			"version": "v1.13.8",
-			"versionExact": "v1.13.8"
->>>>>>> 7d072aff
+			"revision": "aace5875a5c3b85a3902c6d72b9caed301d64cce",
+			"revisionTime": "2018-03-01T20:28:55Z",
+			"version": "v1.13.8",
+			"versionExact": "v1.13.8"
 		},
 		{
 			"checksumSHA1": "Ih4il2OyFyaSuoMv6hhvPUN8Gn4=",
 			"path": "github.com/aws/aws-sdk-go/service/acm",
-<<<<<<< HEAD
-			"revision": "ebc8a649dc2a7c78c9237c2575a63b3efd6d0a2d",
-			"revisionTime": "2018-02-12T21:53:52Z",
-			"version": "v1.12.75",
-			"versionExact": "v1.12.75"
-=======
-			"revision": "aace5875a5c3b85a3902c6d72b9caed301d64cce",
-			"revisionTime": "2018-03-01T20:28:55Z",
-			"version": "v1.13.8",
-			"versionExact": "v1.13.8"
->>>>>>> 7d072aff
+			"revision": "aace5875a5c3b85a3902c6d72b9caed301d64cce",
+			"revisionTime": "2018-03-01T20:28:55Z",
+			"version": "v1.13.8",
+			"versionExact": "v1.13.8"
 		},
 		{
 			"checksumSHA1": "DPl/OkvEUjrd+XKqX73l6nUNw3U=",
 			"path": "github.com/aws/aws-sdk-go/service/apigateway",
-<<<<<<< HEAD
-			"revision": "ebc8a649dc2a7c78c9237c2575a63b3efd6d0a2d",
-			"revisionTime": "2018-02-12T21:53:52Z",
-			"version": "v1.12.75",
-			"versionExact": "v1.12.75"
-=======
-			"revision": "aace5875a5c3b85a3902c6d72b9caed301d64cce",
-			"revisionTime": "2018-03-01T20:28:55Z",
-			"version": "v1.13.8",
-			"versionExact": "v1.13.8"
->>>>>>> 7d072aff
+			"revision": "aace5875a5c3b85a3902c6d72b9caed301d64cce",
+			"revisionTime": "2018-03-01T20:28:55Z",
+			"version": "v1.13.8",
+			"versionExact": "v1.13.8"
 		},
 		{
 			"checksumSHA1": "Lhn7o6Ua6s/dgjol0ATOiRBIMxA=",
 			"path": "github.com/aws/aws-sdk-go/service/applicationautoscaling",
-<<<<<<< HEAD
-			"revision": "ebc8a649dc2a7c78c9237c2575a63b3efd6d0a2d",
-			"revisionTime": "2018-02-12T21:53:52Z",
-			"version": "v1.12.75",
-			"versionExact": "v1.12.75"
-=======
-			"revision": "aace5875a5c3b85a3902c6d72b9caed301d64cce",
-			"revisionTime": "2018-03-01T20:28:55Z",
-			"version": "v1.13.8",
-			"versionExact": "v1.13.8"
->>>>>>> 7d072aff
+			"revision": "aace5875a5c3b85a3902c6d72b9caed301d64cce",
+			"revisionTime": "2018-03-01T20:28:55Z",
+			"version": "v1.13.8",
+			"versionExact": "v1.13.8"
 		},
 		{
 			"checksumSHA1": "eXdYovPaIY64heZE1nczTsNRvtw=",
 			"path": "github.com/aws/aws-sdk-go/service/appsync",
-<<<<<<< HEAD
-			"revision": "ebc8a649dc2a7c78c9237c2575a63b3efd6d0a2d",
-			"revisionTime": "2018-02-12T21:53:52Z",
-			"version": "v1.12.75",
-			"versionExact": "v1.12.75"
-=======
-			"revision": "aace5875a5c3b85a3902c6d72b9caed301d64cce",
-			"revisionTime": "2018-03-01T20:28:55Z",
-			"version": "v1.13.8",
-			"versionExact": "v1.13.8"
->>>>>>> 7d072aff
+			"revision": "aace5875a5c3b85a3902c6d72b9caed301d64cce",
+			"revisionTime": "2018-03-01T20:28:55Z",
+			"version": "v1.13.8",
+			"versionExact": "v1.13.8"
 		},
 		{
 			"checksumSHA1": "wrOVdI/6ZTZ/H0Kxjh3bBEZtVzk=",
 			"path": "github.com/aws/aws-sdk-go/service/athena",
-<<<<<<< HEAD
-			"revision": "ebc8a649dc2a7c78c9237c2575a63b3efd6d0a2d",
-			"revisionTime": "2018-02-12T21:53:52Z",
-			"version": "v1.12.75",
-			"versionExact": "v1.12.75"
-=======
-			"revision": "aace5875a5c3b85a3902c6d72b9caed301d64cce",
-			"revisionTime": "2018-03-01T20:28:55Z",
-			"version": "v1.13.8",
-			"versionExact": "v1.13.8"
->>>>>>> 7d072aff
+			"revision": "aace5875a5c3b85a3902c6d72b9caed301d64cce",
+			"revisionTime": "2018-03-01T20:28:55Z",
+			"version": "v1.13.8",
+			"versionExact": "v1.13.8"
 		},
 		{
 			"checksumSHA1": "GhemRVzpnrN6HAgm1NdAgESY8CQ=",
 			"path": "github.com/aws/aws-sdk-go/service/autoscaling",
-<<<<<<< HEAD
-			"revision": "ebc8a649dc2a7c78c9237c2575a63b3efd6d0a2d",
-			"revisionTime": "2018-02-12T21:53:52Z",
-			"version": "v1.12.75",
-			"versionExact": "v1.12.75"
-=======
-			"revision": "aace5875a5c3b85a3902c6d72b9caed301d64cce",
-			"revisionTime": "2018-03-01T20:28:55Z",
-			"version": "v1.13.8",
-			"versionExact": "v1.13.8"
->>>>>>> 7d072aff
+			"revision": "aace5875a5c3b85a3902c6d72b9caed301d64cce",
+			"revisionTime": "2018-03-01T20:28:55Z",
+			"version": "v1.13.8",
+			"versionExact": "v1.13.8"
 		},
 		{
 			"checksumSHA1": "P5gDOoqIdVjMU77e5Nhy48QLpS4=",
 			"path": "github.com/aws/aws-sdk-go/service/batch",
-<<<<<<< HEAD
-			"revision": "ebc8a649dc2a7c78c9237c2575a63b3efd6d0a2d",
-			"revisionTime": "2018-02-12T21:53:52Z",
-			"version": "v1.12.75",
-			"versionExact": "v1.12.75"
-=======
-			"revision": "aace5875a5c3b85a3902c6d72b9caed301d64cce",
-			"revisionTime": "2018-03-01T20:28:55Z",
-			"version": "v1.13.8",
-			"versionExact": "v1.13.8"
->>>>>>> 7d072aff
+			"revision": "aace5875a5c3b85a3902c6d72b9caed301d64cce",
+			"revisionTime": "2018-03-01T20:28:55Z",
+			"version": "v1.13.8",
+			"versionExact": "v1.13.8"
 		},
 		{
 			"checksumSHA1": "BrC9UCeefniH5UN7x0PFr8A9l6Y=",
 			"path": "github.com/aws/aws-sdk-go/service/budgets",
-<<<<<<< HEAD
-			"revision": "ebc8a649dc2a7c78c9237c2575a63b3efd6d0a2d",
-			"revisionTime": "2018-02-12T21:53:52Z",
-			"version": "v1.12.75",
-			"versionExact": "v1.12.75"
-=======
-			"revision": "aace5875a5c3b85a3902c6d72b9caed301d64cce",
-			"revisionTime": "2018-03-01T20:28:55Z",
-			"version": "v1.13.8",
-			"versionExact": "v1.13.8"
->>>>>>> 7d072aff
+			"revision": "aace5875a5c3b85a3902c6d72b9caed301d64cce",
+			"revisionTime": "2018-03-01T20:28:55Z",
+			"version": "v1.13.8",
+			"versionExact": "v1.13.8"
 		},
 		{
 			"checksumSHA1": "EoaTzMilW+OIi5eETJUpd+giyTc=",
 			"path": "github.com/aws/aws-sdk-go/service/cloud9",
-<<<<<<< HEAD
-			"revision": "ebc8a649dc2a7c78c9237c2575a63b3efd6d0a2d",
-			"revisionTime": "2018-02-12T21:53:52Z",
-			"version": "v1.12.75",
-			"versionExact": "v1.12.75"
-=======
-			"revision": "aace5875a5c3b85a3902c6d72b9caed301d64cce",
-			"revisionTime": "2018-03-01T20:28:55Z",
-			"version": "v1.13.8",
-			"versionExact": "v1.13.8"
->>>>>>> 7d072aff
+			"revision": "aace5875a5c3b85a3902c6d72b9caed301d64cce",
+			"revisionTime": "2018-03-01T20:28:55Z",
+			"version": "v1.13.8",
+			"versionExact": "v1.13.8"
 		},
 		{
 			"checksumSHA1": "yuFNzmUIWppfji/Xx6Aao0EE4cY=",
 			"path": "github.com/aws/aws-sdk-go/service/cloudformation",
-<<<<<<< HEAD
-			"revision": "ebc8a649dc2a7c78c9237c2575a63b3efd6d0a2d",
-			"revisionTime": "2018-02-12T21:53:52Z",
-			"version": "v1.12.75",
-			"versionExact": "v1.12.75"
-=======
-			"revision": "aace5875a5c3b85a3902c6d72b9caed301d64cce",
-			"revisionTime": "2018-03-01T20:28:55Z",
-			"version": "v1.13.8",
-			"versionExact": "v1.13.8"
->>>>>>> 7d072aff
+			"revision": "aace5875a5c3b85a3902c6d72b9caed301d64cce",
+			"revisionTime": "2018-03-01T20:28:55Z",
+			"version": "v1.13.8",
+			"versionExact": "v1.13.8"
 		},
 		{
 			"checksumSHA1": "0nPnGWlegQG7bn/iIIfjJFoljyU=",
 			"path": "github.com/aws/aws-sdk-go/service/cloudfront",
-<<<<<<< HEAD
-			"revision": "ebc8a649dc2a7c78c9237c2575a63b3efd6d0a2d",
-			"revisionTime": "2018-02-12T21:53:52Z",
-			"version": "v1.12.75",
-			"versionExact": "v1.12.75"
-=======
-			"revision": "aace5875a5c3b85a3902c6d72b9caed301d64cce",
-			"revisionTime": "2018-03-01T20:28:55Z",
-			"version": "v1.13.8",
-			"versionExact": "v1.13.8"
->>>>>>> 7d072aff
+			"revision": "aace5875a5c3b85a3902c6d72b9caed301d64cce",
+			"revisionTime": "2018-03-01T20:28:55Z",
+			"version": "v1.13.8",
+			"versionExact": "v1.13.8"
 		},
 		{
 			"checksumSHA1": "XJAlmauOOHsHEUW7n0XO/eEpcWI=",
 			"path": "github.com/aws/aws-sdk-go/service/cloudsearch",
-<<<<<<< HEAD
-			"revision": "ebc8a649dc2a7c78c9237c2575a63b3efd6d0a2d",
-			"revisionTime": "2018-02-12T21:53:52Z",
-			"version": "v1.12.75",
-			"versionExact": "v1.12.75"
-=======
-			"revision": "aace5875a5c3b85a3902c6d72b9caed301d64cce",
-			"revisionTime": "2018-03-01T20:28:55Z",
-			"version": "v1.13.8",
-			"versionExact": "v1.13.8"
->>>>>>> 7d072aff
+			"revision": "aace5875a5c3b85a3902c6d72b9caed301d64cce",
+			"revisionTime": "2018-03-01T20:28:55Z",
+			"version": "v1.13.8",
+			"versionExact": "v1.13.8"
 		},
 		{
 			"checksumSHA1": "VTc9UOMqIwuhWJ6oGQDsMkTW09I=",
 			"path": "github.com/aws/aws-sdk-go/service/cloudtrail",
-<<<<<<< HEAD
-			"revision": "ebc8a649dc2a7c78c9237c2575a63b3efd6d0a2d",
-			"revisionTime": "2018-02-12T21:53:52Z",
-			"version": "v1.12.75",
-			"versionExact": "v1.12.75"
-=======
-			"revision": "aace5875a5c3b85a3902c6d72b9caed301d64cce",
-			"revisionTime": "2018-03-01T20:28:55Z",
-			"version": "v1.13.8",
-			"versionExact": "v1.13.8"
->>>>>>> 7d072aff
+			"revision": "aace5875a5c3b85a3902c6d72b9caed301d64cce",
+			"revisionTime": "2018-03-01T20:28:55Z",
+			"version": "v1.13.8",
+			"versionExact": "v1.13.8"
 		},
 		{
 			"checksumSHA1": "ItXljM1vG/0goVleodRgbfYgyxQ=",
 			"path": "github.com/aws/aws-sdk-go/service/cloudwatch",
-<<<<<<< HEAD
-			"revision": "ebc8a649dc2a7c78c9237c2575a63b3efd6d0a2d",
-			"revisionTime": "2018-02-12T21:53:52Z",
-			"version": "v1.12.75",
-			"versionExact": "v1.12.75"
-=======
-			"revision": "aace5875a5c3b85a3902c6d72b9caed301d64cce",
-			"revisionTime": "2018-03-01T20:28:55Z",
-			"version": "v1.13.8",
-			"versionExact": "v1.13.8"
->>>>>>> 7d072aff
+			"revision": "aace5875a5c3b85a3902c6d72b9caed301d64cce",
+			"revisionTime": "2018-03-01T20:28:55Z",
+			"version": "v1.13.8",
+			"versionExact": "v1.13.8"
 		},
 		{
 			"checksumSHA1": "e23yBAf38AKW/Fve77BO4WgMq4c=",
 			"path": "github.com/aws/aws-sdk-go/service/cloudwatchevents",
-<<<<<<< HEAD
-			"revision": "ebc8a649dc2a7c78c9237c2575a63b3efd6d0a2d",
-			"revisionTime": "2018-02-12T21:53:52Z",
-			"version": "v1.12.75",
-			"versionExact": "v1.12.75"
-=======
-			"revision": "aace5875a5c3b85a3902c6d72b9caed301d64cce",
-			"revisionTime": "2018-03-01T20:28:55Z",
-			"version": "v1.13.8",
-			"versionExact": "v1.13.8"
->>>>>>> 7d072aff
+			"revision": "aace5875a5c3b85a3902c6d72b9caed301d64cce",
+			"revisionTime": "2018-03-01T20:28:55Z",
+			"version": "v1.13.8",
+			"versionExact": "v1.13.8"
 		},
 		{
 			"checksumSHA1": "HHct8eQygkIJ+vrQpKhB0IEDymQ=",
 			"path": "github.com/aws/aws-sdk-go/service/cloudwatchlogs",
-<<<<<<< HEAD
-			"revision": "ebc8a649dc2a7c78c9237c2575a63b3efd6d0a2d",
-			"revisionTime": "2018-02-12T21:53:52Z",
-			"version": "v1.12.75",
-			"versionExact": "v1.12.75"
-=======
-			"revision": "aace5875a5c3b85a3902c6d72b9caed301d64cce",
-			"revisionTime": "2018-03-01T20:28:55Z",
-			"version": "v1.13.8",
-			"versionExact": "v1.13.8"
->>>>>>> 7d072aff
+			"revision": "aace5875a5c3b85a3902c6d72b9caed301d64cce",
+			"revisionTime": "2018-03-01T20:28:55Z",
+			"version": "v1.13.8",
+			"versionExact": "v1.13.8"
 		},
 		{
 			"checksumSHA1": "22txzj8ItH1+lzyyLlFz/vtRV2I=",
 			"path": "github.com/aws/aws-sdk-go/service/codebuild",
-<<<<<<< HEAD
-			"revision": "ebc8a649dc2a7c78c9237c2575a63b3efd6d0a2d",
-			"revisionTime": "2018-02-12T21:53:52Z",
-			"version": "v1.12.75",
-			"versionExact": "v1.12.75"
-=======
-			"revision": "aace5875a5c3b85a3902c6d72b9caed301d64cce",
-			"revisionTime": "2018-03-01T20:28:55Z",
-			"version": "v1.13.8",
-			"versionExact": "v1.13.8"
->>>>>>> 7d072aff
+			"revision": "aace5875a5c3b85a3902c6d72b9caed301d64cce",
+			"revisionTime": "2018-03-01T20:28:55Z",
+			"version": "v1.13.8",
+			"versionExact": "v1.13.8"
 		},
 		{
 			"checksumSHA1": "AQwpqKKc52nnI5F50K73Zx5luoQ=",
 			"path": "github.com/aws/aws-sdk-go/service/codecommit",
-<<<<<<< HEAD
-			"revision": "ebc8a649dc2a7c78c9237c2575a63b3efd6d0a2d",
-			"revisionTime": "2018-02-12T21:53:52Z",
-			"version": "v1.12.75",
-			"versionExact": "v1.12.75"
-=======
-			"revision": "aace5875a5c3b85a3902c6d72b9caed301d64cce",
-			"revisionTime": "2018-03-01T20:28:55Z",
-			"version": "v1.13.8",
-			"versionExact": "v1.13.8"
->>>>>>> 7d072aff
+			"revision": "aace5875a5c3b85a3902c6d72b9caed301d64cce",
+			"revisionTime": "2018-03-01T20:28:55Z",
+			"version": "v1.13.8",
+			"versionExact": "v1.13.8"
 		},
 		{
 			"checksumSHA1": "wvXGTyWPjtgC4OjXb80IxYdpqmE=",
 			"path": "github.com/aws/aws-sdk-go/service/codedeploy",
-<<<<<<< HEAD
-			"revision": "ebc8a649dc2a7c78c9237c2575a63b3efd6d0a2d",
-			"revisionTime": "2018-02-12T21:53:52Z",
-			"version": "v1.12.75",
-			"versionExact": "v1.12.75"
-=======
-			"revision": "aace5875a5c3b85a3902c6d72b9caed301d64cce",
-			"revisionTime": "2018-03-01T20:28:55Z",
-			"version": "v1.13.8",
-			"versionExact": "v1.13.8"
->>>>>>> 7d072aff
+			"revision": "aace5875a5c3b85a3902c6d72b9caed301d64cce",
+			"revisionTime": "2018-03-01T20:28:55Z",
+			"version": "v1.13.8",
+			"versionExact": "v1.13.8"
 		},
 		{
 			"checksumSHA1": "V1Y05qfjN4xOCy+GnPWSCqIeZb4=",
 			"path": "github.com/aws/aws-sdk-go/service/codepipeline",
-<<<<<<< HEAD
-			"revision": "ebc8a649dc2a7c78c9237c2575a63b3efd6d0a2d",
-			"revisionTime": "2018-02-12T21:53:52Z",
-			"version": "v1.12.75",
-			"versionExact": "v1.12.75"
-=======
-			"revision": "aace5875a5c3b85a3902c6d72b9caed301d64cce",
-			"revisionTime": "2018-03-01T20:28:55Z",
-			"version": "v1.13.8",
-			"versionExact": "v1.13.8"
->>>>>>> 7d072aff
+			"revision": "aace5875a5c3b85a3902c6d72b9caed301d64cce",
+			"revisionTime": "2018-03-01T20:28:55Z",
+			"version": "v1.13.8",
+			"versionExact": "v1.13.8"
 		},
 		{
 			"checksumSHA1": "Ju8efcqcIgggB7N8io/as9ERVdc=",
 			"path": "github.com/aws/aws-sdk-go/service/cognitoidentity",
-<<<<<<< HEAD
-			"revision": "ebc8a649dc2a7c78c9237c2575a63b3efd6d0a2d",
-			"revisionTime": "2018-02-12T21:53:52Z",
-			"version": "v1.12.75",
-			"versionExact": "v1.12.75"
-=======
-			"revision": "aace5875a5c3b85a3902c6d72b9caed301d64cce",
-			"revisionTime": "2018-03-01T20:28:55Z",
-			"version": "v1.13.8",
-			"versionExact": "v1.13.8"
->>>>>>> 7d072aff
+			"revision": "aace5875a5c3b85a3902c6d72b9caed301d64cce",
+			"revisionTime": "2018-03-01T20:28:55Z",
+			"version": "v1.13.8",
+			"versionExact": "v1.13.8"
 		},
 		{
 			"checksumSHA1": "jeCyZm4iJmOLbVOe/70QNkII+qU=",
 			"path": "github.com/aws/aws-sdk-go/service/cognitoidentityprovider",
-<<<<<<< HEAD
-			"revision": "ebc8a649dc2a7c78c9237c2575a63b3efd6d0a2d",
-			"revisionTime": "2018-02-12T21:53:52Z",
-			"version": "v1.12.75",
-			"versionExact": "v1.12.75"
-=======
-			"revision": "aace5875a5c3b85a3902c6d72b9caed301d64cce",
-			"revisionTime": "2018-03-01T20:28:55Z",
-			"version": "v1.13.8",
-			"versionExact": "v1.13.8"
->>>>>>> 7d072aff
+			"revision": "aace5875a5c3b85a3902c6d72b9caed301d64cce",
+			"revisionTime": "2018-03-01T20:28:55Z",
+			"version": "v1.13.8",
+			"versionExact": "v1.13.8"
 		},
 		{
 			"checksumSHA1": "fPHmnn5kgs8BB73v8Pz/7frfnmo=",
 			"path": "github.com/aws/aws-sdk-go/service/configservice",
-<<<<<<< HEAD
-			"revision": "ebc8a649dc2a7c78c9237c2575a63b3efd6d0a2d",
-			"revisionTime": "2018-02-12T21:53:52Z",
-			"version": "v1.12.75",
-			"versionExact": "v1.12.75"
-=======
-			"revision": "aace5875a5c3b85a3902c6d72b9caed301d64cce",
-			"revisionTime": "2018-03-01T20:28:55Z",
-			"version": "v1.13.8",
-			"versionExact": "v1.13.8"
->>>>>>> 7d072aff
+			"revision": "aace5875a5c3b85a3902c6d72b9caed301d64cce",
+			"revisionTime": "2018-03-01T20:28:55Z",
+			"version": "v1.13.8",
+			"versionExact": "v1.13.8"
 		},
 		{
 			"checksumSHA1": "45sgs1urdRiXDb35iuAhQPzl0e4=",
 			"path": "github.com/aws/aws-sdk-go/service/databasemigrationservice",
-<<<<<<< HEAD
-			"revision": "ebc8a649dc2a7c78c9237c2575a63b3efd6d0a2d",
-			"revisionTime": "2018-02-12T21:53:52Z",
-			"version": "v1.12.75",
-			"versionExact": "v1.12.75"
-=======
-			"revision": "aace5875a5c3b85a3902c6d72b9caed301d64cce",
-			"revisionTime": "2018-03-01T20:28:55Z",
-			"version": "v1.13.8",
-			"versionExact": "v1.13.8"
->>>>>>> 7d072aff
+			"revision": "aace5875a5c3b85a3902c6d72b9caed301d64cce",
+			"revisionTime": "2018-03-01T20:28:55Z",
+			"version": "v1.13.8",
+			"versionExact": "v1.13.8"
 		},
 		{
 			"checksumSHA1": "bu1R1eKCK2fc5+hMcXmagr3iIik=",
 			"path": "github.com/aws/aws-sdk-go/service/dax",
-<<<<<<< HEAD
-			"revision": "ebc8a649dc2a7c78c9237c2575a63b3efd6d0a2d",
-			"revisionTime": "2018-02-12T21:53:52Z",
-			"version": "v1.12.75",
-			"versionExact": "v1.12.75"
-=======
-			"revision": "aace5875a5c3b85a3902c6d72b9caed301d64cce",
-			"revisionTime": "2018-03-01T20:28:55Z",
-			"version": "v1.13.8",
-			"versionExact": "v1.13.8"
->>>>>>> 7d072aff
+			"revision": "aace5875a5c3b85a3902c6d72b9caed301d64cce",
+			"revisionTime": "2018-03-01T20:28:55Z",
+			"version": "v1.13.8",
+			"versionExact": "v1.13.8"
 		},
 		{
 			"checksumSHA1": "EaEfUc3nt1sS/cdfSYGq+JtSVKs=",
 			"path": "github.com/aws/aws-sdk-go/service/devicefarm",
-<<<<<<< HEAD
-			"revision": "ebc8a649dc2a7c78c9237c2575a63b3efd6d0a2d",
-			"revisionTime": "2018-02-12T21:53:52Z",
-			"version": "v1.12.75",
-			"versionExact": "v1.12.75"
-=======
-			"revision": "aace5875a5c3b85a3902c6d72b9caed301d64cce",
-			"revisionTime": "2018-03-01T20:28:55Z",
-			"version": "v1.13.8",
-			"versionExact": "v1.13.8"
->>>>>>> 7d072aff
+			"revision": "aace5875a5c3b85a3902c6d72b9caed301d64cce",
+			"revisionTime": "2018-03-01T20:28:55Z",
+			"version": "v1.13.8",
+			"versionExact": "v1.13.8"
 		},
 		{
 			"checksumSHA1": "LRdh5oXUe2yURIk5FDH6ceEZGMo=",
 			"path": "github.com/aws/aws-sdk-go/service/directconnect",
-<<<<<<< HEAD
-			"revision": "ebc8a649dc2a7c78c9237c2575a63b3efd6d0a2d",
-			"revisionTime": "2018-02-12T21:53:52Z",
-			"version": "v1.12.75",
-			"versionExact": "v1.12.75"
-=======
-			"revision": "aace5875a5c3b85a3902c6d72b9caed301d64cce",
-			"revisionTime": "2018-03-01T20:28:55Z",
-			"version": "v1.13.8",
-			"versionExact": "v1.13.8"
->>>>>>> 7d072aff
+			"revision": "aace5875a5c3b85a3902c6d72b9caed301d64cce",
+			"revisionTime": "2018-03-01T20:28:55Z",
+			"version": "v1.13.8",
+			"versionExact": "v1.13.8"
 		},
 		{
 			"checksumSHA1": "a7itHIwtyXtOGQ0KsiefmsHgu4s=",
 			"path": "github.com/aws/aws-sdk-go/service/directoryservice",
-<<<<<<< HEAD
-			"revision": "ebc8a649dc2a7c78c9237c2575a63b3efd6d0a2d",
-			"revisionTime": "2018-02-12T21:53:52Z",
-			"version": "v1.12.75",
-			"versionExact": "v1.12.75"
-=======
-			"revision": "aace5875a5c3b85a3902c6d72b9caed301d64cce",
-			"revisionTime": "2018-03-01T20:28:55Z",
-			"version": "v1.13.8",
-			"versionExact": "v1.13.8"
->>>>>>> 7d072aff
+			"revision": "aace5875a5c3b85a3902c6d72b9caed301d64cce",
+			"revisionTime": "2018-03-01T20:28:55Z",
+			"version": "v1.13.8",
+			"versionExact": "v1.13.8"
 		},
 		{
 			"checksumSHA1": "8JiVrxMjFSdBOfVWCy1QU+JzB08=",
 			"path": "github.com/aws/aws-sdk-go/service/dynamodb",
-<<<<<<< HEAD
-			"revision": "ebc8a649dc2a7c78c9237c2575a63b3efd6d0a2d",
-			"revisionTime": "2018-02-12T21:53:52Z",
-			"version": "v1.12.75",
-			"versionExact": "v1.12.75"
-		},
-		{
-			"checksumSHA1": "Wt2FgZmez84iZmcDjR2pof13dTQ=",
-			"path": "github.com/aws/aws-sdk-go/service/ec2",
-			"revision": "ebc8a649dc2a7c78c9237c2575a63b3efd6d0a2d",
-			"revisionTime": "2018-02-12T21:53:52Z",
-			"version": "v1.12.75",
-			"versionExact": "v1.12.75"
-=======
 			"revision": "aace5875a5c3b85a3902c6d72b9caed301d64cce",
 			"revisionTime": "2018-03-01T20:28:55Z",
 			"version": "v1.13.8",
@@ -933,325 +517,170 @@
 			"revisionTime": "2018-03-01T20:28:55Z",
 			"version": "v1.13.8",
 			"versionExact": "v1.13.8"
->>>>>>> 7d072aff
 		},
 		{
 			"checksumSHA1": "PcnSiFF2p2xOsvITrsglyWp20YA=",
 			"path": "github.com/aws/aws-sdk-go/service/ecr",
-<<<<<<< HEAD
-			"revision": "ebc8a649dc2a7c78c9237c2575a63b3efd6d0a2d",
-			"revisionTime": "2018-02-12T21:53:52Z",
-			"version": "v1.12.75",
-			"versionExact": "v1.12.75"
-=======
-			"revision": "aace5875a5c3b85a3902c6d72b9caed301d64cce",
-			"revisionTime": "2018-03-01T20:28:55Z",
-			"version": "v1.13.8",
-			"versionExact": "v1.13.8"
->>>>>>> 7d072aff
+			"revision": "aace5875a5c3b85a3902c6d72b9caed301d64cce",
+			"revisionTime": "2018-03-01T20:28:55Z",
+			"version": "v1.13.8",
+			"versionExact": "v1.13.8"
 		},
 		{
 			"checksumSHA1": "WeevJuELH3BFpUQJC4cqZODz4c0=",
 			"path": "github.com/aws/aws-sdk-go/service/ecs",
-<<<<<<< HEAD
-			"revision": "ebc8a649dc2a7c78c9237c2575a63b3efd6d0a2d",
-			"revisionTime": "2018-02-12T21:53:52Z",
-			"version": "v1.12.75",
-			"versionExact": "v1.12.75"
-=======
-			"revision": "aace5875a5c3b85a3902c6d72b9caed301d64cce",
-			"revisionTime": "2018-03-01T20:28:55Z",
-			"version": "v1.13.8",
-			"versionExact": "v1.13.8"
->>>>>>> 7d072aff
+			"revision": "aace5875a5c3b85a3902c6d72b9caed301d64cce",
+			"revisionTime": "2018-03-01T20:28:55Z",
+			"version": "v1.13.8",
+			"versionExact": "v1.13.8"
 		},
 		{
 			"checksumSHA1": "4XmkiujbDA68x39KGgURR1+uPiQ=",
 			"path": "github.com/aws/aws-sdk-go/service/efs",
-<<<<<<< HEAD
-			"revision": "ebc8a649dc2a7c78c9237c2575a63b3efd6d0a2d",
-			"revisionTime": "2018-02-12T21:53:52Z",
-			"version": "v1.12.75",
-			"versionExact": "v1.12.75"
-=======
-			"revision": "aace5875a5c3b85a3902c6d72b9caed301d64cce",
-			"revisionTime": "2018-03-01T20:28:55Z",
-			"version": "v1.13.8",
-			"versionExact": "v1.13.8"
->>>>>>> 7d072aff
+			"revision": "aace5875a5c3b85a3902c6d72b9caed301d64cce",
+			"revisionTime": "2018-03-01T20:28:55Z",
+			"version": "v1.13.8",
+			"versionExact": "v1.13.8"
 		},
 		{
 			"checksumSHA1": "o73xT1zFo3C+giQwKcRj02OAZhM=",
 			"path": "github.com/aws/aws-sdk-go/service/elasticache",
-<<<<<<< HEAD
-			"revision": "ebc8a649dc2a7c78c9237c2575a63b3efd6d0a2d",
-			"revisionTime": "2018-02-12T21:53:52Z",
-			"version": "v1.12.75",
-			"versionExact": "v1.12.75"
-=======
-			"revision": "aace5875a5c3b85a3902c6d72b9caed301d64cce",
-			"revisionTime": "2018-03-01T20:28:55Z",
-			"version": "v1.13.8",
-			"versionExact": "v1.13.8"
->>>>>>> 7d072aff
+			"revision": "aace5875a5c3b85a3902c6d72b9caed301d64cce",
+			"revisionTime": "2018-03-01T20:28:55Z",
+			"version": "v1.13.8",
+			"versionExact": "v1.13.8"
 		},
 		{
 			"checksumSHA1": "1U0w3+W7kvH901jSftehitrRHCg=",
 			"path": "github.com/aws/aws-sdk-go/service/elasticbeanstalk",
-<<<<<<< HEAD
-			"revision": "ebc8a649dc2a7c78c9237c2575a63b3efd6d0a2d",
-			"revisionTime": "2018-02-12T21:53:52Z",
-			"version": "v1.12.75",
-			"versionExact": "v1.12.75"
-=======
-			"revision": "aace5875a5c3b85a3902c6d72b9caed301d64cce",
-			"revisionTime": "2018-03-01T20:28:55Z",
-			"version": "v1.13.8",
-			"versionExact": "v1.13.8"
->>>>>>> 7d072aff
+			"revision": "aace5875a5c3b85a3902c6d72b9caed301d64cce",
+			"revisionTime": "2018-03-01T20:28:55Z",
+			"version": "v1.13.8",
+			"versionExact": "v1.13.8"
 		},
 		{
 			"checksumSHA1": "VYGtTaSiajfKOVTbi9/SNmbiIac=",
 			"path": "github.com/aws/aws-sdk-go/service/elasticsearchservice",
-<<<<<<< HEAD
-			"revision": "ebc8a649dc2a7c78c9237c2575a63b3efd6d0a2d",
-			"revisionTime": "2018-02-12T21:53:52Z",
-			"version": "v1.12.75",
-			"versionExact": "v1.12.75"
-=======
-			"revision": "aace5875a5c3b85a3902c6d72b9caed301d64cce",
-			"revisionTime": "2018-03-01T20:28:55Z",
-			"version": "v1.13.8",
-			"versionExact": "v1.13.8"
->>>>>>> 7d072aff
+			"revision": "aace5875a5c3b85a3902c6d72b9caed301d64cce",
+			"revisionTime": "2018-03-01T20:28:55Z",
+			"version": "v1.13.8",
+			"versionExact": "v1.13.8"
 		},
 		{
 			"checksumSHA1": "SZ7yLDZ6RvMhpWe0Goyem64kgyA=",
 			"path": "github.com/aws/aws-sdk-go/service/elastictranscoder",
-<<<<<<< HEAD
-			"revision": "ebc8a649dc2a7c78c9237c2575a63b3efd6d0a2d",
-			"revisionTime": "2018-02-12T21:53:52Z",
-			"version": "v1.12.75",
-			"versionExact": "v1.12.75"
-=======
-			"revision": "aace5875a5c3b85a3902c6d72b9caed301d64cce",
-			"revisionTime": "2018-03-01T20:28:55Z",
-			"version": "v1.13.8",
-			"versionExact": "v1.13.8"
->>>>>>> 7d072aff
+			"revision": "aace5875a5c3b85a3902c6d72b9caed301d64cce",
+			"revisionTime": "2018-03-01T20:28:55Z",
+			"version": "v1.13.8",
+			"versionExact": "v1.13.8"
 		},
 		{
 			"checksumSHA1": "iRI32eUYQfumh0LybzZ+5iWV3jE=",
 			"path": "github.com/aws/aws-sdk-go/service/elb",
-<<<<<<< HEAD
-			"revision": "ebc8a649dc2a7c78c9237c2575a63b3efd6d0a2d",
-			"revisionTime": "2018-02-12T21:53:52Z",
-			"version": "v1.12.75",
-			"versionExact": "v1.12.75"
-=======
-			"revision": "aace5875a5c3b85a3902c6d72b9caed301d64cce",
-			"revisionTime": "2018-03-01T20:28:55Z",
-			"version": "v1.13.8",
-			"versionExact": "v1.13.8"
->>>>>>> 7d072aff
+			"revision": "aace5875a5c3b85a3902c6d72b9caed301d64cce",
+			"revisionTime": "2018-03-01T20:28:55Z",
+			"version": "v1.13.8",
+			"versionExact": "v1.13.8"
 		},
 		{
 			"checksumSHA1": "ufCsoZUQK13j8Y+m25yxhC2XteQ=",
 			"path": "github.com/aws/aws-sdk-go/service/elbv2",
-<<<<<<< HEAD
-			"revision": "ebc8a649dc2a7c78c9237c2575a63b3efd6d0a2d",
-			"revisionTime": "2018-02-12T21:53:52Z",
-			"version": "v1.12.75",
-			"versionExact": "v1.12.75"
-=======
-			"revision": "aace5875a5c3b85a3902c6d72b9caed301d64cce",
-			"revisionTime": "2018-03-01T20:28:55Z",
-			"version": "v1.13.8",
-			"versionExact": "v1.13.8"
->>>>>>> 7d072aff
+			"revision": "aace5875a5c3b85a3902c6d72b9caed301d64cce",
+			"revisionTime": "2018-03-01T20:28:55Z",
+			"version": "v1.13.8",
+			"versionExact": "v1.13.8"
 		},
 		{
 			"checksumSHA1": "5x77vwxya74Qu5YEq75/lhyYkqY=",
 			"path": "github.com/aws/aws-sdk-go/service/emr",
-<<<<<<< HEAD
-			"revision": "ebc8a649dc2a7c78c9237c2575a63b3efd6d0a2d",
-			"revisionTime": "2018-02-12T21:53:52Z",
-			"version": "v1.12.75",
-			"versionExact": "v1.12.75"
-=======
-			"revision": "aace5875a5c3b85a3902c6d72b9caed301d64cce",
-			"revisionTime": "2018-03-01T20:28:55Z",
-			"version": "v1.13.8",
-			"versionExact": "v1.13.8"
->>>>>>> 7d072aff
+			"revision": "aace5875a5c3b85a3902c6d72b9caed301d64cce",
+			"revisionTime": "2018-03-01T20:28:55Z",
+			"version": "v1.13.8",
+			"versionExact": "v1.13.8"
 		},
 		{
 			"checksumSHA1": "t7BmfpJqmQ7Y0EYcj/CR9Aup9go=",
 			"path": "github.com/aws/aws-sdk-go/service/firehose",
-<<<<<<< HEAD
-			"revision": "ebc8a649dc2a7c78c9237c2575a63b3efd6d0a2d",
-			"revisionTime": "2018-02-12T21:53:52Z",
-			"version": "v1.12.75",
-			"versionExact": "v1.12.75"
-=======
-			"revision": "aace5875a5c3b85a3902c6d72b9caed301d64cce",
-			"revisionTime": "2018-03-01T20:28:55Z",
-			"version": "v1.13.8",
-			"versionExact": "v1.13.8"
->>>>>>> 7d072aff
+			"revision": "aace5875a5c3b85a3902c6d72b9caed301d64cce",
+			"revisionTime": "2018-03-01T20:28:55Z",
+			"version": "v1.13.8",
+			"versionExact": "v1.13.8"
 		},
 		{
 			"checksumSHA1": "h37wXo80exgME9QqHkeLTyG88ZM=",
 			"path": "github.com/aws/aws-sdk-go/service/gamelift",
-<<<<<<< HEAD
-			"revision": "ebc8a649dc2a7c78c9237c2575a63b3efd6d0a2d",
-			"revisionTime": "2018-02-12T21:53:52Z",
-			"version": "v1.12.75",
-			"versionExact": "v1.12.75"
-=======
-			"revision": "aace5875a5c3b85a3902c6d72b9caed301d64cce",
-			"revisionTime": "2018-03-01T20:28:55Z",
-			"version": "v1.13.8",
-			"versionExact": "v1.13.8"
->>>>>>> 7d072aff
+			"revision": "aace5875a5c3b85a3902c6d72b9caed301d64cce",
+			"revisionTime": "2018-03-01T20:28:55Z",
+			"version": "v1.13.8",
+			"versionExact": "v1.13.8"
 		},
 		{
 			"checksumSHA1": "FoC6cWmqCUifc4pps3+HG03zl2Y=",
 			"path": "github.com/aws/aws-sdk-go/service/glacier",
-<<<<<<< HEAD
-			"revision": "ebc8a649dc2a7c78c9237c2575a63b3efd6d0a2d",
-			"revisionTime": "2018-02-12T21:53:52Z",
-			"version": "v1.12.75",
-			"versionExact": "v1.12.75"
-=======
-			"revision": "aace5875a5c3b85a3902c6d72b9caed301d64cce",
-			"revisionTime": "2018-03-01T20:28:55Z",
-			"version": "v1.13.8",
-			"versionExact": "v1.13.8"
->>>>>>> 7d072aff
+			"revision": "aace5875a5c3b85a3902c6d72b9caed301d64cce",
+			"revisionTime": "2018-03-01T20:28:55Z",
+			"version": "v1.13.8",
+			"versionExact": "v1.13.8"
 		},
 		{
 			"checksumSHA1": "M01rYrldc6zwbpAeaLX5UJ6b25g=",
 			"path": "github.com/aws/aws-sdk-go/service/glue",
-<<<<<<< HEAD
-			"revision": "ebc8a649dc2a7c78c9237c2575a63b3efd6d0a2d",
-			"revisionTime": "2018-02-12T21:53:52Z",
-			"version": "v1.12.75",
-			"versionExact": "v1.12.75"
-=======
-			"revision": "aace5875a5c3b85a3902c6d72b9caed301d64cce",
-			"revisionTime": "2018-03-01T20:28:55Z",
-			"version": "v1.13.8",
-			"versionExact": "v1.13.8"
->>>>>>> 7d072aff
+			"revision": "aace5875a5c3b85a3902c6d72b9caed301d64cce",
+			"revisionTime": "2018-03-01T20:28:55Z",
+			"version": "v1.13.8",
+			"versionExact": "v1.13.8"
 		},
 		{
 			"checksumSHA1": "VRaMYP1928z+aLVk2qX5OPFaobk=",
 			"path": "github.com/aws/aws-sdk-go/service/guardduty",
-<<<<<<< HEAD
-			"revision": "ebc8a649dc2a7c78c9237c2575a63b3efd6d0a2d",
-			"revisionTime": "2018-02-12T21:53:52Z",
-			"version": "v1.12.75",
-			"versionExact": "v1.12.75"
-=======
-			"revision": "aace5875a5c3b85a3902c6d72b9caed301d64cce",
-			"revisionTime": "2018-03-01T20:28:55Z",
-			"version": "v1.13.8",
-			"versionExact": "v1.13.8"
->>>>>>> 7d072aff
+			"revision": "aace5875a5c3b85a3902c6d72b9caed301d64cce",
+			"revisionTime": "2018-03-01T20:28:55Z",
+			"version": "v1.13.8",
+			"versionExact": "v1.13.8"
 		},
 		{
 			"checksumSHA1": "I8CWKTI9BLrIF9ZKf6SpWhG+LXM=",
 			"path": "github.com/aws/aws-sdk-go/service/iam",
-<<<<<<< HEAD
-			"revision": "ebc8a649dc2a7c78c9237c2575a63b3efd6d0a2d",
-			"revisionTime": "2018-02-12T21:53:52Z",
-			"version": "v1.12.75",
-			"versionExact": "v1.12.75"
-=======
-			"revision": "aace5875a5c3b85a3902c6d72b9caed301d64cce",
-			"revisionTime": "2018-03-01T20:28:55Z",
-			"version": "v1.13.8",
-			"versionExact": "v1.13.8"
->>>>>>> 7d072aff
+			"revision": "aace5875a5c3b85a3902c6d72b9caed301d64cce",
+			"revisionTime": "2018-03-01T20:28:55Z",
+			"version": "v1.13.8",
+			"versionExact": "v1.13.8"
 		},
 		{
 			"checksumSHA1": "45gdBZuM7PWLQzWuBasytvZZpK0=",
 			"path": "github.com/aws/aws-sdk-go/service/inspector",
-<<<<<<< HEAD
-			"revision": "ebc8a649dc2a7c78c9237c2575a63b3efd6d0a2d",
-			"revisionTime": "2018-02-12T21:53:52Z",
-			"version": "v1.12.75",
-			"versionExact": "v1.12.75"
-=======
-			"revision": "aace5875a5c3b85a3902c6d72b9caed301d64cce",
-			"revisionTime": "2018-03-01T20:28:55Z",
-			"version": "v1.13.8",
-			"versionExact": "v1.13.8"
->>>>>>> 7d072aff
+			"revision": "aace5875a5c3b85a3902c6d72b9caed301d64cce",
+			"revisionTime": "2018-03-01T20:28:55Z",
+			"version": "v1.13.8",
+			"versionExact": "v1.13.8"
 		},
 		{
 			"checksumSHA1": "pZwCI4DpP5hcMa/ItKhiwo/ukd0=",
 			"path": "github.com/aws/aws-sdk-go/service/iot",
-<<<<<<< HEAD
-			"revision": "ebc8a649dc2a7c78c9237c2575a63b3efd6d0a2d",
-			"revisionTime": "2018-02-12T21:53:52Z",
-			"version": "v1.12.75",
-			"versionExact": "v1.12.75"
-=======
-			"revision": "aace5875a5c3b85a3902c6d72b9caed301d64cce",
-			"revisionTime": "2018-03-01T20:28:55Z",
-			"version": "v1.13.8",
-			"versionExact": "v1.13.8"
->>>>>>> 7d072aff
+			"revision": "aace5875a5c3b85a3902c6d72b9caed301d64cce",
+			"revisionTime": "2018-03-01T20:28:55Z",
+			"version": "v1.13.8",
+			"versionExact": "v1.13.8"
 		},
 		{
 			"checksumSHA1": "DfzNze8B3ME2tV3TtXP7eQXUjD0=",
 			"path": "github.com/aws/aws-sdk-go/service/kinesis",
-<<<<<<< HEAD
-			"revision": "ebc8a649dc2a7c78c9237c2575a63b3efd6d0a2d",
-			"revisionTime": "2018-02-12T21:53:52Z",
-			"version": "v1.12.75",
-			"versionExact": "v1.12.75"
-=======
-			"revision": "aace5875a5c3b85a3902c6d72b9caed301d64cce",
-			"revisionTime": "2018-03-01T20:28:55Z",
-			"version": "v1.13.8",
-			"versionExact": "v1.13.8"
->>>>>>> 7d072aff
+			"revision": "aace5875a5c3b85a3902c6d72b9caed301d64cce",
+			"revisionTime": "2018-03-01T20:28:55Z",
+			"version": "v1.13.8",
+			"versionExact": "v1.13.8"
 		},
 		{
 			"checksumSHA1": "Vqq049R2eveVD15emT9vKTyBsIg=",
 			"path": "github.com/aws/aws-sdk-go/service/kms",
-<<<<<<< HEAD
-			"revision": "ebc8a649dc2a7c78c9237c2575a63b3efd6d0a2d",
-			"revisionTime": "2018-02-12T21:53:52Z",
-			"version": "v1.12.75",
-			"versionExact": "v1.12.75"
-=======
-			"revision": "aace5875a5c3b85a3902c6d72b9caed301d64cce",
-			"revisionTime": "2018-03-01T20:28:55Z",
-			"version": "v1.13.8",
-			"versionExact": "v1.13.8"
->>>>>>> 7d072aff
+			"revision": "aace5875a5c3b85a3902c6d72b9caed301d64cce",
+			"revisionTime": "2018-03-01T20:28:55Z",
+			"version": "v1.13.8",
+			"versionExact": "v1.13.8"
 		},
 		{
 			"checksumSHA1": "lAgaKbwpyflY7+t4V3EeH18RwgA=",
 			"path": "github.com/aws/aws-sdk-go/service/lambda",
-<<<<<<< HEAD
-			"revision": "ebc8a649dc2a7c78c9237c2575a63b3efd6d0a2d",
-			"revisionTime": "2018-02-12T21:53:52Z",
-			"version": "v1.12.75",
-			"versionExact": "v1.12.75"
-		},
-		{
-			"checksumSHA1": "71/w80mCFLPvnL0GtOwv6kER/tg=",
-			"path": "github.com/aws/aws-sdk-go/service/lexmodelbuildingservice",
-			"revision": "ebc8a649dc2a7c78c9237c2575a63b3efd6d0a2d",
-			"revisionTime": "2018-02-12T21:53:52Z",
-			"version": "v1.12.75",
-			"versionExact": "v1.12.75"
-=======
 			"revision": "aace5875a5c3b85a3902c6d72b9caed301d64cce",
 			"revisionTime": "2018-03-01T20:28:55Z",
 			"version": "v1.13.8",
@@ -1264,145 +693,74 @@
 			"revisionTime": "2018-03-01T20:28:55Z",
 			"version": "v1.13.8",
 			"versionExact": "v1.13.8"
->>>>>>> 7d072aff
 		},
 		{
 			"checksumSHA1": "4yGrGQatXcr8eGRWUoBg3KqAHK8=",
 			"path": "github.com/aws/aws-sdk-go/service/lightsail",
-<<<<<<< HEAD
-			"revision": "ebc8a649dc2a7c78c9237c2575a63b3efd6d0a2d",
-			"revisionTime": "2018-02-12T21:53:52Z",
-			"version": "v1.12.75",
-			"versionExact": "v1.12.75"
-=======
-			"revision": "aace5875a5c3b85a3902c6d72b9caed301d64cce",
-			"revisionTime": "2018-03-01T20:28:55Z",
-			"version": "v1.13.8",
-			"versionExact": "v1.13.8"
->>>>>>> 7d072aff
+			"revision": "aace5875a5c3b85a3902c6d72b9caed301d64cce",
+			"revisionTime": "2018-03-01T20:28:55Z",
+			"version": "v1.13.8",
+			"versionExact": "v1.13.8"
 		},
 		{
 			"checksumSHA1": "8qaF9hO9gXBfjhqcgPKx9yrz9wk=",
 			"path": "github.com/aws/aws-sdk-go/service/mediaconvert",
-<<<<<<< HEAD
-			"revision": "ebc8a649dc2a7c78c9237c2575a63b3efd6d0a2d",
-			"revisionTime": "2018-02-12T21:53:52Z",
-			"version": "v1.12.75",
-			"versionExact": "v1.12.75"
-=======
-			"revision": "aace5875a5c3b85a3902c6d72b9caed301d64cce",
-			"revisionTime": "2018-03-01T20:28:55Z",
-			"version": "v1.13.8",
-			"versionExact": "v1.13.8"
->>>>>>> 7d072aff
+			"revision": "aace5875a5c3b85a3902c6d72b9caed301d64cce",
+			"revisionTime": "2018-03-01T20:28:55Z",
+			"version": "v1.13.8",
+			"versionExact": "v1.13.8"
 		},
 		{
 			"checksumSHA1": "eqgtjNmN9OC4YhZ6TXv5PG9+L0Y=",
 			"path": "github.com/aws/aws-sdk-go/service/medialive",
-<<<<<<< HEAD
-			"revision": "ebc8a649dc2a7c78c9237c2575a63b3efd6d0a2d",
-			"revisionTime": "2018-02-12T21:53:52Z",
-			"version": "v1.12.75",
-			"versionExact": "v1.12.75"
-=======
-			"revision": "aace5875a5c3b85a3902c6d72b9caed301d64cce",
-			"revisionTime": "2018-03-01T20:28:55Z",
-			"version": "v1.13.8",
-			"versionExact": "v1.13.8"
->>>>>>> 7d072aff
+			"revision": "aace5875a5c3b85a3902c6d72b9caed301d64cce",
+			"revisionTime": "2018-03-01T20:28:55Z",
+			"version": "v1.13.8",
+			"versionExact": "v1.13.8"
 		},
 		{
 			"checksumSHA1": "Uc40skINWoBmH5LglPNfoKxET0g=",
 			"path": "github.com/aws/aws-sdk-go/service/mediapackage",
-<<<<<<< HEAD
-			"revision": "ebc8a649dc2a7c78c9237c2575a63b3efd6d0a2d",
-			"revisionTime": "2018-02-12T21:53:52Z",
-			"version": "v1.12.75",
-			"versionExact": "v1.12.75"
-=======
-			"revision": "aace5875a5c3b85a3902c6d72b9caed301d64cce",
-			"revisionTime": "2018-03-01T20:28:55Z",
-			"version": "v1.13.8",
-			"versionExact": "v1.13.8"
->>>>>>> 7d072aff
+			"revision": "aace5875a5c3b85a3902c6d72b9caed301d64cce",
+			"revisionTime": "2018-03-01T20:28:55Z",
+			"version": "v1.13.8",
+			"versionExact": "v1.13.8"
 		},
 		{
 			"checksumSHA1": "kEZmPI9Y9+05SWuRCdtt+QkqwLI=",
 			"path": "github.com/aws/aws-sdk-go/service/mediastore",
-<<<<<<< HEAD
-			"revision": "ebc8a649dc2a7c78c9237c2575a63b3efd6d0a2d",
-			"revisionTime": "2018-02-12T21:53:52Z",
-			"version": "v1.12.75",
-			"versionExact": "v1.12.75"
-=======
-			"revision": "aace5875a5c3b85a3902c6d72b9caed301d64cce",
-			"revisionTime": "2018-03-01T20:28:55Z",
-			"version": "v1.13.8",
-			"versionExact": "v1.13.8"
->>>>>>> 7d072aff
+			"revision": "aace5875a5c3b85a3902c6d72b9caed301d64cce",
+			"revisionTime": "2018-03-01T20:28:55Z",
+			"version": "v1.13.8",
+			"versionExact": "v1.13.8"
 		},
 		{
 			"checksumSHA1": "1hKLl5dLV28iH5rMfOPlWmD+oXk=",
 			"path": "github.com/aws/aws-sdk-go/service/mediastoredata",
-<<<<<<< HEAD
-			"revision": "ebc8a649dc2a7c78c9237c2575a63b3efd6d0a2d",
-			"revisionTime": "2018-02-12T21:53:52Z",
-			"version": "v1.12.75",
-			"versionExact": "v1.12.75"
-=======
-			"revision": "aace5875a5c3b85a3902c6d72b9caed301d64cce",
-			"revisionTime": "2018-03-01T20:28:55Z",
-			"version": "v1.13.8",
-			"versionExact": "v1.13.8"
->>>>>>> 7d072aff
+			"revision": "aace5875a5c3b85a3902c6d72b9caed301d64cce",
+			"revisionTime": "2018-03-01T20:28:55Z",
+			"version": "v1.13.8",
+			"versionExact": "v1.13.8"
 		},
 		{
 			"checksumSHA1": "3QV+ZVkQ8g8JkNkftwHaOCevyqM=",
 			"path": "github.com/aws/aws-sdk-go/service/mq",
-<<<<<<< HEAD
-			"revision": "ebc8a649dc2a7c78c9237c2575a63b3efd6d0a2d",
-			"revisionTime": "2018-02-12T21:53:52Z",
-			"version": "v1.12.75",
-			"versionExact": "v1.12.75"
-=======
-			"revision": "aace5875a5c3b85a3902c6d72b9caed301d64cce",
-			"revisionTime": "2018-03-01T20:28:55Z",
-			"version": "v1.13.8",
-			"versionExact": "v1.13.8"
->>>>>>> 7d072aff
+			"revision": "aace5875a5c3b85a3902c6d72b9caed301d64cce",
+			"revisionTime": "2018-03-01T20:28:55Z",
+			"version": "v1.13.8",
+			"versionExact": "v1.13.8"
 		},
 		{
 			"checksumSHA1": "QuOSKqV8nFvvzN4wcsToltMFI1Y=",
 			"path": "github.com/aws/aws-sdk-go/service/opsworks",
-<<<<<<< HEAD
-			"revision": "ebc8a649dc2a7c78c9237c2575a63b3efd6d0a2d",
-			"revisionTime": "2018-02-12T21:53:52Z",
-			"version": "v1.12.75",
-			"versionExact": "v1.12.75"
-=======
-			"revision": "aace5875a5c3b85a3902c6d72b9caed301d64cce",
-			"revisionTime": "2018-03-01T20:28:55Z",
-			"version": "v1.13.8",
-			"versionExact": "v1.13.8"
->>>>>>> 7d072aff
+			"revision": "aace5875a5c3b85a3902c6d72b9caed301d64cce",
+			"revisionTime": "2018-03-01T20:28:55Z",
+			"version": "v1.13.8",
+			"versionExact": "v1.13.8"
 		},
 		{
 			"checksumSHA1": "FebVAmRZZjhzA4+wq71PTS+avf0=",
 			"path": "github.com/aws/aws-sdk-go/service/organizations",
-<<<<<<< HEAD
-			"revision": "ebc8a649dc2a7c78c9237c2575a63b3efd6d0a2d",
-			"revisionTime": "2018-02-12T21:53:52Z",
-			"version": "v1.12.75",
-			"versionExact": "v1.12.75"
-		},
-		{
-			"checksumSHA1": "LI+fV4xrVf/bHYHt3nCb3rhc7+c=",
-			"path": "github.com/aws/aws-sdk-go/service/rds",
-			"revision": "ebc8a649dc2a7c78c9237c2575a63b3efd6d0a2d",
-			"revisionTime": "2018-02-12T21:53:52Z",
-			"version": "v1.12.75",
-			"versionExact": "v1.12.75"
-=======
 			"revision": "aace5875a5c3b85a3902c6d72b9caed301d64cce",
 			"revisionTime": "2018-03-01T20:28:55Z",
 			"version": "v1.13.8",
@@ -1415,262 +773,142 @@
 			"revisionTime": "2018-03-01T20:28:55Z",
 			"version": "v1.13.8",
 			"versionExact": "v1.13.8"
->>>>>>> 7d072aff
 		},
 		{
 			"checksumSHA1": "Pj9IgrR635tqA0YamoSC1GaHeao=",
 			"path": "github.com/aws/aws-sdk-go/service/redshift",
-<<<<<<< HEAD
-			"revision": "ebc8a649dc2a7c78c9237c2575a63b3efd6d0a2d",
-			"revisionTime": "2018-02-12T21:53:52Z",
-			"version": "v1.12.75",
-			"versionExact": "v1.12.75"
-=======
-			"revision": "aace5875a5c3b85a3902c6d72b9caed301d64cce",
-			"revisionTime": "2018-03-01T20:28:55Z",
-			"version": "v1.13.8",
-			"versionExact": "v1.13.8"
->>>>>>> 7d072aff
+			"revision": "aace5875a5c3b85a3902c6d72b9caed301d64cce",
+			"revisionTime": "2018-03-01T20:28:55Z",
+			"version": "v1.13.8",
+			"versionExact": "v1.13.8"
 		},
 		{
 			"checksumSHA1": "p2x3SXLzi1PXnyMpPUJUntpS1hQ=",
 			"path": "github.com/aws/aws-sdk-go/service/route53",
-<<<<<<< HEAD
-			"revision": "ebc8a649dc2a7c78c9237c2575a63b3efd6d0a2d",
-			"revisionTime": "2018-02-12T21:53:52Z",
-			"version": "v1.12.75",
-			"versionExact": "v1.12.75"
-=======
-			"revision": "aace5875a5c3b85a3902c6d72b9caed301d64cce",
-			"revisionTime": "2018-03-01T20:28:55Z",
-			"version": "v1.13.8",
-			"versionExact": "v1.13.8"
->>>>>>> 7d072aff
+			"revision": "aace5875a5c3b85a3902c6d72b9caed301d64cce",
+			"revisionTime": "2018-03-01T20:28:55Z",
+			"version": "v1.13.8",
+			"versionExact": "v1.13.8"
 		},
 		{
 			"checksumSHA1": "fXQn3V0ZRBZpTXUEHl4/yOjR4mQ=",
 			"path": "github.com/aws/aws-sdk-go/service/s3",
-<<<<<<< HEAD
-			"revision": "ebc8a649dc2a7c78c9237c2575a63b3efd6d0a2d",
-			"revisionTime": "2018-02-12T21:53:52Z",
-			"version": "v1.12.75",
-			"versionExact": "v1.12.75"
-=======
-			"revision": "aace5875a5c3b85a3902c6d72b9caed301d64cce",
-			"revisionTime": "2018-03-01T20:28:55Z",
-			"version": "v1.13.8",
-			"versionExact": "v1.13.8"
->>>>>>> 7d072aff
+			"revision": "aace5875a5c3b85a3902c6d72b9caed301d64cce",
+			"revisionTime": "2018-03-01T20:28:55Z",
+			"version": "v1.13.8",
+			"versionExact": "v1.13.8"
 		},
 		{
 			"checksumSHA1": "OvcZyDFahfuNIdFU/A/f/9G18ic=",
 			"path": "github.com/aws/aws-sdk-go/service/sagemaker",
-<<<<<<< HEAD
-			"revision": "ebc8a649dc2a7c78c9237c2575a63b3efd6d0a2d",
-			"revisionTime": "2018-02-12T21:53:52Z",
-			"version": "v1.12.75",
-			"versionExact": "v1.12.75"
-=======
-			"revision": "aace5875a5c3b85a3902c6d72b9caed301d64cce",
-			"revisionTime": "2018-03-01T20:28:55Z",
-			"version": "v1.13.8",
-			"versionExact": "v1.13.8"
->>>>>>> 7d072aff
+			"revision": "aace5875a5c3b85a3902c6d72b9caed301d64cce",
+			"revisionTime": "2018-03-01T20:28:55Z",
+			"version": "v1.13.8",
+			"versionExact": "v1.13.8"
 		},
 		{
 			"checksumSHA1": "JrQMIue45k6Nk738T347pe9X0c0=",
 			"path": "github.com/aws/aws-sdk-go/service/servicecatalog",
-<<<<<<< HEAD
-			"revision": "ebc8a649dc2a7c78c9237c2575a63b3efd6d0a2d",
-			"revisionTime": "2018-02-12T21:53:52Z",
-			"version": "v1.12.75",
-			"versionExact": "v1.12.75"
-=======
-			"revision": "aace5875a5c3b85a3902c6d72b9caed301d64cce",
-			"revisionTime": "2018-03-01T20:28:55Z",
-			"version": "v1.13.8",
-			"versionExact": "v1.13.8"
->>>>>>> 7d072aff
+			"revision": "aace5875a5c3b85a3902c6d72b9caed301d64cce",
+			"revisionTime": "2018-03-01T20:28:55Z",
+			"version": "v1.13.8",
+			"versionExact": "v1.13.8"
 		},
 		{
 			"checksumSHA1": "erg+1BSdtfOk1KFXmnJ2bFHJpBY=",
 			"path": "github.com/aws/aws-sdk-go/service/servicediscovery",
-<<<<<<< HEAD
-			"revision": "ebc8a649dc2a7c78c9237c2575a63b3efd6d0a2d",
-			"revisionTime": "2018-02-12T21:53:52Z",
-			"version": "v1.12.75",
-			"versionExact": "v1.12.75"
-=======
-			"revision": "aace5875a5c3b85a3902c6d72b9caed301d64cce",
-			"revisionTime": "2018-03-01T20:28:55Z",
-			"version": "v1.13.8",
-			"versionExact": "v1.13.8"
->>>>>>> 7d072aff
+			"revision": "aace5875a5c3b85a3902c6d72b9caed301d64cce",
+			"revisionTime": "2018-03-01T20:28:55Z",
+			"version": "v1.13.8",
+			"versionExact": "v1.13.8"
 		},
 		{
 			"checksumSHA1": "8LeTeLzNs+0vNxTeOjMCtSrSwqo=",
 			"path": "github.com/aws/aws-sdk-go/service/ses",
-<<<<<<< HEAD
-			"revision": "ebc8a649dc2a7c78c9237c2575a63b3efd6d0a2d",
-			"revisionTime": "2018-02-12T21:53:52Z",
-			"version": "v1.12.75",
-			"versionExact": "v1.12.75"
-=======
-			"revision": "aace5875a5c3b85a3902c6d72b9caed301d64cce",
-			"revisionTime": "2018-03-01T20:28:55Z",
-			"version": "v1.13.8",
-			"versionExact": "v1.13.8"
->>>>>>> 7d072aff
+			"revision": "aace5875a5c3b85a3902c6d72b9caed301d64cce",
+			"revisionTime": "2018-03-01T20:28:55Z",
+			"version": "v1.13.8",
+			"versionExact": "v1.13.8"
 		},
 		{
 			"checksumSHA1": "u3AMeFxtHGtiJCxDeIm4dAwzBIc=",
 			"path": "github.com/aws/aws-sdk-go/service/sfn",
-<<<<<<< HEAD
-			"revision": "ebc8a649dc2a7c78c9237c2575a63b3efd6d0a2d",
-			"revisionTime": "2018-02-12T21:53:52Z",
-			"version": "v1.12.75",
-			"versionExact": "v1.12.75"
-=======
-			"revision": "aace5875a5c3b85a3902c6d72b9caed301d64cce",
-			"revisionTime": "2018-03-01T20:28:55Z",
-			"version": "v1.13.8",
-			"versionExact": "v1.13.8"
->>>>>>> 7d072aff
+			"revision": "aace5875a5c3b85a3902c6d72b9caed301d64cce",
+			"revisionTime": "2018-03-01T20:28:55Z",
+			"version": "v1.13.8",
+			"versionExact": "v1.13.8"
 		},
 		{
 			"checksumSHA1": "B3CgAFSREebpsFoFOo4vrQ6u04w=",
 			"path": "github.com/aws/aws-sdk-go/service/simpledb",
-<<<<<<< HEAD
-			"revision": "ebc8a649dc2a7c78c9237c2575a63b3efd6d0a2d",
-			"revisionTime": "2018-02-12T21:53:52Z",
-			"version": "v1.12.75",
-			"versionExact": "v1.12.75"
-=======
-			"revision": "aace5875a5c3b85a3902c6d72b9caed301d64cce",
-			"revisionTime": "2018-03-01T20:28:55Z",
-			"version": "v1.13.8",
-			"versionExact": "v1.13.8"
->>>>>>> 7d072aff
+			"revision": "aace5875a5c3b85a3902c6d72b9caed301d64cce",
+			"revisionTime": "2018-03-01T20:28:55Z",
+			"version": "v1.13.8",
+			"versionExact": "v1.13.8"
 		},
 		{
 			"checksumSHA1": "9Qj8yLl67q9uxBUCc0PT20YiP1M=",
 			"path": "github.com/aws/aws-sdk-go/service/sns",
-<<<<<<< HEAD
-			"revision": "ebc8a649dc2a7c78c9237c2575a63b3efd6d0a2d",
-			"revisionTime": "2018-02-12T21:53:52Z",
-			"version": "v1.12.75",
-			"versionExact": "v1.12.75"
-=======
-			"revision": "aace5875a5c3b85a3902c6d72b9caed301d64cce",
-			"revisionTime": "2018-03-01T20:28:55Z",
-			"version": "v1.13.8",
-			"versionExact": "v1.13.8"
->>>>>>> 7d072aff
+			"revision": "aace5875a5c3b85a3902c6d72b9caed301d64cce",
+			"revisionTime": "2018-03-01T20:28:55Z",
+			"version": "v1.13.8",
+			"versionExact": "v1.13.8"
 		},
 		{
 			"checksumSHA1": "XmEJe50M8MddNEkwbZoC+YvRjgg=",
 			"path": "github.com/aws/aws-sdk-go/service/sqs",
-<<<<<<< HEAD
-			"revision": "ebc8a649dc2a7c78c9237c2575a63b3efd6d0a2d",
-			"revisionTime": "2018-02-12T21:53:52Z",
-			"version": "v1.12.75",
-			"versionExact": "v1.12.75"
-=======
-			"revision": "aace5875a5c3b85a3902c6d72b9caed301d64cce",
-			"revisionTime": "2018-03-01T20:28:55Z",
-			"version": "v1.13.8",
-			"versionExact": "v1.13.8"
->>>>>>> 7d072aff
+			"revision": "aace5875a5c3b85a3902c6d72b9caed301d64cce",
+			"revisionTime": "2018-03-01T20:28:55Z",
+			"version": "v1.13.8",
+			"versionExact": "v1.13.8"
 		},
 		{
 			"checksumSHA1": "ULmsQAt5z5ZxGHZC/r7enBs1HvM=",
 			"path": "github.com/aws/aws-sdk-go/service/ssm",
-<<<<<<< HEAD
-			"revision": "ebc8a649dc2a7c78c9237c2575a63b3efd6d0a2d",
-			"revisionTime": "2018-02-12T21:53:52Z",
-			"version": "v1.12.75",
-			"versionExact": "v1.12.75"
-=======
-			"revision": "aace5875a5c3b85a3902c6d72b9caed301d64cce",
-			"revisionTime": "2018-03-01T20:28:55Z",
-			"version": "v1.13.8",
-			"versionExact": "v1.13.8"
->>>>>>> 7d072aff
+			"revision": "aace5875a5c3b85a3902c6d72b9caed301d64cce",
+			"revisionTime": "2018-03-01T20:28:55Z",
+			"version": "v1.13.8",
+			"versionExact": "v1.13.8"
 		},
 		{
 			"checksumSHA1": "tH1Pzc7jUUGJv47Cy6uuWl/86bU=",
 			"path": "github.com/aws/aws-sdk-go/service/sts",
-<<<<<<< HEAD
-			"revision": "ebc8a649dc2a7c78c9237c2575a63b3efd6d0a2d",
-			"revisionTime": "2018-02-12T21:53:52Z",
-			"version": "v1.12.75",
-			"versionExact": "v1.12.75"
-=======
-			"revision": "aace5875a5c3b85a3902c6d72b9caed301d64cce",
-			"revisionTime": "2018-03-01T20:28:55Z",
-			"version": "v1.13.8",
-			"versionExact": "v1.13.8"
->>>>>>> 7d072aff
+			"revision": "aace5875a5c3b85a3902c6d72b9caed301d64cce",
+			"revisionTime": "2018-03-01T20:28:55Z",
+			"version": "v1.13.8",
+			"versionExact": "v1.13.8"
 		},
 		{
 			"checksumSHA1": "Uw4pOUxSMbx4xBHUcOUkNhtnywE=",
 			"path": "github.com/aws/aws-sdk-go/service/swf",
-<<<<<<< HEAD
-			"revision": "ebc8a649dc2a7c78c9237c2575a63b3efd6d0a2d",
-			"revisionTime": "2018-02-12T21:53:52Z",
-			"version": "v1.12.75",
-			"versionExact": "v1.12.75"
-=======
-			"revision": "aace5875a5c3b85a3902c6d72b9caed301d64cce",
-			"revisionTime": "2018-03-01T20:28:55Z",
-			"version": "v1.13.8",
-			"versionExact": "v1.13.8"
->>>>>>> 7d072aff
+			"revision": "aace5875a5c3b85a3902c6d72b9caed301d64cce",
+			"revisionTime": "2018-03-01T20:28:55Z",
+			"version": "v1.13.8",
+			"versionExact": "v1.13.8"
 		},
 		{
 			"checksumSHA1": "dBDZ2w/7ZEdk2UZ6PWFmk/cGSPw=",
 			"path": "github.com/aws/aws-sdk-go/service/waf",
-<<<<<<< HEAD
-			"revision": "ebc8a649dc2a7c78c9237c2575a63b3efd6d0a2d",
-			"revisionTime": "2018-02-12T21:53:52Z",
-			"version": "v1.12.75",
-			"versionExact": "v1.12.75"
-=======
-			"revision": "aace5875a5c3b85a3902c6d72b9caed301d64cce",
-			"revisionTime": "2018-03-01T20:28:55Z",
-			"version": "v1.13.8",
-			"versionExact": "v1.13.8"
->>>>>>> 7d072aff
+			"revision": "aace5875a5c3b85a3902c6d72b9caed301d64cce",
+			"revisionTime": "2018-03-01T20:28:55Z",
+			"version": "v1.13.8",
+			"versionExact": "v1.13.8"
 		},
 		{
 			"checksumSHA1": "hOobCqlfwCl/iPGetELNIDsns1U=",
 			"path": "github.com/aws/aws-sdk-go/service/wafregional",
-<<<<<<< HEAD
-			"revision": "ebc8a649dc2a7c78c9237c2575a63b3efd6d0a2d",
-			"revisionTime": "2018-02-12T21:53:52Z",
-			"version": "v1.12.75",
-			"versionExact": "v1.12.75"
-=======
-			"revision": "aace5875a5c3b85a3902c6d72b9caed301d64cce",
-			"revisionTime": "2018-03-01T20:28:55Z",
-			"version": "v1.13.8",
-			"versionExact": "v1.13.8"
->>>>>>> 7d072aff
+			"revision": "aace5875a5c3b85a3902c6d72b9caed301d64cce",
+			"revisionTime": "2018-03-01T20:28:55Z",
+			"version": "v1.13.8",
+			"versionExact": "v1.13.8"
 		},
 		{
 			"checksumSHA1": "FVK4fHBkjOIaCRIY4DleqSKtZKs=",
 			"path": "github.com/aws/aws-sdk-go/service/workspaces",
-<<<<<<< HEAD
-			"revision": "ebc8a649dc2a7c78c9237c2575a63b3efd6d0a2d",
-			"revisionTime": "2018-02-12T21:53:52Z",
-			"version": "v1.12.75",
-			"versionExact": "v1.12.75"
-=======
-			"revision": "aace5875a5c3b85a3902c6d72b9caed301d64cce",
-			"revisionTime": "2018-03-01T20:28:55Z",
-			"version": "v1.13.8",
-			"versionExact": "v1.13.8"
->>>>>>> 7d072aff
+			"revision": "aace5875a5c3b85a3902c6d72b9caed301d64cce",
+			"revisionTime": "2018-03-01T20:28:55Z",
+			"version": "v1.13.8",
+			"versionExact": "v1.13.8"
 		},
 		{
 			"checksumSHA1": "usT4LCSQItkFvFOQT7cBlkCuGaE=",
