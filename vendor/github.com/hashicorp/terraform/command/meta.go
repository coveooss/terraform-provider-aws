package command

import (
	"bufio"
	"bytes"
	"errors"
	"flag"
	"fmt"
	"io"
	"io/ioutil"
	"log"
	"os"
	"path/filepath"
	"sort"
	"strconv"
	"strings"
	"time"

	"github.com/hashicorp/terraform/backend"
	"github.com/hashicorp/terraform/backend/local"
	"github.com/hashicorp/terraform/command/format"
	"github.com/hashicorp/terraform/config"
	"github.com/hashicorp/terraform/config/module"
	"github.com/hashicorp/terraform/helper/experiment"
	"github.com/hashicorp/terraform/helper/variables"
	"github.com/hashicorp/terraform/helper/wrappedstreams"
	"github.com/hashicorp/terraform/svchost/auth"
	"github.com/hashicorp/terraform/svchost/disco"
	"github.com/hashicorp/terraform/terraform"
	"github.com/hashicorp/terraform/tfdiags"
	"github.com/mitchellh/cli"
	"github.com/mitchellh/colorstring"
)

// Meta are the meta-options that are available on all or most commands.
type Meta struct {
	// The exported fields below should be set by anyone using a
	// command with a Meta field. These are expected to be set externally
	// (not from within the command itself).

	Color            bool             // True if output should be colored
	GlobalPluginDirs []string         // Additional paths to search for plugins
	PluginOverrides  *PluginOverrides // legacy overrides from .terraformrc file
	Ui               cli.Ui           // Ui for output

	// ExtraHooks are extra hooks to add to the context.
	ExtraHooks []terraform.Hook

	// Services provides access to remote endpoint information for
	// "terraform-native' services running at a specific user-facing hostname.
	Services *disco.Disco

	// Credentials provides access to credentials for "terraform-native"
	// services, which are accessed by a service hostname.
	Credentials auth.CredentialsSource

	// RunningInAutomation indicates that commands are being run by an
	// automated system rather than directly at a command prompt.
	//
	// This is a hint to various command routines that it may be confusing
	// to print out messages that suggest running specific follow-up
	// commands, since the user consuming the output will not be
	// in a position to run such commands.
	//
	// The intended use-case of this flag is when Terraform is running in
	// some sort of workflow orchestration tool which is abstracting away
	// the specific commands being run.
	RunningInAutomation bool

	// PluginCacheDir, if non-empty, enables caching of downloaded plugins
	// into the given directory.
	PluginCacheDir string

<<<<<<< HEAD
=======
	// OverrideDataDir, if non-empty, overrides the return value of the
	// DataDir method for situations where the local .terraform/ directory
	// is not suitable, e.g. because of a read-only filesystem.
	OverrideDataDir string

>>>>>>> 36d0346c
	//----------------------------------------------------------
	// Protected: commands can set these
	//----------------------------------------------------------

	// Modify the data directory location. This should be accessed through the
	// DataDir method.
	dataDir string

	// pluginPath is a user defined set of directories to look for plugins.
	// This is set during init with the `-plugin-dir` flag, saved to a file in
	// the data directory.
	// This overrides all other search paths when discovering plugins.
	pluginPath []string

	ignorePluginChecksum bool

	// Override certain behavior for tests within this package
	testingOverrides *testingOverrides

	//----------------------------------------------------------
	// Private: do not set these
	//----------------------------------------------------------

	// backendState is the currently active backend state
	backendState *terraform.BackendState

	// Variables for the context (private)
	autoKey       string
	autoVariables map[string]interface{}
	input         bool
	variables     map[string]interface{}

	// Targets for this context (private)
	targets []string

	// Internal fields
	color bool
	oldUi cli.Ui

	// The fields below are expected to be set by the command via
	// command line flags. See the Apply command for an example.
	//
	// statePath is the path to the state file. If this is empty, then
	// no state will be loaded. It is also okay for this to be a path to
	// a file that doesn't exist; it is assumed that this means that there
	// is simply no state.
	//
	// stateOutPath is used to override the output path for the state.
	// If not provided, the StatePath is used causing the old state to
	// be overriden.
	//
	// backupPath is used to backup the state file before writing a modified
	// version. It defaults to stateOutPath + DefaultBackupExtension
	//
	// parallelism is used to control the number of concurrent operations
	// allowed when walking the graph
	//
	// shadow is used to enable/disable the shadow graph
	//
	// provider is to specify specific resource providers
	//
	// stateLock is set to false to disable state locking
	//
	// stateLockTimeout is the optional duration to retry a state locks locks
	// when it is already locked by another process.
	//
	// forceInitCopy suppresses confirmation for copying state data during
	// init.
	//
	// reconfigure forces init to ignore any stored configuration.
	statePath        string
	stateOutPath     string
	backupPath       string
	parallelism      int
	shadow           bool
	provider         string
	stateLock        bool
	stateLockTimeout time.Duration
	forceInitCopy    bool
	reconfigure      bool

	// errWriter is the write side of a pipe for the FlagSet output. We need to
	// keep track of this to close previous pipes between tests. Normal
	// operation never needs to close this.
	errWriter *io.PipeWriter
	// done chan to wait for the scanner goroutine
	errScannerDone chan struct{}

	// Used with the import command to allow import of state when no matching config exists.
	allowMissingConfig bool
}

type PluginOverrides struct {
	Providers    map[string]string
	Provisioners map[string]string
}

type testingOverrides struct {
	ProviderResolver terraform.ResourceProviderResolver
	Provisioners     map[string]terraform.ResourceProvisionerFactory
}

// initStatePaths is used to initialize the default values for
// statePath, stateOutPath, and backupPath
func (m *Meta) initStatePaths() {
	if m.statePath == "" {
		m.statePath = DefaultStateFilename
	}
	if m.stateOutPath == "" {
		m.stateOutPath = m.statePath
	}
	if m.backupPath == "" {
		m.backupPath = m.stateOutPath + DefaultBackupExtension
	}
}

// StateOutPath returns the true output path for the state file
func (m *Meta) StateOutPath() string {
	return m.stateOutPath
}

// Colorize returns the colorization structure for a command.
func (m *Meta) Colorize() *colorstring.Colorize {
	return &colorstring.Colorize{
		Colors:  colorstring.DefaultColors,
		Disable: !m.color,
		Reset:   true,
	}
}

// DataDir returns the directory where local data will be stored.
// Defaults to DefaultDataDir in the current working directory.
func (m *Meta) DataDir() string {
	if m.OverrideDataDir != "" {
		return m.OverrideDataDir
	}
	return DefaultDataDir
}

const (
	// InputModeEnvVar is the environment variable that, if set to "false" or
	// "0", causes terraform commands to behave as if the `-input=false` flag was
	// specified.
	InputModeEnvVar = "TF_INPUT"
)

// InputMode returns the type of input we should ask for in the form of
// terraform.InputMode which is passed directly to Context.Input.
func (m *Meta) InputMode() terraform.InputMode {
	if test || !m.input {
		return 0
	}

	if envVar := os.Getenv(InputModeEnvVar); envVar != "" {
		if v, err := strconv.ParseBool(envVar); err == nil {
			if !v {
				return 0
			}
		}
	}

	var mode terraform.InputMode
	mode |= terraform.InputModeProvider
	mode |= terraform.InputModeVar
	mode |= terraform.InputModeVarUnset

	return mode
}

// UIInput returns a UIInput object to be used for asking for input.
func (m *Meta) UIInput() terraform.UIInput {
	return &UIInput{
		Colorize: m.Colorize(),
	}
}

// StdinPiped returns true if the input is piped.
func (m *Meta) StdinPiped() bool {
	fi, err := wrappedstreams.Stdin().Stat()
	if err != nil {
		// If there is an error, let's just say its not piped
		return false
	}

	return fi.Mode()&os.ModeNamedPipe != 0
}

const (
	ProviderSkipVerifyEnvVar = "TF_SKIP_PROVIDER_VERIFY"
)

// contextOpts returns the options to use to initialize a Terraform
// context with the settings from this Meta.
func (m *Meta) contextOpts() *terraform.ContextOpts {
	var opts terraform.ContextOpts
	opts.Hooks = []terraform.Hook{m.uiHook(), &terraform.DebugHook{}}
	opts.Hooks = append(opts.Hooks, m.ExtraHooks...)

	vs := make(map[string]interface{})
	for k, v := range opts.Variables {
		vs[k] = v
	}
	for k, v := range m.autoVariables {
		vs[k] = v
	}
	for k, v := range m.variables {
		vs[k] = v
	}
	opts.Variables = vs

	opts.Targets = m.targets
	opts.UIInput = m.UIInput()
	opts.Parallelism = m.parallelism
	opts.Shadow = m.shadow

	// If testingOverrides are set, we'll skip the plugin discovery process
	// and just work with what we've been given, thus allowing the tests
	// to provide mock providers and provisioners.
	if m.testingOverrides != nil {
		opts.ProviderResolver = m.testingOverrides.ProviderResolver
		opts.Provisioners = m.testingOverrides.Provisioners
	} else {
		opts.ProviderResolver = m.providerResolver()
		opts.Provisioners = m.provisionerFactories()
	}

	opts.ProviderSHA256s = m.providerPluginsLock().Read()
	if v := os.Getenv(ProviderSkipVerifyEnvVar); v != "" {
		opts.SkipProviderVerify = true
	}

	opts.Meta = &terraform.ContextMeta{
		Env: m.Workspace(),
	}

	return &opts
}

// flags adds the meta flags to the given FlagSet.
func (m *Meta) flagSet(n string) *flag.FlagSet {
	f := flag.NewFlagSet(n, flag.ContinueOnError)
	f.BoolVar(&m.input, "input", true, "input")
	f.Var((*variables.Flag)(&m.variables), "var", "variables")
	f.Var((*variables.FlagFile)(&m.variables), "var-file", "variable file")
	f.Var((*FlagStringSlice)(&m.targets), "target", "resource to target")

	if m.autoKey != "" {
		f.Var((*variables.FlagFile)(&m.autoVariables), m.autoKey, "variable file")
	}

	// Advanced (don't need documentation, or unlikely to be set)
	f.BoolVar(&m.shadow, "shadow", true, "shadow graph")

	// Experimental features
	experiment.Flag(f)

	// Create an io.Writer that writes to our Ui properly for errors.
	// This is kind of a hack, but it does the job. Basically: create
	// a pipe, use a scanner to break it into lines, and output each line
	// to the UI. Do this forever.

	// If a previous pipe exists, we need to close that first.
	// This should only happen in testing.
	if m.errWriter != nil {
		m.errWriter.Close()
	}

	if m.errScannerDone != nil {
		<-m.errScannerDone
	}

	errR, errW := io.Pipe()
	errScanner := bufio.NewScanner(errR)
	m.errWriter = errW
	m.errScannerDone = make(chan struct{})
	go func() {
		defer close(m.errScannerDone)
		for errScanner.Scan() {
			m.Ui.Error(errScanner.Text())
		}
	}()
	f.SetOutput(errW)

	// Set the default Usage to empty
	f.Usage = func() {}

	// command that bypass locking will supply their own flag on this var, but
	// set the initial meta value to true as a failsafe.
	m.stateLock = true

	return f
}

// moduleStorage returns the module.Storage implementation used to store
// modules for commands.
func (m *Meta) moduleStorage(root string, mode module.GetMode) *module.Storage {
	s := module.NewStorage(filepath.Join(root, "modules"), m.Services, m.Credentials)
	s.Ui = m.Ui
	s.Mode = mode
	return s
}

// process will process the meta-parameters out of the arguments. This
// will potentially modify the args in-place. It will return the resulting
// slice.
//
// vars says whether or not we support variables.
func (m *Meta) process(args []string, vars bool) ([]string, error) {
	// We do this so that we retain the ability to technically call
	// process multiple times, even if we have no plans to do so
	if m.oldUi != nil {
		m.Ui = m.oldUi
	}

	// Set colorization
	m.color = m.Color
	for i, v := range args {
		if v == "-no-color" {
			m.color = false
			m.Color = false
			args = append(args[:i], args[i+1:]...)
			break
		}
	}

	// Set the UI
	m.oldUi = m.Ui
	m.Ui = &cli.ConcurrentUi{
		Ui: &ColorizeUi{
			Colorize:   m.Colorize(),
			ErrorColor: "[red]",
			WarnColor:  "[yellow]",
			Ui:         m.oldUi,
		},
	}

	// If we support vars and the default var file exists, add it to
	// the args...
	m.autoKey = ""
	if vars {
		var preArgs []string

		if _, err := os.Stat(DefaultVarsFilename); err == nil {
			m.autoKey = "var-file-default"
			preArgs = append(preArgs, "-"+m.autoKey, DefaultVarsFilename)
		}

		if _, err := os.Stat(DefaultVarsFilename + ".json"); err == nil {
			m.autoKey = "var-file-default"
			preArgs = append(preArgs, "-"+m.autoKey, DefaultVarsFilename+".json")
		}

		wd, err := os.Getwd()
		if err != nil {
			return nil, err
		}

		fis, err := ioutil.ReadDir(wd)
		if err != nil {
			return nil, err
		}

		// make sure we add the files in order
		sort.Slice(fis, func(i, j int) bool {
			return fis[i].Name() < fis[j].Name()
		})

		for _, fi := range fis {
			name := fi.Name()
			// Ignore directories, non-var-files, and ignored files
			if fi.IsDir() || !isAutoVarFile(name) || config.IsIgnoredFile(name) {
				continue
			}

			m.autoKey = "var-file-default"
			preArgs = append(preArgs, "-"+m.autoKey, name)
		}

		args = append(preArgs, args...)
	}

	return args, nil
}

// uiHook returns the UiHook to use with the context.
func (m *Meta) uiHook() *UiHook {
	return &UiHook{
		Colorize: m.Colorize(),
		Ui:       m.Ui,
	}
}

// confirm asks a yes/no confirmation.
func (m *Meta) confirm(opts *terraform.InputOpts) (bool, error) {
	if !m.Input() {
		return false, errors.New("input is disabled")
	}
	for {
		v, err := m.UIInput().Input(opts)
		if err != nil {
			return false, fmt.Errorf(
				"Error asking for confirmation: %s", err)
		}

		switch strings.ToLower(v) {
		case "no":
			return false, nil
		case "yes":
			return true, nil
		}
	}
}

// showDiagnostics displays error and warning messages in the UI.
//
// "Diagnostics" here means the Diagnostics type from the tfdiag package,
// though as a convenience this function accepts anything that could be
// passed to the "Append" method on that type, converting it to Diagnostics
// before displaying it.
//
// Internally this function uses Diagnostics.Append, and so it will panic
// if given unsupported value types, just as Append does.
func (m *Meta) showDiagnostics(vals ...interface{}) {
	var diags tfdiags.Diagnostics
	diags = diags.Append(vals...)

	for _, diag := range diags {
		// TODO: Actually measure the terminal width and pass it here.
		// For now, we don't have easy access to the writer that
		// ui.Error (etc) are writing to and thus can't interrogate
		// to see if it's a terminal and what size it is.
		msg := format.Diagnostic(diag, m.Colorize(), 78)
		switch diag.Severity() {
		case tfdiags.Error:
			m.Ui.Error(msg)
		case tfdiags.Warning:
			m.Ui.Warn(msg)
		default:
			m.Ui.Output(msg)
		}
	}
}

const (
	// ModuleDepthDefault is the default value for
	// module depth, which can be overridden by flag
	// or env var
	ModuleDepthDefault = -1

	// ModuleDepthEnvVar is the name of the environment variable that can be used to set module depth.
	ModuleDepthEnvVar = "TF_MODULE_DEPTH"
)

func (m *Meta) addModuleDepthFlag(flags *flag.FlagSet, moduleDepth *int) {
	flags.IntVar(moduleDepth, "module-depth", ModuleDepthDefault, "module-depth")
	if envVar := os.Getenv(ModuleDepthEnvVar); envVar != "" {
		if md, err := strconv.Atoi(envVar); err == nil {
			*moduleDepth = md
		}
	}
}

// outputShadowError outputs the error from ctx.ShadowError. If the
// error is nil then nothing happens. If output is false then it isn't
// outputted to the user (you can define logic to guard against outputting).
func (m *Meta) outputShadowError(err error, output bool) bool {
	// Do nothing if no error
	if err == nil {
		return false
	}

	// If not outputting, do nothing
	if !output {
		return false
	}

	// Write the shadow error output to a file
	path := fmt.Sprintf("terraform-error-%d.log", time.Now().UTC().Unix())
	if err := ioutil.WriteFile(path, []byte(err.Error()), 0644); err != nil {
		// If there is an error writing it, just let it go
		log.Printf("[ERROR] Error writing shadow error: %s", err)
		return false
	}

	// Output!
	m.Ui.Output(m.Colorize().Color(fmt.Sprintf(
		"[reset][bold][yellow]\nExperimental feature failure! Please report a bug.\n\n"+
			"This is not an error. Your Terraform operation completed successfully.\n"+
			"Your real infrastructure is unaffected by this message.\n\n"+
			"[reset][yellow]While running, Terraform sometimes tests experimental features in the\n"+
			"background. These features cannot affect real state and never touch\n"+
			"real infrastructure. If the features work properly, you see nothing.\n"+
			"If the features fail, this message appears.\n\n"+
			"You can report an issue at: https://github.com/hashicorp/terraform/issues\n\n"+
			"The failure was written to %q. Please\n"+
			"double check this file contains no sensitive information and report\n"+
			"it with your issue.\n\n"+
			"This is not an error. Your terraform operation completed successfully\n"+
			"and your real infrastructure is unaffected by this message.",
		path,
	)))

	return true
}

// WorkspaceNameEnvVar is the name of the environment variable that can be used
// to set the name of the Terraform workspace, overriding the workspace chosen
// by `terraform workspace select`.
//
// Note that this environment variable is ignored by `terraform workspace new`
// and `terraform workspace delete`.
const WorkspaceNameEnvVar = "TF_WORKSPACE"

// Workspace returns the name of the currently configured workspace, corresponding
// to the desired named state.
func (m *Meta) Workspace() string {
	current, _ := m.WorkspaceOverridden()
	return current
}

// WorkspaceOverridden returns the name of the currently configured workspace,
// corresponding to the desired named state, as well as a bool saying whether
// this was set via the TF_WORKSPACE environment variable.
func (m *Meta) WorkspaceOverridden() (string, bool) {
	if envVar := os.Getenv(WorkspaceNameEnvVar); envVar != "" {
		return envVar, true
	}

	envData, err := ioutil.ReadFile(filepath.Join(m.DataDir(), local.DefaultWorkspaceFile))
	current := string(bytes.TrimSpace(envData))
	if current == "" {
		current = backend.DefaultStateName
	}

	if err != nil && !os.IsNotExist(err) {
		// always return the default if we can't get a workspace name
		log.Printf("[ERROR] failed to read current workspace: %s", err)
	}

	return current, false
}

// SetWorkspace saves the given name as the current workspace in the local
// filesystem.
func (m *Meta) SetWorkspace(name string) error {
	err := os.MkdirAll(m.DataDir(), 0755)
	if err != nil {
		return err
	}

	err = ioutil.WriteFile(filepath.Join(m.DataDir(), local.DefaultWorkspaceFile), []byte(name), 0644)
	if err != nil {
		return err
	}
	return nil
}

// isAutoVarFile determines if the file ends with .auto.tfvars or .auto.tfvars.json
func isAutoVarFile(path string) bool {
	return strings.HasSuffix(path, ".auto.tfvars") ||
		strings.HasSuffix(path, ".auto.tfvars.json")
}<|MERGE_RESOLUTION|>--- conflicted
+++ resolved
@@ -71,14 +71,11 @@
 	// into the given directory.
 	PluginCacheDir string
 
-<<<<<<< HEAD
-=======
 	// OverrideDataDir, if non-empty, overrides the return value of the
 	// DataDir method for situations where the local .terraform/ directory
 	// is not suitable, e.g. because of a read-only filesystem.
 	OverrideDataDir string
 
->>>>>>> 36d0346c
 	//----------------------------------------------------------
 	// Protected: commands can set these
 	//----------------------------------------------------------
