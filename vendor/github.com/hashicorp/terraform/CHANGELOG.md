--- conflicted
+++ resolved
@@ -1,10 +1,3 @@
-<<<<<<< HEAD
-## 0.11.0-beta1 (Unreleased)
-
-IMPROVEMENTS:
-
-* cli: The `terraform versions` command now prints out the version numbers of initialized plugins as well as the version of Terraform core, so that they can be more easily shared when opening GitHub Issues, etc. [GH-16439]
-=======
 ## 0.11.0-beta1 (November 3, 2017)
 
 BACKWARDS INCOMPATIBILITIES / NOTES:
@@ -45,7 +38,6 @@
 
 PROVIDER FRAMEWORK CHANGES (not user-facing):
 
->>>>>>> 36d0346c
 * helper/schema: Loosen validation for 'id' field [GH-16456]
 
 ## 0.10.8 (October 25, 2017)
