package module

import (
	"fmt"
	"io/ioutil"
	"log"
	"net/http"
	"net/url"
	"os"
	"regexp"
	"strings"

	"github.com/hashicorp/go-getter"

	cleanhttp "github.com/hashicorp/go-cleanhttp"
)

// GetMode is an enum that describes how modules are loaded.
//
// GetModeLoad says that modules will not be downloaded or updated, they will
// only be loaded from the storage.
//
// GetModeGet says that modules can be initially downloaded if they don't
// exist, but otherwise to just load from the current version in storage.
//
// GetModeUpdate says that modules should be checked for updates and
// downloaded prior to loading. If there are no updates, we load the version
// from disk, otherwise we download first and then load.
type GetMode byte

const (
	GetModeNone GetMode = iota
	GetModeGet
	GetModeUpdate
)

// GetCopy is the same as Get except that it downloads a copy of the
// module represented by source.
//
// This copy will omit and dot-prefixed files (such as .git/, .hg/) and
// can't be updated on its own.
func GetCopy(dst, src string) error {
	// Create the temporary directory to do the real Get to
	tmpDir, err := ioutil.TempDir("", "tf")
	if err != nil {
		return err
	}
	// FIXME: This isn't completely safe. Creating and removing our temp path
	//        exposes where to race to inject files.
	if err := os.RemoveAll(tmpDir); err != nil {
		return err
	}
	defer os.RemoveAll(tmpDir)

	// Get to that temporary dir
	if err := getter.Get(tmpDir, src); err != nil {
		return err
	}

	// Make sure the destination exists
	if err := os.MkdirAll(dst, 0755); err != nil {
		return err
	}

	// Copy to the final location
	return copyDir(dst, tmpDir)
<<<<<<< HEAD
}

func getStorage(s getter.Storage, key string, src string, mode GetMode) (string, bool, error) {
	// Get the module with the level specified if we were told to.
	if mode > GetModeNone {
		if err := s.Get(key, src, mode == GetModeUpdate); err != nil {
			return "", false, err
		}
	}

	// Get the directory where the module is.
	return s.Dir(key)
}

const (
	registryAPI   = "https://registry.terraform.io/v1/modules"
	xTerraformGet = "X-Terraform-Get"
)

var detectors = []getter.Detector{
	new(getter.GitHubDetector),
	new(getter.BitBucketDetector),
	new(getter.S3Detector),
	new(localDetector),
	new(registryDetector),
}

// these prefixes can't be registry IDs
// "http", "./", "/", "getter::"
var skipRegistry = regexp.MustCompile(`^(http|\./|/|[A-Za-z0-9]+::)`).MatchString

// registryDetector implements getter.Detector to detect Terraform Registry modules.
// If a path looks like a registry module identifier, attempt to locate it in
// the registry. If it's not found, pass it on in case it can be found by
// other means.
type registryDetector struct {
	// override the default registry URL
	api string

	client *http.Client
}

func (d registryDetector) Detect(src, _ string) (string, bool, error) {
	// the namespace can't start with "http", a relative or absolute path, or
	// contain a go-getter "forced getter"
	if skipRegistry(src) {
		return "", false, nil
	}

	// there are 3 parts to a registry ID
	if len(strings.Split(src, "/")) != 3 {
		return "", false, nil
	}

	return d.lookupModule(src)
}

// Lookup the module in the registry.
func (d registryDetector) lookupModule(src string) (string, bool, error) {
	if d.api == "" {
		d.api = registryAPI
	}

	if d.client == nil {
		d.client = cleanhttp.DefaultClient()
	}

	// src is already partially validated in Detect. We know it's a path, and
	// if it can be parsed as a URL we will hand it off to the registry to
	// determine if it's truly valid.
	resp, err := d.client.Get(fmt.Sprintf("%s/%s/download", d.api, src))
	if err != nil {
		log.Printf("[WARN] error looking up module %q: %s", src, err)
		return "", false, nil
	}
	defer resp.Body.Close()

	// there should be no body, but save it for logging
	body, err := ioutil.ReadAll(resp.Body)
	if err != nil {
		fmt.Printf("[WARN] error reading response body from registry: %s", err)
		return "", false, nil
	}

	switch resp.StatusCode {
	case http.StatusOK, http.StatusNoContent:
		// OK
	case http.StatusNotFound:
		log.Printf("[INFO] module %q not found in registry", src)
		return "", false, nil
	default:
		// anything else is an error:
		log.Printf("[WARN] error getting download location for %q: %s resp:%s", src, resp.Status, body)
		return "", false, nil
	}

	// the download location is in the X-Terraform-Get header
	location := resp.Header.Get(xTerraformGet)
	if location == "" {
		return "", false, fmt.Errorf("failed to get download URL for %q: %s resp:%s", src, resp.Status, body)
	}

	return location, true, nil
}

// localDetector wraps the default getter.FileDetector and checks if the module
// exists in the local filesystem. The default FileDetector only converts paths
// into file URLs, and returns found. We want to first check for a local module
// before passing it off to the registryDetector so we don't inadvertently
// replace a local module with a registry module of the same name.
type localDetector struct{}

func (d localDetector) Detect(src, wd string) (string, bool, error) {
	localSrc, ok, err := new(getter.FileDetector).Detect(src, wd)
	if err != nil {
		return src, ok, err
	}

	if !ok {
		return "", false, nil
	}

	u, err := url.Parse(localSrc)
	if err != nil {
		return "", false, err
	}

	_, err = os.Stat(u.Path)

	// just continue detection if it doesn't exist
	if os.IsNotExist(err) {
		return "", false, nil
	}

	// return any other errors
	if err != nil {
		return "", false, err
	}

	return localSrc, true, nil
=======
>>>>>>> 36d0346c
}<|MERGE_RESOLUTION|>--- conflicted
+++ resolved
@@ -1,18 +1,10 @@
 package module
 
 import (
-	"fmt"
 	"io/ioutil"
-	"log"
-	"net/http"
-	"net/url"
 	"os"
-	"regexp"
-	"strings"
 
 	"github.com/hashicorp/go-getter"
-
-	cleanhttp "github.com/hashicorp/go-cleanhttp"
 )
 
 // GetMode is an enum that describes how modules are loaded.
@@ -64,147 +56,4 @@
 
 	// Copy to the final location
 	return copyDir(dst, tmpDir)
-<<<<<<< HEAD
-}
-
-func getStorage(s getter.Storage, key string, src string, mode GetMode) (string, bool, error) {
-	// Get the module with the level specified if we were told to.
-	if mode > GetModeNone {
-		if err := s.Get(key, src, mode == GetModeUpdate); err != nil {
-			return "", false, err
-		}
-	}
-
-	// Get the directory where the module is.
-	return s.Dir(key)
-}
-
-const (
-	registryAPI   = "https://registry.terraform.io/v1/modules"
-	xTerraformGet = "X-Terraform-Get"
-)
-
-var detectors = []getter.Detector{
-	new(getter.GitHubDetector),
-	new(getter.BitBucketDetector),
-	new(getter.S3Detector),
-	new(localDetector),
-	new(registryDetector),
-}
-
-// these prefixes can't be registry IDs
-// "http", "./", "/", "getter::"
-var skipRegistry = regexp.MustCompile(`^(http|\./|/|[A-Za-z0-9]+::)`).MatchString
-
-// registryDetector implements getter.Detector to detect Terraform Registry modules.
-// If a path looks like a registry module identifier, attempt to locate it in
-// the registry. If it's not found, pass it on in case it can be found by
-// other means.
-type registryDetector struct {
-	// override the default registry URL
-	api string
-
-	client *http.Client
-}
-
-func (d registryDetector) Detect(src, _ string) (string, bool, error) {
-	// the namespace can't start with "http", a relative or absolute path, or
-	// contain a go-getter "forced getter"
-	if skipRegistry(src) {
-		return "", false, nil
-	}
-
-	// there are 3 parts to a registry ID
-	if len(strings.Split(src, "/")) != 3 {
-		return "", false, nil
-	}
-
-	return d.lookupModule(src)
-}
-
-// Lookup the module in the registry.
-func (d registryDetector) lookupModule(src string) (string, bool, error) {
-	if d.api == "" {
-		d.api = registryAPI
-	}
-
-	if d.client == nil {
-		d.client = cleanhttp.DefaultClient()
-	}
-
-	// src is already partially validated in Detect. We know it's a path, and
-	// if it can be parsed as a URL we will hand it off to the registry to
-	// determine if it's truly valid.
-	resp, err := d.client.Get(fmt.Sprintf("%s/%s/download", d.api, src))
-	if err != nil {
-		log.Printf("[WARN] error looking up module %q: %s", src, err)
-		return "", false, nil
-	}
-	defer resp.Body.Close()
-
-	// there should be no body, but save it for logging
-	body, err := ioutil.ReadAll(resp.Body)
-	if err != nil {
-		fmt.Printf("[WARN] error reading response body from registry: %s", err)
-		return "", false, nil
-	}
-
-	switch resp.StatusCode {
-	case http.StatusOK, http.StatusNoContent:
-		// OK
-	case http.StatusNotFound:
-		log.Printf("[INFO] module %q not found in registry", src)
-		return "", false, nil
-	default:
-		// anything else is an error:
-		log.Printf("[WARN] error getting download location for %q: %s resp:%s", src, resp.Status, body)
-		return "", false, nil
-	}
-
-	// the download location is in the X-Terraform-Get header
-	location := resp.Header.Get(xTerraformGet)
-	if location == "" {
-		return "", false, fmt.Errorf("failed to get download URL for %q: %s resp:%s", src, resp.Status, body)
-	}
-
-	return location, true, nil
-}
-
-// localDetector wraps the default getter.FileDetector and checks if the module
-// exists in the local filesystem. The default FileDetector only converts paths
-// into file URLs, and returns found. We want to first check for a local module
-// before passing it off to the registryDetector so we don't inadvertently
-// replace a local module with a registry module of the same name.
-type localDetector struct{}
-
-func (d localDetector) Detect(src, wd string) (string, bool, error) {
-	localSrc, ok, err := new(getter.FileDetector).Detect(src, wd)
-	if err != nil {
-		return src, ok, err
-	}
-
-	if !ok {
-		return "", false, nil
-	}
-
-	u, err := url.Parse(localSrc)
-	if err != nil {
-		return "", false, err
-	}
-
-	_, err = os.Stat(u.Path)
-
-	// just continue detection if it doesn't exist
-	if os.IsNotExist(err) {
-		return "", false, nil
-	}
-
-	// return any other errors
-	if err != nil {
-		return "", false, err
-	}
-
-	return localSrc, true, nil
-=======
->>>>>>> 36d0346c
 }