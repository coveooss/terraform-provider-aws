--- conflicted
+++ resolved
@@ -3,15 +3,8 @@
 import (
 	"bufio"
 	"bytes"
-	"encoding/json"
 	"fmt"
-<<<<<<< HEAD
-	"io/ioutil"
 	"log"
-	"os"
-=======
-	"log"
->>>>>>> 36d0346c
 	"path/filepath"
 	"strings"
 	"sync"
@@ -218,54 +211,6 @@
 		copy(modPath, t.path)
 		modPath = append(modPath, m.Name)
 
-<<<<<<< HEAD
-		// The key is the string that will be hashed to uniquely id the Source.
-		// The leading digit can be incremented to force re-fetch all existing
-		// modules.
-		key := fmt.Sprintf("0.root.%s-%s", strings.Join(path, "."), m.Source)
-
-		log.Printf("[TRACE] module source %q", m.Source)
-		// Split out the subdir if we have one.
-		// Terraform keeps the entire requested tree for now, so that modules can
-		// reference sibling modules from the same archive or repo.
-		source, subDir := getter.SourceDirSubdir(m.Source)
-
-		// First check if we we need to download anything.
-		// This is also checked by the getter.Storage implementation, but we
-		// want to be able to short-circuit the detection as well, since some
-		// detectors may need to make external calls.
-		dir, found, err := s.Dir(key)
-		if err != nil {
-			return err
-		}
-
-		// looks like we already have it
-		// In order to load the Tree we need to find out if there was another
-		// subDir stored from discovery.
-		if found && mode != GetModeUpdate {
-			subDir, err := t.getSubdir(dir)
-			if err != nil {
-				// If there's a problem with the subdir record, we'll let the
-				// recordSubdir method fix it up.  Any other errors filesystem
-				// errors will turn up again below.
-				log.Println("[WARN] error reading subdir record:", err)
-			} else {
-				dir := filepath.Join(dir, subDir)
-				// Load the configurations.Dir(source)
-				children[m.Name], err = NewTreeModule(m.Name, dir)
-				if err != nil {
-					return fmt.Errorf("module %s: %s", m.Name, err)
-				}
-				// Set the path of this child
-				children[m.Name].path = path
-				continue
-			}
-		}
-
-		log.Printf("[TRACE] module source: %q", source)
-
-		source, err = getter.Detect(source, t.config.Dir, detectors)
-=======
 		log.Printf("[TRACE] module source: %q", m.Source)
 
 		// add the module path to help indicate where modules with relative
@@ -275,7 +220,6 @@
 		// Lookup the local location of the module.
 		// dir is the local directory where the module is stored
 		mod, err := s.findRegistryModule(m.Source, m.Version)
->>>>>>> 36d0346c
 		if err != nil {
 			return nil, err
 		}
@@ -288,8 +232,6 @@
 			key += "." + mod.Version
 		}
 
-<<<<<<< HEAD
-=======
 		// Check for the exact key if it's not a registry module
 		if !mod.registry {
 			mod.Dir, err = s.findModule(key)
@@ -337,23 +279,12 @@
 			}
 		}
 
->>>>>>> 36d0346c
 		log.Printf("[TRACE] detected module source %q", source)
 
 		// Check if the detector introduced something new.
 		// For example, the registry always adds a subdir of `//*`,
 		// indicating that we need to strip off the first component from the
 		// tar archive, though we may not yet know what it is called.
-<<<<<<< HEAD
-		//
-		// TODO: This can cause us to lose the previously detected subdir. It
-		// was never an issue before, since none of the supported detectors
-		// previously had this behavior, but we may want to add this ability to
-		// registry modules.
-		source, subDir2 := getter.SourceDirSubdir(source)
-		if subDir2 != "" {
-			subDir = subDir2
-=======
 		source, detectedSubDir := getter.SourceDirSubdir(source)
 		if detectedSubDir != "" {
 			subDir = filepath.Join(detectedSubDir, subDir)
@@ -365,17 +296,10 @@
 			output = fmt.Sprintf("  Updating source %q", m.Source)
 		default:
 			output = fmt.Sprintf("  Getting source %q", m.Source)
->>>>>>> 36d0346c
 		}
 		s.output(output)
 
-<<<<<<< HEAD
-		log.Printf("[TRACE] getting module source %q", source)
-
-		dir, ok, err := getStorage(s, key, source, mode)
-=======
 		dir, ok, err := s.getStorage(key, source)
->>>>>>> 36d0346c
 		if err != nil {
 			return nil, err
 		}
@@ -383,13 +307,6 @@
 			return nil, fmt.Errorf("module %s: not found, may need to run 'terraform init'", m.Name)
 		}
 
-<<<<<<< HEAD
-		// expand and record the subDir for later
-		if subDir != "" {
-			fullDir, err := getter.SubdirGlob(dir, subDir)
-			if err != nil {
-				return err
-=======
 		log.Printf("[TRACE] %q stored in %q", source, dir)
 
 		// expand and record the subDir for later
@@ -398,22 +315,10 @@
 			fullDir, err = getter.SubdirGlob(dir, subDir)
 			if err != nil {
 				return nil, err
->>>>>>> 36d0346c
 			}
 
 			// +1 to account for the pathsep
 			if len(dir)+1 > len(fullDir) {
-<<<<<<< HEAD
-				return fmt.Errorf("invalid module storage path %q", fullDir)
-			}
-
-			subDir = fullDir[len(dir)+1:]
-
-			if err := t.recordSubdir(dir, subDir); err != nil {
-				return err
-			}
-			dir = fullDir
-=======
 				return nil, fmt.Errorf("invalid module storage path %q", fullDir)
 			}
 			subDir = fullDir[len(dir)+1:]
@@ -427,17 +332,10 @@
 		// record the module in our manifest
 		if err := s.recordModule(mod); err != nil {
 			return nil, err
->>>>>>> 36d0346c
 		}
 
 		child, err := NewTreeModule(m.Name, fullDir)
 		if err != nil {
-<<<<<<< HEAD
-			return fmt.Errorf("module %s: %s", m.Name, err)
-		}
-		// Set the path of this child
-		children[m.Name].path = path
-=======
 			return nil, fmt.Errorf("module %s: %s", m.Name, err)
 		}
 		child.path = modPath
@@ -464,7 +362,6 @@
 	stack = append(stack, t)
 	for _, c := range t.children {
 		c.inheritProviderConfigs(stack)
->>>>>>> 36d0346c
 	}
 
 	if len(stack) == 1 {
@@ -536,65 +433,6 @@
 		)
 	}
 
-}
-
-func subdirRecordsPath(dir string) string {
-	const filename = "module-subdir.json"
-	// Get the parent directory.
-	// The current FolderStorage implementation needed to be able to create
-	// this directory, so we can be reasonably certain we can use it.
-	parent := filepath.Dir(filepath.Clean(dir))
-	return filepath.Join(parent, filename)
-}
-
-// unmarshal the records file in the parent directory. Always returns a valid map.
-func loadSubdirRecords(dir string) (map[string]string, error) {
-	records := map[string]string{}
-
-	recordsPath := subdirRecordsPath(dir)
-	data, err := ioutil.ReadFile(recordsPath)
-	if err != nil && !os.IsNotExist(err) {
-		return records, err
-	}
-
-	if len(data) == 0 {
-		return records, nil
-	}
-
-	if err := json.Unmarshal(data, &records); err != nil {
-		return records, err
-	}
-	return records, nil
-}
-
-func (t *Tree) getSubdir(dir string) (string, error) {
-	records, err := loadSubdirRecords(dir)
-	if err != nil {
-		return "", err
-	}
-
-	return records[dir], nil
-}
-
-// Mark the location of a detected subdir in a top-level file so we
-// can skip detection when not updating the module.
-func (t *Tree) recordSubdir(dir, subdir string) error {
-	records, err := loadSubdirRecords(dir)
-	if err != nil {
-		// if there was a problem with the file, we will attempt to write a new
-		// one. Any non-data related error should surface there.
-		log.Printf("[WARN] error reading subdir records: %s", err)
-	}
-
-	records[dir] = subdir
-
-	js, err := json.Marshal(records)
-	if err != nil {
-		return err
-	}
-
-	recordsPath := subdirRecordsPath(dir)
-	return ioutil.WriteFile(recordsPath, js, 0644)
 }
 
 // Path is the full path to this tree.
