--- conflicted
+++ resolved
@@ -85,20 +85,14 @@
 			Factory:  resourceNamespace,
 			TypeName: "aws_redshiftserverless_namespace",
 			Name:     "Namespace",
-<<<<<<< HEAD
-			Tags: &inttypes.ServicePackageResourceTags{
+			Tags: unique.Make(inttypes.ServicePackageResourceTags{
 				IdentifierAttribute: names.AttrARN,
-			},
+			}),
 			Region: &inttypes.ServicePackageResourceRegion{
 				IsGlobal:                      false,
 				IsOverrideEnabled:             true,
 				IsValidateOverrideInPartition: true,
 			},
-=======
-			Tags: unique.Make(types.ServicePackageResourceTags{
-				IdentifierAttribute: names.AttrARN,
-			}),
->>>>>>> 45438b17
 		},
 		{
 			Factory:  resourceResourcePolicy,
@@ -134,20 +128,14 @@
 			Factory:  resourceWorkgroup,
 			TypeName: "aws_redshiftserverless_workgroup",
 			Name:     "Workgroup",
-<<<<<<< HEAD
-			Tags: &inttypes.ServicePackageResourceTags{
+			Tags: unique.Make(inttypes.ServicePackageResourceTags{
 				IdentifierAttribute: names.AttrARN,
-			},
+			}),
 			Region: &inttypes.ServicePackageResourceRegion{
 				IsGlobal:                      false,
 				IsOverrideEnabled:             true,
 				IsValidateOverrideInPartition: true,
 			},
-=======
-			Tags: unique.Make(types.ServicePackageResourceTags{
-				IdentifierAttribute: names.AttrARN,
-			}),
->>>>>>> 45438b17
 		},
 	}
 }
