// Code generated by internal/generate/servicepackage/main.go; DO NOT EDIT.

package notificationscontacts

import (
	"context"

	"github.com/aws/aws-sdk-go-v2/aws"
	"github.com/aws/aws-sdk-go-v2/service/notificationscontacts"
	"github.com/hashicorp/aws-sdk-go-base/v2/endpoints"
	"github.com/hashicorp/terraform-plugin-log/tflog"
	"github.com/hashicorp/terraform-provider-aws/internal/conns"
	inttypes "github.com/hashicorp/terraform-provider-aws/internal/types"
	"github.com/hashicorp/terraform-provider-aws/names"
)

type servicePackage struct{}

func (p *servicePackage) FrameworkDataSources(ctx context.Context) []*inttypes.ServicePackageFrameworkDataSource {
	return []*inttypes.ServicePackageFrameworkDataSource{}
}

<<<<<<< HEAD
func (p *servicePackage) FrameworkResources(ctx context.Context) []*inttypes.ServicePackageFrameworkResource {
	return []*inttypes.ServicePackageFrameworkResource{}
=======
func (p *servicePackage) FrameworkResources(ctx context.Context) []*types.ServicePackageFrameworkResource {
	return []*types.ServicePackageFrameworkResource{
		{
			Factory:  newEmailContactResource,
			TypeName: "aws_notificationscontacts_email_contact",
			Name:     "Email Contact",
			Tags: &types.ServicePackageResourceTags{
				IdentifierAttribute: names.AttrARN,
			},
		},
	}
>>>>>>> c018c07b
}

func (p *servicePackage) SDKDataSources(ctx context.Context) []*inttypes.ServicePackageSDKDataSource {
	return []*inttypes.ServicePackageSDKDataSource{}
}

func (p *servicePackage) SDKResources(ctx context.Context) []*inttypes.ServicePackageSDKResource {
	return []*inttypes.ServicePackageSDKResource{}
}

func (p *servicePackage) ServicePackageName() string {
	return names.NotificationsContacts
}

// NewClient returns a new AWS SDK for Go v2 client for this service package's AWS API.
func (p *servicePackage) NewClient(ctx context.Context, config map[string]any) (*notificationscontacts.Client, error) {
	cfg := *(config["aws_sdkv2_config"].(*aws.Config))
	optFns := []func(*notificationscontacts.Options){
		notificationscontacts.WithEndpointResolverV2(newEndpointResolverV2()),
		withBaseEndpoint(config[names.AttrEndpoint].(string)),
		func(o *notificationscontacts.Options) {
			if region := config[names.AttrRegion].(string); o.Region != region {
				tflog.Info(ctx, "overriding provider-configured AWS API region", map[string]any{
					"service":         p.ServicePackageName(),
					"original_region": o.Region,
					"override_region": region,
				})
				o.Region = region
			}
		},
		func(o *notificationscontacts.Options) {
			switch partition := config["partition"].(string); partition {
			case endpoints.AwsPartitionID:
				if region := endpoints.UsEast1RegionID; o.Region != region {
					tflog.Info(ctx, "overriding effective AWS API region", map[string]any{
						"service":         p.ServicePackageName(),
						"original_region": o.Region,
						"override_region": region,
					})
					o.Region = region
				}
			}
		},
		withExtraOptions(ctx, p, config),
	}

	return notificationscontacts.NewFromConfig(cfg, optFns...), nil
}

// withExtraOptions returns a functional option that allows this service package to specify extra API client options.
// This option is always called after any generated options.
func withExtraOptions(ctx context.Context, sp conns.ServicePackage, config map[string]any) func(*notificationscontacts.Options) {
	if v, ok := sp.(interface {
		withExtraOptions(context.Context, map[string]any) []func(*notificationscontacts.Options)
	}); ok {
		optFns := v.withExtraOptions(ctx, config)

		return func(o *notificationscontacts.Options) {
			for _, optFn := range optFns {
				optFn(o)
			}
		}
	}

	return func(*notificationscontacts.Options) {}
}

func ServicePackage(ctx context.Context) conns.ServicePackage {
	return &servicePackage{}
}<|MERGE_RESOLUTION|>--- conflicted
+++ resolved
@@ -4,6 +4,7 @@
 
 import (
 	"context"
+	"unique"
 
 	"github.com/aws/aws-sdk-go-v2/aws"
 	"github.com/aws/aws-sdk-go-v2/service/notificationscontacts"
@@ -20,22 +21,18 @@
 	return []*inttypes.ServicePackageFrameworkDataSource{}
 }
 
-<<<<<<< HEAD
 func (p *servicePackage) FrameworkResources(ctx context.Context) []*inttypes.ServicePackageFrameworkResource {
-	return []*inttypes.ServicePackageFrameworkResource{}
-=======
-func (p *servicePackage) FrameworkResources(ctx context.Context) []*types.ServicePackageFrameworkResource {
-	return []*types.ServicePackageFrameworkResource{
+	return []*inttypes.ServicePackageFrameworkResource{
 		{
 			Factory:  newEmailContactResource,
 			TypeName: "aws_notificationscontacts_email_contact",
 			Name:     "Email Contact",
-			Tags: &types.ServicePackageResourceTags{
+			Tags: unique.Make(inttypes.ServicePackageResourceTags{
 				IdentifierAttribute: names.AttrARN,
-			},
+			}),
+			Region: unique.Make(inttypes.ResourceRegionDisabled()),
 		},
 	}
->>>>>>> c018c07b
 }
 
 func (p *servicePackage) SDKDataSources(ctx context.Context) []*inttypes.ServicePackageSDKDataSource {
