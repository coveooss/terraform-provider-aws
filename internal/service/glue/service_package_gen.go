--- conflicted
+++ resolved
@@ -22,17 +22,10 @@
 			Factory:  newDataSourceRegistry,
 			TypeName: "aws_glue_registry",
 			Name:     "Registry",
-<<<<<<< HEAD
-			Region: &itypes.ServicePackageResourceRegion{
-				IsGlobal:                      false,
-				IsOverrideEnabled:             true,
-				IsValidateOverrideInPartition: true,
-			},
-=======
-			Region: unique.Make(inttypes.ServicePackageResourceRegion{
-				IsOverrideEnabled: false,
-			}),
->>>>>>> f69f8d8f
+			Region: unique.Make(inttypes.ServicePackageResourceRegion{
+				IsOverrideEnabled:             true,
+				IsValidateOverrideInPartition: true,
+			}),
 		},
 	}
 }
@@ -43,17 +36,10 @@
 			Factory:  newResourceCatalogTableOptimizer,
 			TypeName: "aws_glue_catalog_table_optimizer",
 			Name:     "Catalog Table Optimizer",
-<<<<<<< HEAD
-			Region: &itypes.ServicePackageResourceRegion{
-				IsGlobal:                      false,
-				IsOverrideEnabled:             true,
-				IsValidateOverrideInPartition: true,
-			},
-=======
-			Region: unique.Make(inttypes.ServicePackageResourceRegion{
-				IsOverrideEnabled: false,
-			}),
->>>>>>> f69f8d8f
+			Region: unique.Make(inttypes.ServicePackageResourceRegion{
+				IsOverrideEnabled:             true,
+				IsValidateOverrideInPartition: true,
+			}),
 		},
 	}
 }
