--- conflicted
+++ resolved
@@ -9,6 +9,7 @@
 	rds_sdkv2 "github.com/aws/aws-sdk-go-v2/service/rds"
 	"github.com/aws/aws-sdk-go-v2/service/rds/types"
 	"github.com/aws/aws-sdk-go/aws"
+	"github.com/aws/aws-sdk-go/aws/awserr"
 	"github.com/aws/aws-sdk-go/service/rds"
 	"github.com/hashicorp/aws-sdk-go-base/v2/awsv1shim/v2/tfawserr"
 	"github.com/hashicorp/terraform-plugin-sdk/v2/diag"
@@ -136,13 +137,8 @@
 
 	describeResp, err := conn.DescribeDBClusterParameterGroups(&describeOpts)
 	if err != nil {
-<<<<<<< HEAD
-		if tfawserr.ErrCodeEquals(err, rds.ErrCodeDBParameterGroupNotFoundFault) {
-			log.Printf("[WARN] DB Cluster Parameter Group (%s) not found, error code (404)", d.Id())
-=======
 		if awsErr, ok := err.(awserr.Error); ok && awsErr.Code() == "DBParameterGroupNotFound" {
 			log.Printf("[WARN] DB Cluster Parameter Group (%s) not found, removing from state", d.Id())
->>>>>>> c0d8d884
 			d.SetId("")
 			return nil
 		}
@@ -327,16 +323,8 @@
 		} else if errs.IsA[*types.InvalidDBParameterGroupStateFault](err) {
 			return resource.RetryableError(err)
 		}
-<<<<<<< HEAD
-
-		if _, err := conn.DeleteDBClusterParameterGroup(&deleteOpts); err != nil {
-			if !tfawserr.ErrCodeEquals(err, rds.ErrCodeDBParameterGroupNotFoundFault) {
-				return d, "error", err
-			}
-=======
 		if err != nil {
 			return resource.NonRetryableError(err)
->>>>>>> c0d8d884
 		}
 		return nil
 	})
