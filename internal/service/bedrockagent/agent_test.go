// Copyright (c) HashiCorp, Inc.
// SPDX-License-Identifier: MPL-2.0

package bedrockagent_test

import (
	"context"
	"fmt"
	"testing"

	awstypes "github.com/aws/aws-sdk-go-v2/service/bedrockagent/types"
	sdkacctest "github.com/hashicorp/terraform-plugin-testing/helper/acctest"
	"github.com/hashicorp/terraform-plugin-testing/helper/resource"
	"github.com/hashicorp/terraform-plugin-testing/terraform"
	"github.com/hashicorp/terraform-provider-aws/internal/acctest"
	"github.com/hashicorp/terraform-provider-aws/internal/conns"
	tfbedrockagent "github.com/hashicorp/terraform-provider-aws/internal/service/bedrockagent"
	"github.com/hashicorp/terraform-provider-aws/internal/tfresource"
	"github.com/hashicorp/terraform-provider-aws/names"
)

func TestAccBedrockAgentAgent_basic(t *testing.T) {
	ctx := acctest.Context(t)
	rName := sdkacctest.RandomWithPrefix(acctest.ResourcePrefix)
	resourceName := "aws_bedrockagent_agent.test"
	var v awstypes.Agent

	resource.ParallelTest(t, resource.TestCase{
		PreCheck:                 func() { acctest.PreCheck(ctx, t); acctest.PreCheckPartitionHasService(t, names.BedrockEndpointID) },
		ErrorCheck:               acctest.ErrorCheck(t, names.BedrockAgentServiceID),
		ProtoV5ProviderFactories: acctest.ProtoV5ProviderFactories,
		CheckDestroy:             testAccCheckAgentDestroy(ctx),
		Steps: []resource.TestStep{
			{
				Config: testAccAgentConfig_basic(rName, "anthropic.claude-v2", "basic claude"),
				Check: resource.ComposeAggregateTestCheckFunc(
					testAccCheckAgentExists(ctx, resourceName, &v),
					resource.TestCheckResourceAttr(resourceName, "agent_name", rName),
					resource.TestCheckResourceAttr(resourceName, "guardrail_configuration.#", "0"),
					resource.TestCheckResourceAttr(resourceName, "prompt_override_configuration.#", "1"),
					resource.TestCheckResourceAttr(resourceName, names.AttrDescription, "basic claude"),
					resource.TestCheckResourceAttr(resourceName, "prepare_agent", acctest.CtTrue),
				),
			},
			{
				ResourceName:            resourceName,
				ImportState:             true,
				ImportStateVerify:       true,
				ImportStateVerifyIgnore: []string{"skip_resource_in_use_check"},
			},
		},
	})
}

func TestAccBedrockAgentAgent_full(t *testing.T) {
	ctx := acctest.Context(t)
	rName := sdkacctest.RandomWithPrefix(acctest.ResourcePrefix)
	resourceName := "aws_bedrockagent_agent.test"
	var v awstypes.Agent

	resource.ParallelTest(t, resource.TestCase{
		PreCheck:                 func() { acctest.PreCheck(ctx, t); acctest.PreCheckPartitionHasService(t, names.BedrockEndpointID) },
		ErrorCheck:               acctest.ErrorCheck(t, names.BedrockAgentServiceID),
		ProtoV5ProviderFactories: acctest.ProtoV5ProviderFactories,
		CheckDestroy:             testAccCheckAgentDestroy(ctx),
		Steps: []resource.TestStep{
			{
				Config: testAccAgentConfig_full(rName, "anthropic.claude-v2", "basic claude"),
				Check: resource.ComposeAggregateTestCheckFunc(
					testAccCheckAgentExists(ctx, resourceName, &v),
					resource.TestCheckResourceAttr(resourceName, "agent_name", rName),
					resource.TestCheckResourceAttr(resourceName, "prompt_override_configuration.#", "1"),
					resource.TestCheckResourceAttr(resourceName, names.AttrDescription, "basic claude"),
					resource.TestCheckResourceAttr(resourceName, "skip_resource_in_use_check", acctest.CtTrue),
				),
			},
			{
				ResourceName:            resourceName,
				ImportState:             true,
				ImportStateVerify:       true,
				ImportStateVerifyIgnore: []string{"skip_resource_in_use_check"},
			},
		},
	})
}

func TestAccBedrockAgentAgent_singlePrompt(t *testing.T) {
	ctx := acctest.Context(t)
	rName := sdkacctest.RandomWithPrefix(acctest.ResourcePrefix)
	resourceName := "aws_bedrockagent_agent.test"
	var v awstypes.Agent

	resource.ParallelTest(t, resource.TestCase{
		PreCheck:                 func() { acctest.PreCheck(ctx, t); acctest.PreCheckPartitionHasService(t, names.BedrockEndpointID) },
		ErrorCheck:               acctest.ErrorCheck(t, names.BedrockAgentServiceID),
		ProtoV5ProviderFactories: acctest.ProtoV5ProviderFactories,
		CheckDestroy:             testAccCheckAgentDestroy(ctx),
		Steps: []resource.TestStep{
			{
				Config: testAccAgentConfig_singlePrompt(rName, "anthropic.claude-v2", "basic claude"),
				Check: resource.ComposeAggregateTestCheckFunc(
					testAccCheckAgentExists(ctx, resourceName, &v),
					resource.TestCheckResourceAttr(resourceName, "agent_name", rName),
					resource.TestCheckResourceAttr(resourceName, "prompt_override_configuration.#", "1"),
					resource.TestCheckResourceAttr(resourceName, names.AttrDescription, "basic claude"),
					resource.TestCheckResourceAttr(resourceName, "skip_resource_in_use_check", acctest.CtTrue),
				),
			},
			{
				ResourceName:            resourceName,
				ImportState:             true,
				ImportStateVerify:       true,
				ImportStateVerifyIgnore: []string{"skip_resource_in_use_check"},
			},
		},
	})
}

func TestAccBedrockAgentAgent_singlePromptUpdate(t *testing.T) {
	ctx := acctest.Context(t)
	rName := sdkacctest.RandomWithPrefix(acctest.ResourcePrefix)
	resourceName := "aws_bedrockagent_agent.test"
	var v awstypes.Agent

	resource.ParallelTest(t, resource.TestCase{
		PreCheck:                 func() { acctest.PreCheck(ctx, t); acctest.PreCheckPartitionHasService(t, names.BedrockEndpointID) },
		ErrorCheck:               acctest.ErrorCheck(t, names.BedrockAgentServiceID),
		ProtoV5ProviderFactories: acctest.ProtoV5ProviderFactories,
		CheckDestroy:             testAccCheckAgentDestroy(ctx),
		Steps: []resource.TestStep{
			{
				Config: testAccAgentConfig_singlePromptUpdate(rName, "anthropic.claude-v2", "basic claude", "500"),
				Check: resource.ComposeAggregateTestCheckFunc(
					testAccCheckAgentExists(ctx, resourceName, &v),
					resource.TestCheckResourceAttr(resourceName, "agent_name", rName),
					resource.TestCheckResourceAttr(resourceName, "prompt_override_configuration.#", "1"),
					resource.TestCheckResourceAttr(resourceName, names.AttrDescription, "basic claude"),
					resource.TestCheckResourceAttr(resourceName, "skip_resource_in_use_check", acctest.CtTrue),
				),
			},
			{
				Config: testAccAgentConfig_singlePromptUpdate(rName, "anthropic.claude-v2", "basic claude", "501"),
				Check: resource.ComposeAggregateTestCheckFunc(
					testAccCheckAgentExists(ctx, resourceName, &v),
					resource.TestCheckResourceAttr(resourceName, "agent_name", rName),
					resource.TestCheckResourceAttr(resourceName, "prompt_override_configuration.#", "1"),
					resource.TestCheckResourceAttr(resourceName, names.AttrDescription, "basic claude"),
					resource.TestCheckResourceAttr(resourceName, "skip_resource_in_use_check", acctest.CtTrue),
				),
			},
			{
				ResourceName:            resourceName,
				ImportState:             true,
				ImportStateVerify:       true,
				ImportStateVerifyIgnore: []string{"skip_resource_in_use_check"},
			},
		},
	})
}

func TestAccBedrockAgentAgent_addPrompt(t *testing.T) {
	ctx := acctest.Context(t)
	rName := sdkacctest.RandomWithPrefix(acctest.ResourcePrefix)
	resourceName := "aws_bedrockagent_agent.test"
	var v awstypes.Agent

	resource.ParallelTest(t, resource.TestCase{
		PreCheck:                 func() { acctest.PreCheck(ctx, t); acctest.PreCheckPartitionHasService(t, names.BedrockEndpointID) },
		ErrorCheck:               acctest.ErrorCheck(t, names.BedrockAgentServiceID),
		ProtoV5ProviderFactories: acctest.ProtoV5ProviderFactories,
		CheckDestroy:             testAccCheckAgentDestroy(ctx),
		Steps: []resource.TestStep{
			{
				Config: testAccAgentConfig_basic(rName, "anthropic.claude-v2", "basic claude"),
				Check: resource.ComposeAggregateTestCheckFunc(
					testAccCheckAgentExists(ctx, resourceName, &v),
					resource.TestCheckResourceAttr(resourceName, "agent_name", rName),
					resource.TestCheckResourceAttr(resourceName, "prompt_override_configuration.#", "1"),
					resource.TestCheckResourceAttr(resourceName, "prompt_override_configuration.0.prompt_configurations.#", "0"),
					resource.TestCheckResourceAttr(resourceName, names.AttrDescription, "basic claude"),
					resource.TestCheckResourceAttr(resourceName, "skip_resource_in_use_check", acctest.CtFalse),
				),
			},
			{
				ResourceName:            resourceName,
				ImportState:             true,
				ImportStateVerify:       true,
				ImportStateVerifyIgnore: []string{"skip_resource_in_use_check"},
			},
			{
				Config: testAccAgentConfig_singlePrompt(rName, "anthropic.claude-v2", "basic claude"),
				Check: resource.ComposeAggregateTestCheckFunc(
					testAccCheckAgentExists(ctx, resourceName, &v),
					resource.TestCheckResourceAttr(resourceName, "agent_name", rName),
					resource.TestCheckResourceAttr(resourceName, "prompt_override_configuration.#", "1"),
					resource.TestCheckResourceAttr(resourceName, "prompt_override_configuration.0.prompt_configurations.#", "1"),
					resource.TestCheckResourceAttr(resourceName, names.AttrDescription, "basic claude"),
					resource.TestCheckResourceAttr(resourceName, "skip_resource_in_use_check", acctest.CtTrue),
				),
			},
			{
				Config: testAccAgentConfig_full(rName, "anthropic.claude-v2", "basic claude"),
				Check: resource.ComposeAggregateTestCheckFunc(
					testAccCheckAgentExists(ctx, resourceName, &v),
					resource.TestCheckResourceAttr(resourceName, "agent_name", rName),
					resource.TestCheckResourceAttr(resourceName, "prompt_override_configuration.#", "1"),
					resource.TestCheckResourceAttr(resourceName, "prompt_override_configuration.0.prompt_configurations.#", "4"),
					resource.TestCheckResourceAttr(resourceName, names.AttrDescription, "basic claude"),
					resource.TestCheckResourceAttr(resourceName, "skip_resource_in_use_check", acctest.CtTrue),
				),
			},
			{
				Config: testAccAgentConfig_singlePrompt(rName, "anthropic.claude-v2", "basic claude"),
				Check: resource.ComposeAggregateTestCheckFunc(
					testAccCheckAgentExists(ctx, resourceName, &v),
					resource.TestCheckResourceAttr(resourceName, "agent_name", rName),
					resource.TestCheckResourceAttr(resourceName, "prompt_override_configuration.#", "1"),
					resource.TestCheckResourceAttr(resourceName, "prompt_override_configuration.0.prompt_configurations.#", "1"),
					resource.TestCheckResourceAttr(resourceName, names.AttrDescription, "basic claude"),
					resource.TestCheckResourceAttr(resourceName, "skip_resource_in_use_check", acctest.CtTrue),
				),
			},
			{
				ResourceName:            resourceName,
				ImportState:             true,
				ImportStateVerify:       true,
				ImportStateVerifyIgnore: []string{"skip_resource_in_use_check"},
			},
		},
	})
}

func TestAccBedrockAgentAgent_guardrail(t *testing.T) {
	ctx := acctest.Context(t)
	rName := sdkacctest.RandomWithPrefix(acctest.ResourcePrefix)
	resourceName := "aws_bedrockagent_agent.test"
	guardrailResourceName := "aws_bedrock_guardrail.test"
	var v awstypes.Agent

	resource.ParallelTest(t, resource.TestCase{
		PreCheck:                 func() { acctest.PreCheck(ctx, t); acctest.PreCheckPartitionHasService(t, names.BedrockEndpointID) },
		ErrorCheck:               acctest.ErrorCheck(t, names.BedrockAgentServiceID),
		ProtoV5ProviderFactories: acctest.ProtoV5ProviderFactories,
		CheckDestroy:             testAccCheckAgentDestroy(ctx),
		Steps: []resource.TestStep{
			{
				Config: testAccAgentConfig_guardrail_noConfig(rName, "anthropic.claude-v2"),
				Check: resource.ComposeAggregateTestCheckFunc(
					testAccCheckAgentExists(ctx, resourceName, &v),
					resource.TestCheckResourceAttr(resourceName, "agent_name", rName),
					resource.TestCheckResourceAttr(resourceName, "guardrail_configuration.#", "0"),
				),
			},
			{
				Config: testAccAgentConfig_guardrail_withConfig(rName, "anthropic.claude-v2", "DRAFT"),
				Check: resource.ComposeAggregateTestCheckFunc(
					testAccCheckAgentExists(ctx, resourceName, &v),
					resource.TestCheckResourceAttr(resourceName, "agent_name", rName),
					resource.TestCheckResourceAttr(resourceName, "guardrail_configuration.#", "1"),
					resource.TestCheckResourceAttrPair(resourceName, "guardrail_configuration.0.guardrail_identifier", guardrailResourceName, "guardrail_id"),
					resource.TestCheckResourceAttr(resourceName, "guardrail_configuration.0.guardrail_version", "DRAFT"),
				),
			},
			{
				ResourceName:            resourceName,
				ImportState:             true,
				ImportStateVerify:       true,
				ImportStateVerifyIgnore: []string{"skip_resource_in_use_check"},
			},
			{
				Config: testAccAgentConfig_guardrail_withConfig(rName, "anthropic.claude-v2", "1"),
				Check: resource.ComposeAggregateTestCheckFunc(
					testAccCheckAgentExists(ctx, resourceName, &v),
					resource.TestCheckResourceAttr(resourceName, "agent_name", rName),
					resource.TestCheckResourceAttr(resourceName, "guardrail_configuration.#", "1"),
					resource.TestCheckResourceAttrPair(resourceName, "guardrail_configuration.0.guardrail_identifier", guardrailResourceName, "guardrail_id"),
					resource.TestCheckResourceAttr(resourceName, "guardrail_configuration.0.guardrail_version", "1"),
				),
			},
			{
				Config: testAccAgentConfig_guardrail_noConfig(rName, "anthropic.claude-v2"),
				Check: resource.ComposeAggregateTestCheckFunc(
					testAccCheckAgentExists(ctx, resourceName, &v),
					resource.TestCheckResourceAttr(resourceName, "agent_name", rName),
					resource.TestCheckResourceAttr(resourceName, "guardrail_configuration.#", "0"),
				),
			},
		},
	})
}

func TestAccBedrockAgentAgent_update(t *testing.T) {
	ctx := acctest.Context(t)
	rName := sdkacctest.RandomWithPrefix(acctest.ResourcePrefix)
	resourceName := "aws_bedrockagent_agent.test"
	var v awstypes.Agent

	resource.ParallelTest(t, resource.TestCase{
		PreCheck:                 func() { acctest.PreCheck(ctx, t); acctest.PreCheckPartitionHasService(t, names.BedrockEndpointID) },
		ErrorCheck:               acctest.ErrorCheck(t, names.BedrockAgentServiceID),
		ProtoV5ProviderFactories: acctest.ProtoV5ProviderFactories,
		CheckDestroy:             testAccCheckAgentDestroy(ctx),
		Steps: []resource.TestStep{
			{
				Config: testAccAgentConfig_basic(rName+"-1", "anthropic.claude-v2", "basic claude"),
				Check: resource.ComposeAggregateTestCheckFunc(
					testAccCheckAgentExists(ctx, resourceName, &v),
					resource.TestCheckResourceAttr(resourceName, "agent_name", rName+"-1"),
					resource.TestCheckResourceAttr(resourceName, "prompt_override_configuration.#", "1"),
					resource.TestCheckResourceAttr(resourceName, names.AttrDescription, "basic claude"),
				),
			},
			{
				Config: testAccAgentConfig_basic(rName+"-2", "anthropic.claude-v2", "basic claude"),
				Check: resource.ComposeAggregateTestCheckFunc(
					testAccCheckAgentExists(ctx, resourceName, &v),
					resource.TestCheckResourceAttr(resourceName, "agent_name", rName+"-2"),
					resource.TestCheckResourceAttr(resourceName, "prompt_override_configuration.#", "1"),
					resource.TestCheckResourceAttr(resourceName, names.AttrDescription, "basic claude"),
				),
			},
			{
				Config: testAccAgentConfig_basic(rName+"-3", "anthropic.claude-v2", "basic claude again"),
				Check: resource.ComposeAggregateTestCheckFunc(
					testAccCheckAgentExists(ctx, resourceName, &v),
					resource.TestCheckResourceAttr(resourceName, "agent_name", rName+"-3"),
					resource.TestCheckResourceAttr(resourceName, "prompt_override_configuration.#", "1"),
					resource.TestCheckResourceAttr(resourceName, names.AttrDescription, "basic claude again"),
				),
			},
			{
				ResourceName:            resourceName,
				ImportState:             true,
				ImportStateVerify:       true,
				ImportStateVerifyIgnore: []string{"skip_resource_in_use_check"},
			},
		},
	})
}

func TestAccBedrockAgentAgent_tags(t *testing.T) {
	ctx := acctest.Context(t)
	rName := sdkacctest.RandomWithPrefix(acctest.ResourcePrefix)
	resourceName := "aws_bedrockagent_agent.test"
	var agent awstypes.Agent

	resource.ParallelTest(t, resource.TestCase{
		PreCheck:                 func() { acctest.PreCheck(ctx, t); acctest.PreCheckPartitionHasService(t, names.BedrockEndpointID) },
		ErrorCheck:               acctest.ErrorCheck(t, names.BedrockAgentServiceID),
		ProtoV5ProviderFactories: acctest.ProtoV5ProviderFactories,
		CheckDestroy:             testAccCheckAgentDestroy(ctx),
		Steps: []resource.TestStep{
			{
				Config: testAccAgentConfig_tags1(rName, "anthropic.claude-v2", acctest.CtKey1, acctest.CtValue1),
				Check: resource.ComposeTestCheckFunc(
					testAccCheckAgentExists(ctx, resourceName, &agent),
					resource.TestCheckResourceAttr(resourceName, acctest.CtTagsPercent, "1"),
					resource.TestCheckResourceAttr(resourceName, acctest.CtTagsKey1, acctest.CtValue1),
				),
			},
			{
				ResourceName:            resourceName,
				ImportState:             true,
				ImportStateVerify:       true,
				ImportStateVerifyIgnore: []string{"skip_resource_in_use_check"},
			},
			{
				Config: testAccAgentConfig_tags2(rName, "anthropic.claude-v2", acctest.CtKey1, acctest.CtValue1Updated, acctest.CtKey2, acctest.CtValue2),
				Check: resource.ComposeTestCheckFunc(
					testAccCheckAgentExists(ctx, resourceName, &agent),
					resource.TestCheckResourceAttr(resourceName, acctest.CtTagsPercent, "2"),
					resource.TestCheckResourceAttr(resourceName, acctest.CtTagsKey1, acctest.CtValue1Updated),
					resource.TestCheckResourceAttr(resourceName, acctest.CtTagsKey2, acctest.CtValue2),
				),
			},
			{
				Config: testAccAgentConfig_tags1(rName, "anthropic.claude-v2", acctest.CtKey2, acctest.CtValue2),
				Check: resource.ComposeTestCheckFunc(
					testAccCheckAgentExists(ctx, resourceName, &agent),
					resource.TestCheckResourceAttr(resourceName, acctest.CtTagsPercent, "1"),
					resource.TestCheckResourceAttr(resourceName, acctest.CtTagsKey2, acctest.CtValue2),
				),
			},
		},
	})
}

func TestAccBedrockAgentAgent_kms(t *testing.T) {
	ctx := acctest.Context(t)
	rName := sdkacctest.RandomWithPrefix(acctest.ResourcePrefix)
	resourceName := "aws_bedrockagent_agent.test"
	var v awstypes.Agent

	resource.ParallelTest(t, resource.TestCase{
		PreCheck:                 func() { acctest.PreCheck(ctx, t); acctest.PreCheckPartitionHasService(t, names.BedrockEndpointID) },
		ErrorCheck:               acctest.ErrorCheck(t, names.BedrockAgentServiceID),
		ProtoV5ProviderFactories: acctest.ProtoV5ProviderFactories,
		CheckDestroy:             testAccCheckAgentDestroy(ctx),
		Steps: []resource.TestStep{
			{
				Config: testAccAgentConfig_kms(rName, "anthropic.claude-v2", "basic claude", "500"),
				Check: resource.ComposeAggregateTestCheckFunc(
					testAccCheckAgentExists(ctx, resourceName, &v),
					resource.TestCheckResourceAttr(resourceName, "agent_name", rName),
					resource.TestCheckResourceAttr(resourceName, "guardrail_configuration.#", "0"),
					resource.TestCheckResourceAttr(resourceName, "prompt_override_configuration.#", "1"),
					resource.TestCheckResourceAttr(resourceName, names.AttrDescription, "basic claude"),
					resource.TestCheckResourceAttr(resourceName, "prepare_agent", acctest.CtTrue),
					resource.TestCheckResourceAttrPair(resourceName, "customer_encryption_key_arn", "aws_kms_key.test_agent", names.AttrARN),
				),
			},
			{
				ResourceName:            resourceName,
				ImportState:             true,
				ImportStateVerify:       true,
				ImportStateVerifyIgnore: []string{"skip_resource_in_use_check"},
			},
			{
				Config: testAccAgentConfig_kms(rName, "anthropic.claude-v2", "basic claude", "501"),
				Check: resource.ComposeAggregateTestCheckFunc(
					testAccCheckAgentExists(ctx, resourceName, &v),
					resource.TestCheckResourceAttr(resourceName, "agent_name", rName),
					resource.TestCheckResourceAttr(resourceName, "guardrail_configuration.#", "0"),
					resource.TestCheckResourceAttr(resourceName, "prompt_override_configuration.#", "1"),
					resource.TestCheckResourceAttr(resourceName, names.AttrDescription, "basic claude"),
					resource.TestCheckResourceAttr(resourceName, "prepare_agent", acctest.CtTrue),
					resource.TestCheckResourceAttrPair(resourceName, "customer_encryption_key_arn", "aws_kms_key.test_agent", names.AttrARN),
				),
			},
		},
	})
}

<<<<<<< HEAD
func TestAccBedrockAgentAgent_memory(t *testing.T) {
=======
func TestAccBedrockAgentAgent_agentCollaboration(t *testing.T) {
>>>>>>> 5319b28c
	ctx := acctest.Context(t)
	rName := sdkacctest.RandomWithPrefix(acctest.ResourcePrefix)
	resourceName := "aws_bedrockagent_agent.test"
	var v awstypes.Agent

	resource.ParallelTest(t, resource.TestCase{
		PreCheck:                 func() { acctest.PreCheck(ctx, t); acctest.PreCheckPartitionHasService(t, names.BedrockEndpointID) },
		ErrorCheck:               acctest.ErrorCheck(t, names.BedrockAgentServiceID),
		ProtoV5ProviderFactories: acctest.ProtoV5ProviderFactories,
		CheckDestroy:             testAccCheckAgentDestroy(ctx),
		Steps: []resource.TestStep{
			{
<<<<<<< HEAD
				Config: testAccAgentConfig_memory(rName, "anthropic.claude-3-sonnet-20240229-v1:0", "basic claude"),
				Check: resource.ComposeAggregateTestCheckFunc(
					testAccCheckAgentExists(ctx, resourceName, &v),
					resource.TestCheckResourceAttr(resourceName, "agent_name", rName),
					resource.TestCheckResourceAttr(resourceName, names.AttrDescription, "basic claude"),
					resource.TestCheckResourceAttr(resourceName, "skip_resource_in_use_check", acctest.CtTrue),
					resource.TestCheckResourceAttr(resourceName, "memory_configuration.#", "1"),
=======
				Config: testAccAgentConfig_agentCollaboration(rName, "anthropic.claude-3-5-sonnet-20240620-v1:0", "basic claude", string(awstypes.AgentCollaborationSupervisor)),
				Check: resource.ComposeAggregateTestCheckFunc(
					testAccCheckAgentExists(ctx, resourceName, &v),
					resource.TestCheckResourceAttr(resourceName, "agent_name", rName),
					resource.TestCheckResourceAttr(resourceName, "guardrail_configuration.#", "0"),
					resource.TestCheckResourceAttr(resourceName, "prompt_override_configuration.#", "1"),
					resource.TestCheckResourceAttr(resourceName, names.AttrDescription, "basic claude"),
					resource.TestCheckResourceAttr(resourceName, "prepare_agent", acctest.CtFalse),
					resource.TestCheckResourceAttr(resourceName, "agent_collaboration", string(awstypes.AgentCollaborationSupervisor)),
>>>>>>> 5319b28c
				),
			},
			{
				ResourceName:            resourceName,
				ImportState:             true,
				ImportStateVerify:       true,
<<<<<<< HEAD
				ImportStateVerifyIgnore: []string{"skip_resource_in_use_check"},
=======
				ImportStateVerifyIgnore: []string{"skip_resource_in_use_check", "prepare_agent"},
			},
			{
				Config: testAccAgentConfig_agentCollaboration(rName, "anthropic.claude-3-5-sonnet-20240620-v1:0", "basic claude", string(awstypes.AgentCollaborationSupervisorRouter)),
				Check: resource.ComposeAggregateTestCheckFunc(
					testAccCheckAgentExists(ctx, resourceName, &v),
					resource.TestCheckResourceAttr(resourceName, "agent_name", rName),
					resource.TestCheckResourceAttr(resourceName, "guardrail_configuration.#", "0"),
					resource.TestCheckResourceAttr(resourceName, "prompt_override_configuration.#", "1"),
					resource.TestCheckResourceAttr(resourceName, names.AttrDescription, "basic claude"),
					resource.TestCheckResourceAttr(resourceName, "prepare_agent", acctest.CtFalse),
					resource.TestCheckResourceAttr(resourceName, "agent_collaboration", string(awstypes.AgentCollaborationSupervisorRouter)),
				),
>>>>>>> 5319b28c
			},
		},
	})
}

func testAccCheckAgentDestroy(ctx context.Context) resource.TestCheckFunc {
	return func(s *terraform.State) error {
		conn := acctest.Provider.Meta().(*conns.AWSClient).BedrockAgentClient(ctx)

		for _, rs := range s.RootModule().Resources {
			if rs.Type != "aws_bedrock_agent" {
				continue
			}

			_, err := tfbedrockagent.FindAgentByID(ctx, conn, rs.Primary.ID)

			if tfresource.NotFound(err) {
				continue
			}

			if err != nil {
				return err
			}

			return fmt.Errorf("Bedrock Agent %s still exists", rs.Primary.ID)
		}

		return nil
	}
}

func testAccCheckAgentExists(ctx context.Context, n string, v *awstypes.Agent) resource.TestCheckFunc {
	return func(s *terraform.State) error {
		rs, ok := s.RootModule().Resources[n]
		if !ok {
			return fmt.Errorf("Not found: %s", n)
		}

		conn := acctest.Provider.Meta().(*conns.AWSClient).BedrockAgentClient(ctx)

		output, err := tfbedrockagent.FindAgentByID(ctx, conn, rs.Primary.ID)

		if err != nil {
			return err
		}

		*v = *output

		return nil
	}
}

func testAccAgent_base(rName, model string) string {
	return fmt.Sprintf(`
resource "aws_iam_role" "test_agent" {
  assume_role_policy = data.aws_iam_policy_document.test_agent_trust.json
  name_prefix        = "AmazonBedrockExecutionRoleForAgents_tf"
}

data "aws_iam_policy_document" "test_agent_trust" {
  statement {
    actions = ["sts:AssumeRole"]
    principals {
      identifiers = ["bedrock.amazonaws.com"]
      type        = "Service"
    }
    condition {
      test     = "StringEquals"
      values   = [data.aws_caller_identity.current_agent.account_id]
      variable = "aws:SourceAccount"
    }

    condition {
      test     = "ArnLike"
      values   = ["arn:${data.aws_partition.current_agent.partition}:bedrock:${data.aws_region.current_agent.name}:${data.aws_caller_identity.current_agent.account_id}:agent/*"]
      variable = "AWS:SourceArn"
    }
  }
}

data "aws_iam_policy_document" "test_agent_permissions" {
  statement {
    actions = ["bedrock:InvokeModel"]
    resources = [
      "arn:${data.aws_partition.current_agent.partition}:bedrock:${data.aws_region.current_agent.name}::foundation-model/%[2]s",
    ]
  }

  statement {
    actions = ["bedrock:GetAgentAlias", "bedrock:InvokeAgent"]
    resources = [
      "arn:${data.aws_partition.current_agent.partition}:bedrock:${data.aws_region.current_agent.name}:${data.aws_caller_identity.current_agent.account_id}:agent/*",
      "arn:${data.aws_partition.current_agent.partition}:bedrock:${data.aws_region.current_agent.name}:${data.aws_caller_identity.current_agent.account_id}:agent-alias/*"
    ]
  }
}

resource "aws_iam_role_policy" "test_agent" {
  role   = aws_iam_role.test_agent.id
  policy = data.aws_iam_policy_document.test_agent_permissions.json
}

resource "aws_iam_role_policy_attachment" "test_agent_s3" {
  role       = aws_iam_role.test_agent.id
  policy_arn = "arn:${data.aws_partition.current_agent.partition}:iam::aws:policy/AmazonS3FullAccess"
}

resource "aws_iam_role_policy_attachment" "test_agent_lambda" {
  role       = aws_iam_role.test_agent.id
  policy_arn = "arn:${data.aws_partition.current_agent.partition}:iam::aws:policy/AWSLambda_FullAccess"
}


data "aws_caller_identity" "current_agent" {}

data "aws_region" "current_agent" {}

data "aws_partition" "current_agent" {}
`, rName, model)
}

func testAccAgent_guardrail(rName string) string {
	return fmt.Sprintf(`
data "aws_iam_policy_document" "test_agent_guardrail_permissions" {
  statement {
    actions   = ["bedrock:ApplyGuardrail"]
    resources = [aws_bedrock_guardrail.test.guardrail_arn]
  }
}

resource "aws_iam_role_policy" "test_agent_guardrail" {
  role   = aws_iam_role.test_agent.id
  policy = data.aws_iam_policy_document.test_agent_guardrail_permissions.json
}

resource "aws_bedrock_guardrail" "test" {
  name                      = %[1]q
  description               = %[1]q
  blocked_input_messaging   = "Sorry, I cannot answer this question."
  blocked_outputs_messaging = "Sorry, I cannot answer this question."
  content_policy_config {
    filters_config {
      input_strength  = "MEDIUM"
      output_strength = "MEDIUM"
      type            = "HATE"
    }
  }
}
`, rName)
}

func testAccAgentConfig_basic(rName, model, description string) string {
	return acctest.ConfigCompose(testAccAgent_base(rName, model), fmt.Sprintf(`
resource "aws_bedrockagent_agent" "test" {
  agent_name                  = %[1]q
  agent_resource_role_arn     = aws_iam_role.test_agent.arn
  description                 = %[3]q
  idle_session_ttl_in_seconds = 500
  instruction                 = file("${path.module}/test-fixtures/instruction.txt")
  foundation_model            = %[2]q
}
`, rName, model, description))
}

func testAccAgentConfig_tags1(rName, model, tagKey1, tagValue1 string) string {
	return acctest.ConfigCompose(testAccAgent_base(rName, model), fmt.Sprintf(`
resource "aws_bedrockagent_agent" "test" {
  agent_name              = %[1]q
  agent_resource_role_arn = aws_iam_role.test_agent.arn
  instruction             = file("${path.module}/test-fixtures/instruction.txt")
  foundation_model        = %[2]q

  tags = {
    %[3]q = %[4]q
  }
}
`, rName, model, tagKey1, tagValue1))
}

func testAccAgentConfig_tags2(rName, model, tagKey1, tagValue1, tagKey2, tagValue2 string) string {
	return acctest.ConfigCompose(testAccAgent_base(rName, model), fmt.Sprintf(`
resource "aws_bedrockagent_agent" "test" {
  agent_name              = %[1]q
  agent_resource_role_arn = aws_iam_role.test_agent.arn
  instruction             = file("${path.module}/test-fixtures/instruction.txt")
  foundation_model        = %[2]q

  tags = {
    %[3]q = %[4]q
    %[5]q = %[6]q
  }
}
`, rName, model, tagKey1, tagValue1, tagKey2, tagValue2))
}

func testAccAgentConfig_full(rName, model, desc string) string {
	return acctest.ConfigCompose(testAccAgent_base(rName, model), fmt.Sprintf(`
resource "aws_bedrockagent_agent" "test" {
  agent_name                  = %[1]q
  agent_resource_role_arn     = aws_iam_role.test_agent.arn
  description                 = %[3]q
  idle_session_ttl_in_seconds = 500
  instruction                 = file("${path.module}/test-fixtures/instruction.txt")
  foundation_model            = %[2]q
  skip_resource_in_use_check  = true

  prompt_override_configuration {
    override_lambda = null
    prompt_configurations = [
      {
        base_prompt_template = file("${path.module}/test-fixtures/pre-processing.txt")
        inference_configuration = [
          {
            max_length     = 2048
            stop_sequences = ["Human:"]
            temperature    = 0
            top_k          = 250
            top_p          = 1
          },
        ]
        parser_mode          = "DEFAULT"
        prompt_creation_mode = "OVERRIDDEN"
        prompt_state         = "ENABLED"
        prompt_type          = "PRE_PROCESSING"
      },
      {
        base_prompt_template = file("${path.module}/test-fixtures/knowledge-base-response-generation.txt")
        inference_configuration = [
          {
            max_length     = 2048
            stop_sequences = ["Human:"]
            temperature    = 0
            top_k          = 250
            top_p          = 1
          },
        ]
        parser_mode          = "DEFAULT"
        prompt_creation_mode = "OVERRIDDEN"
        prompt_state         = "ENABLED"
        prompt_type          = "KNOWLEDGE_BASE_RESPONSE_GENERATION"
      },
      {
        base_prompt_template = file("${path.module}/test-fixtures/orchestration.txt")
        inference_configuration = [
          {
            max_length = 2048
            stop_sequences = [
              "</function_call>",
              "</answer>",
              "</error>",
            ]
            temperature = 0
            top_k       = 250
            top_p       = 1
          },
        ]
        parser_mode          = "DEFAULT"
        prompt_creation_mode = "OVERRIDDEN"
        prompt_state         = "ENABLED"
        prompt_type          = "ORCHESTRATION"
      },
      {
        base_prompt_template = file("${path.module}/test-fixtures/post-processing.txt")
        inference_configuration = [
          {
            max_length     = 2048
            stop_sequences = ["Human:"]
            temperature    = 0
            top_k          = 250
            top_p          = 1
          },
        ]
        parser_mode          = "DEFAULT"
        prompt_creation_mode = "OVERRIDDEN"
        prompt_state         = "DISABLED"
        prompt_type          = "POST_PROCESSING"
      },
    ]
  }

}
`, rName, model, desc))
}

func testAccAgentConfig_singlePrompt(rName, model, desc string) string {
	return acctest.ConfigCompose(testAccAgent_base(rName, model), fmt.Sprintf(`
resource "aws_bedrockagent_agent" "test" {
  agent_name                  = %[1]q
  agent_resource_role_arn     = aws_iam_role.test_agent.arn
  description                 = %[3]q
  idle_session_ttl_in_seconds = 500
  instruction                 = file("${path.module}/test-fixtures/instruction.txt")
  foundation_model            = %[2]q
  skip_resource_in_use_check  = true

  prompt_override_configuration {
    override_lambda = null
    prompt_configurations = [
      {
        base_prompt_template = file("${path.module}/test-fixtures/post-processing.txt")
        inference_configuration = [
          {
            max_length     = 2048
            stop_sequences = ["Human:"]
            temperature    = 0
            top_k          = 250
            top_p          = 1
          },
        ]
        parser_mode          = "DEFAULT"
        prompt_creation_mode = "OVERRIDDEN"
        prompt_state         = "DISABLED"
        prompt_type          = "POST_PROCESSING"
      },
    ]
  }

}
`, rName, model, desc))
}

func testAccAgentConfig_singlePromptUpdate(rName, model, desc, timeout string) string {
	return acctest.ConfigCompose(testAccAgent_base(rName, model), fmt.Sprintf(`
resource "aws_bedrockagent_agent" "test" {
  agent_name                  = %[1]q
  agent_resource_role_arn     = aws_iam_role.test_agent.arn
  description                 = %[3]q
  idle_session_ttl_in_seconds = %[4]s
  instruction                 = file("${path.module}/test-fixtures/instruction.txt")
  foundation_model            = %[2]q
  skip_resource_in_use_check  = true

  prompt_override_configuration {
    override_lambda = null
    prompt_configurations = [
      {
        base_prompt_template = file("${path.module}/test-fixtures/post-processing.txt")
        inference_configuration = [
          {
            max_length     = 2048
            stop_sequences = ["Human:"]
            temperature    = 0
            top_k          = 250
            top_p          = 1
          },
        ]
        parser_mode          = "DEFAULT"
        prompt_creation_mode = "OVERRIDDEN"
        prompt_state         = "DISABLED"
        prompt_type          = "POST_PROCESSING"
      },
    ]
  }

}
`, rName, model, desc, timeout))
}

func testAccAgentConfig_guardrail_noConfig(rName, model string) string {
	return acctest.ConfigCompose(testAccAgent_base(rName, model), testAccAgent_guardrail(rName), fmt.Sprintf(`
resource "aws_bedrockagent_agent" "test" {
  agent_name                 = %[1]q
  agent_resource_role_arn    = aws_iam_role.test_agent.arn
  instruction                = file("${path.module}/test-fixtures/instruction.txt")
  foundation_model           = %[2]q
  skip_resource_in_use_check = true
}
`, rName, model))
}

func testAccAgentConfig_guardrail_withConfig(rName, model, guardrailVersion string) string {
	return acctest.ConfigCompose(testAccAgent_base(rName, model), testAccAgent_guardrail(rName), fmt.Sprintf(`
resource "aws_bedrockagent_agent" "test" {
  agent_name                 = %[1]q
  agent_resource_role_arn    = aws_iam_role.test_agent.arn
  instruction                = file("${path.module}/test-fixtures/instruction.txt")
  foundation_model           = %[2]q
  skip_resource_in_use_check = true
  guardrail_configuration {
    guardrail_identifier = aws_bedrock_guardrail.test.guardrail_id
    guardrail_version    = %[3]q
  }
}
`, rName, model, guardrailVersion))
}

func testAccAgentConfig_kms(rName, model, description, timeout string) string {
	return acctest.ConfigCompose(testAccAgent_base(rName, model), fmt.Sprintf(`
resource "aws_bedrockagent_agent" "test" {
  agent_name                  = %[1]q
  agent_resource_role_arn     = aws_iam_role.test_agent.arn
  customer_encryption_key_arn = aws_kms_key.test_agent.arn
  description                 = %[3]q
  idle_session_ttl_in_seconds = %[4]s
  instruction                 = file("${path.module}/test-fixtures/instruction.txt")
  foundation_model            = %[2]q
}

resource "aws_kms_key" "test_agent" {
  description             = "Agent test key"
  enable_key_rotation     = true
  deletion_window_in_days = 7
}
`, rName, model, description, timeout))
}

<<<<<<< HEAD
func testAccAgentConfig_memory(rName, model, description string) string {
	return acctest.ConfigCompose(testAccAgent_base(rName, model), fmt.Sprintf(`
resource "aws_bedrockagent_agent" "test" {
=======
func testAccAgentConfig_agentCollaboration(rName, model, description, collaboration string) string {
	return acctest.ConfigCompose(testAccAgent_base(rName, model), fmt.Sprintf(`
resource "aws_bedrockagent_agent" "test" {
  agent_collaboration         = %[4]q
>>>>>>> 5319b28c
  agent_name                  = %[1]q
  agent_resource_role_arn     = aws_iam_role.test_agent.arn
  description                 = %[3]q
  idle_session_ttl_in_seconds = 500
  instruction                 = file("${path.module}/test-fixtures/instruction.txt")
  foundation_model            = %[2]q
<<<<<<< HEAD
  skip_resource_in_use_check  = true

  memory_configuration {
    enabled_memory_types = ["SESSION_SUMMARY"]
    storage_days         = 15
  }
}
`, rName, model, description))
=======
  prepare_agent               = false
}
`, rName, model, description, collaboration))
>>>>>>> 5319b28c
}<|MERGE_RESOLUTION|>--- conflicted
+++ resolved
@@ -431,11 +431,53 @@
 	})
 }
 
-<<<<<<< HEAD
+func TestAccBedrockAgentAgent_agentCollaboration(t *testing.T) {
+	ctx := acctest.Context(t)
+	rName := sdkacctest.RandomWithPrefix(acctest.ResourcePrefix)
+	resourceName := "aws_bedrockagent_agent.test"
+	var v awstypes.Agent
+
+	resource.ParallelTest(t, resource.TestCase{
+		PreCheck:                 func() { acctest.PreCheck(ctx, t); acctest.PreCheckPartitionHasService(t, names.BedrockEndpointID) },
+		ErrorCheck:               acctest.ErrorCheck(t, names.BedrockAgentServiceID),
+		ProtoV5ProviderFactories: acctest.ProtoV5ProviderFactories,
+		CheckDestroy:             testAccCheckAgentDestroy(ctx),
+		Steps: []resource.TestStep{
+			{
+				Config: testAccAgentConfig_agentCollaboration(rName, "anthropic.claude-3-5-sonnet-20240620-v1:0", "basic claude", string(awstypes.AgentCollaborationSupervisor)),
+				Check: resource.ComposeAggregateTestCheckFunc(
+					testAccCheckAgentExists(ctx, resourceName, &v),
+					resource.TestCheckResourceAttr(resourceName, "agent_name", rName),
+					resource.TestCheckResourceAttr(resourceName, "guardrail_configuration.#", "0"),
+					resource.TestCheckResourceAttr(resourceName, "prompt_override_configuration.#", "1"),
+					resource.TestCheckResourceAttr(resourceName, names.AttrDescription, "basic claude"),
+					resource.TestCheckResourceAttr(resourceName, "prepare_agent", acctest.CtFalse),
+					resource.TestCheckResourceAttr(resourceName, "agent_collaboration", string(awstypes.AgentCollaborationSupervisor)),
+				),
+			},
+			{
+				ResourceName:            resourceName,
+				ImportState:             true,
+				ImportStateVerify:       true,
+				ImportStateVerifyIgnore: []string{"skip_resource_in_use_check", "prepare_agent"},
+			},
+			{
+				Config: testAccAgentConfig_agentCollaboration(rName, "anthropic.claude-3-5-sonnet-20240620-v1:0", "basic claude", string(awstypes.AgentCollaborationSupervisorRouter)),
+				Check: resource.ComposeAggregateTestCheckFunc(
+					testAccCheckAgentExists(ctx, resourceName, &v),
+					resource.TestCheckResourceAttr(resourceName, "agent_name", rName),
+					resource.TestCheckResourceAttr(resourceName, "guardrail_configuration.#", "0"),
+					resource.TestCheckResourceAttr(resourceName, "prompt_override_configuration.#", "1"),
+					resource.TestCheckResourceAttr(resourceName, names.AttrDescription, "basic claude"),
+					resource.TestCheckResourceAttr(resourceName, "prepare_agent", acctest.CtFalse),
+					resource.TestCheckResourceAttr(resourceName, "agent_collaboration", string(awstypes.AgentCollaborationSupervisorRouter)),
+				),
+			},
+		},
+	})
+}
+
 func TestAccBedrockAgentAgent_memory(t *testing.T) {
-=======
-func TestAccBedrockAgentAgent_agentCollaboration(t *testing.T) {
->>>>>>> 5319b28c
 	ctx := acctest.Context(t)
 	rName := sdkacctest.RandomWithPrefix(acctest.ResourcePrefix)
 	resourceName := "aws_bedrockagent_agent.test"
@@ -448,7 +490,6 @@
 		CheckDestroy:             testAccCheckAgentDestroy(ctx),
 		Steps: []resource.TestStep{
 			{
-<<<<<<< HEAD
 				Config: testAccAgentConfig_memory(rName, "anthropic.claude-3-sonnet-20240229-v1:0", "basic claude"),
 				Check: resource.ComposeAggregateTestCheckFunc(
 					testAccCheckAgentExists(ctx, resourceName, &v),
@@ -456,40 +497,13 @@
 					resource.TestCheckResourceAttr(resourceName, names.AttrDescription, "basic claude"),
 					resource.TestCheckResourceAttr(resourceName, "skip_resource_in_use_check", acctest.CtTrue),
 					resource.TestCheckResourceAttr(resourceName, "memory_configuration.#", "1"),
-=======
-				Config: testAccAgentConfig_agentCollaboration(rName, "anthropic.claude-3-5-sonnet-20240620-v1:0", "basic claude", string(awstypes.AgentCollaborationSupervisor)),
-				Check: resource.ComposeAggregateTestCheckFunc(
-					testAccCheckAgentExists(ctx, resourceName, &v),
-					resource.TestCheckResourceAttr(resourceName, "agent_name", rName),
-					resource.TestCheckResourceAttr(resourceName, "guardrail_configuration.#", "0"),
-					resource.TestCheckResourceAttr(resourceName, "prompt_override_configuration.#", "1"),
-					resource.TestCheckResourceAttr(resourceName, names.AttrDescription, "basic claude"),
-					resource.TestCheckResourceAttr(resourceName, "prepare_agent", acctest.CtFalse),
-					resource.TestCheckResourceAttr(resourceName, "agent_collaboration", string(awstypes.AgentCollaborationSupervisor)),
->>>>>>> 5319b28c
-				),
-			},
-			{
-				ResourceName:            resourceName,
-				ImportState:             true,
-				ImportStateVerify:       true,
-<<<<<<< HEAD
-				ImportStateVerifyIgnore: []string{"skip_resource_in_use_check"},
-=======
-				ImportStateVerifyIgnore: []string{"skip_resource_in_use_check", "prepare_agent"},
-			},
-			{
-				Config: testAccAgentConfig_agentCollaboration(rName, "anthropic.claude-3-5-sonnet-20240620-v1:0", "basic claude", string(awstypes.AgentCollaborationSupervisorRouter)),
-				Check: resource.ComposeAggregateTestCheckFunc(
-					testAccCheckAgentExists(ctx, resourceName, &v),
-					resource.TestCheckResourceAttr(resourceName, "agent_name", rName),
-					resource.TestCheckResourceAttr(resourceName, "guardrail_configuration.#", "0"),
-					resource.TestCheckResourceAttr(resourceName, "prompt_override_configuration.#", "1"),
-					resource.TestCheckResourceAttr(resourceName, names.AttrDescription, "basic claude"),
-					resource.TestCheckResourceAttr(resourceName, "prepare_agent", acctest.CtFalse),
-					resource.TestCheckResourceAttr(resourceName, "agent_collaboration", string(awstypes.AgentCollaborationSupervisorRouter)),
-				),
->>>>>>> 5319b28c
+				),
+			},
+			{
+				ResourceName:            resourceName,
+				ImportState:             true,
+				ImportStateVerify:       true,
+				ImportStateVerifyIgnore: []string{"skip_resource_in_use_check"},
 			},
 		},
 	})
@@ -896,23 +910,30 @@
 `, rName, model, description, timeout))
 }
 
-<<<<<<< HEAD
-func testAccAgentConfig_memory(rName, model, description string) string {
-	return acctest.ConfigCompose(testAccAgent_base(rName, model), fmt.Sprintf(`
-resource "aws_bedrockagent_agent" "test" {
-=======
 func testAccAgentConfig_agentCollaboration(rName, model, description, collaboration string) string {
 	return acctest.ConfigCompose(testAccAgent_base(rName, model), fmt.Sprintf(`
 resource "aws_bedrockagent_agent" "test" {
   agent_collaboration         = %[4]q
->>>>>>> 5319b28c
   agent_name                  = %[1]q
   agent_resource_role_arn     = aws_iam_role.test_agent.arn
   description                 = %[3]q
   idle_session_ttl_in_seconds = 500
   instruction                 = file("${path.module}/test-fixtures/instruction.txt")
   foundation_model            = %[2]q
-<<<<<<< HEAD
+  prepare_agent               = false
+}
+`, rName, model, description, collaboration))
+}
+
+func testAccAgentConfig_memory(rName, model, description string) string {
+	return acctest.ConfigCompose(testAccAgent_base(rName, model), fmt.Sprintf(`
+resource "aws_bedrockagent_agent" "test" {
+  agent_name                  = %[1]q
+  agent_resource_role_arn     = aws_iam_role.test_agent.arn
+  description                 = %[3]q
+  idle_session_ttl_in_seconds = 500
+  instruction                 = file("${path.module}/test-fixtures/instruction.txt")
+  foundation_model            = %[2]q
   skip_resource_in_use_check  = true
 
   memory_configuration {
@@ -921,9 +942,4 @@
   }
 }
 `, rName, model, description))
-=======
-  prepare_agent               = false
-}
-`, rName, model, description, collaboration))
->>>>>>> 5319b28c
-}+}
