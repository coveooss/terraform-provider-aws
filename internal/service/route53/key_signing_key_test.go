--- conflicted
+++ resolved
@@ -25,15 +25,10 @@
 	route53ZoneResourceName := "aws_route53_zone.test"
 	resourceName := "aws_route53_key_signing_key.test"
 	rName := sdkacctest.RandomWithPrefix(acctest.ResourcePrefix)
-
 	domainName := acctest.RandomDomainName()
 
 	resource.ParallelTest(t, resource.TestCase{
-<<<<<<< HEAD
-		PreCheck:                 func() { acctest.PreCheck(ctx, t); testAccPreCheckKeySigningKey(ctx, t) },
-=======
-		PreCheck:                 func() { acctest.PreCheck(t); acctest.PreCheckRegion(t, endpoints.UsEast1RegionID) },
->>>>>>> 66884a86
+		PreCheck:                 func() { acctest.PreCheck(ctx, t); acctest.PreCheckRegion(t, endpoints.UsEast1RegionID) },
 		ErrorCheck:               acctest.ErrorCheck(t, route53.EndpointsID),
 		ProtoV5ProviderFactories: acctest.ProtoV5ProviderFactories,
 		CheckDestroy:             testAccCheckKeySigningKeyDestroy(ctx),
@@ -71,15 +66,10 @@
 	ctx := acctest.Context(t)
 	resourceName := "aws_route53_key_signing_key.test"
 	rName := sdkacctest.RandomWithPrefix(acctest.ResourcePrefix)
-
 	domainName := acctest.RandomDomainName()
 
 	resource.ParallelTest(t, resource.TestCase{
-<<<<<<< HEAD
-		PreCheck:                 func() { acctest.PreCheck(ctx, t); testAccPreCheckKeySigningKey(ctx, t) },
-=======
-		PreCheck:                 func() { acctest.PreCheck(t); acctest.PreCheckRegion(t, endpoints.UsEast1RegionID) },
->>>>>>> 66884a86
+		PreCheck:                 func() { acctest.PreCheck(ctx, t); acctest.PreCheckRegion(t, endpoints.UsEast1RegionID) },
 		ErrorCheck:               acctest.ErrorCheck(t, route53.EndpointsID),
 		ProtoV5ProviderFactories: acctest.ProtoV5ProviderFactories,
 		CheckDestroy:             testAccCheckKeySigningKeyDestroy(ctx),
@@ -100,15 +90,10 @@
 	ctx := acctest.Context(t)
 	resourceName := "aws_route53_key_signing_key.test"
 	rName := sdkacctest.RandomWithPrefix(acctest.ResourcePrefix)
-
 	domainName := acctest.RandomDomainName()
 
 	resource.ParallelTest(t, resource.TestCase{
-<<<<<<< HEAD
-		PreCheck:                 func() { acctest.PreCheck(ctx, t); testAccPreCheckKeySigningKey(ctx, t) },
-=======
-		PreCheck:                 func() { acctest.PreCheck(t); acctest.PreCheckRegion(t, endpoints.UsEast1RegionID) },
->>>>>>> 66884a86
+		PreCheck:                 func() { acctest.PreCheck(ctx, t); acctest.PreCheckRegion(t, endpoints.UsEast1RegionID) },
 		ErrorCheck:               acctest.ErrorCheck(t, route53.EndpointsID),
 		ProtoV5ProviderFactories: acctest.ProtoV5ProviderFactories,
 		CheckDestroy:             testAccCheckKeySigningKeyDestroy(ctx),
