// Copyright (c) HashiCorp, Inc.
// SPDX-License-Identifier: MPL-2.0

package dynamodb

import (
	"context"
	"errors"
	"fmt"
	"log"
	"strings"
	"time"

	"github.com/aws/aws-sdk-go-v2/aws"
	"github.com/aws/aws-sdk-go-v2/aws/arn"
	"github.com/aws/aws-sdk-go-v2/service/dynamodb"
	awstypes "github.com/aws/aws-sdk-go-v2/service/dynamodb/types"
	"github.com/hashicorp/aws-sdk-go-base/v2/tfawserr"
	"github.com/hashicorp/terraform-plugin-sdk/v2/diag"
	"github.com/hashicorp/terraform-plugin-sdk/v2/helper/customdiff"
	"github.com/hashicorp/terraform-plugin-sdk/v2/helper/retry"
	"github.com/hashicorp/terraform-plugin-sdk/v2/helper/schema"
	"github.com/hashicorp/terraform-provider-aws/internal/conns"
	"github.com/hashicorp/terraform-provider-aws/internal/create"
	"github.com/hashicorp/terraform-provider-aws/internal/enum"
	"github.com/hashicorp/terraform-provider-aws/internal/errs"
	"github.com/hashicorp/terraform-provider-aws/internal/errs/sdkdiag"
	"github.com/hashicorp/terraform-provider-aws/internal/service/kms"
	tftags "github.com/hashicorp/terraform-provider-aws/internal/tags"
	"github.com/hashicorp/terraform-provider-aws/internal/tfresource"
	"github.com/hashicorp/terraform-provider-aws/internal/verify"
	"github.com/hashicorp/terraform-provider-aws/names"
)

const (
	resNameTableReplica = "Table Replica"
)

// @SDKResource("aws_dynamodb_table_replica", name="Table Replica")
// @Tags(identifierAttribute="arn")
// @Testing(altRegionProvider=true)
func resourceTableReplica() *schema.Resource {
	//lintignore:R011
	return &schema.Resource{
		CreateWithoutTimeout: resourceTableReplicaCreate,
		ReadWithoutTimeout:   resourceTableReplicaRead,
		UpdateWithoutTimeout: resourceTableReplicaUpdate,
		DeleteWithoutTimeout: resourceTableReplicaDelete,

		Importer: &schema.ResourceImporter{
			StateContext: schema.ImportStatePassthroughContext,
		},

		Timeouts: &schema.ResourceTimeout{
			Create: schema.DefaultTimeout(30 * time.Minute),
			Delete: schema.DefaultTimeout(30 * time.Minute),
			Update: schema.DefaultTimeout(20 * time.Minute),
		},

		CustomizeDiff: customdiff.All(
			verify.SetTagsDiff,
		),

		Schema: map[string]*schema.Schema{
			names.AttrARN: { // direct to replica
				Type:     schema.TypeString,
				Computed: true,
			},
			// global_secondary_index read capacity override can be set but not return by aws atm either through main/replica nor directly
			"global_table_arn": {
				Type:         schema.TypeString,
				Required:     true,
				ForceNew:     true,
				ValidateFunc: verify.ValidARN,
			},
			names.AttrKMSKeyARN: { // through main table
				Type:         schema.TypeString,
				Optional:     true,
				Computed:     true,
				ForceNew:     true,
				ValidateFunc: verify.ValidARN,
			},
			"point_in_time_recovery": { // direct to replica
				Type:     schema.TypeBool,
				Optional: true,
				Default:  false,
			},
			// read_capacity_override can be set but requires table write_capacity to be autoscaled which is not yet supported in the provider
			"table_class_override": { // through main table
				Type:             schema.TypeString,
				Optional:         true,
				ForceNew:         true,
				ValidateDiagFunc: enum.Validate[awstypes.TableClass](),
			},
			"deletion_protection_enabled": {
				Type:     schema.TypeBool,
				Optional: true,
			},
			names.AttrTags:    tftags.TagsSchema(),         // direct to replica
			names.AttrTagsAll: tftags.TagsSchemaComputed(), // direct to replica
		},
	}
}

func resourceTableReplicaCreate(ctx context.Context, d *schema.ResourceData, meta interface{}) diag.Diagnostics {
	var diags diag.Diagnostics
	conn := meta.(*conns.AWSClient).DynamoDBClient(ctx)

	replicaRegion := meta.(*conns.AWSClient).Region(ctx)

	mainRegion, err := regionFromARN(d.Get("global_table_arn").(string))
	if err != nil {
		return create.AppendDiagError(diags, names.DynamoDB, create.ErrActionCreating, resNameTableReplica, d.Get("global_table_arn").(string), err)
	}

	if mainRegion == replicaRegion {
		return create.AppendDiagError(diags, names.DynamoDB, create.ErrActionCreating, resNameTableReplica, d.Get("global_table_arn").(string), errors.New("replica cannot be in same region as main table"))
	}

	// now main table region
	optFn := func(o *dynamodb.Options) {
		o.Region = mainRegion
	}

	var replicaInput = &awstypes.CreateReplicationGroupMemberAction{}

	replicaInput.RegionName = aws.String(replicaRegion)

	if v, ok := d.GetOk(names.AttrKMSKeyARN); ok {
		replicaInput.KMSMasterKeyId = aws.String(v.(string))
	}

	if v, ok := d.GetOk("table_class_override"); ok {
		replicaInput.TableClassOverride = awstypes.TableClass(v.(string))
	}

	tableName, err := tableNameFromARN(d.Get("global_table_arn").(string))
	if err != nil {
		return create.AppendDiagError(diags, names.DynamoDB, create.ErrActionCreating, resNameTableReplica, d.Get("global_table_arn").(string), err)
	}

	input := &dynamodb.UpdateTableInput{
		TableName: aws.String(tableName),
		ReplicaUpdates: []awstypes.ReplicationGroupUpdate{{
			Create: replicaInput,
		}},
	}

	err = retry.RetryContext(ctx, max(replicaUpdateTimeout, d.Timeout(schema.TimeoutCreate)), func() *retry.RetryError {
		_, err := conn.UpdateTable(ctx, input, optFn)
		if err != nil {
			if tfawserr.ErrCodeEquals(err, errCodeThrottlingException) {
				return retry.RetryableError(err)
			}
			if errs.IsAErrorMessageContains[*awstypes.LimitExceededException](err, "simultaneously") {
				return retry.RetryableError(err)
			}
			if errs.IsA[*awstypes.ResourceInUseException](err) {
				return retry.RetryableError(err)
			}

			return retry.NonRetryableError(err)
		}
		return nil
	})

	if tfresource.TimedOut(err) {
		_, err = conn.UpdateTable(ctx, input, optFn)
	}

	if err != nil {
		return create.AppendDiagError(diags, names.DynamoDB, create.ErrActionCreating, resNameTableReplica, d.Get("global_table_arn").(string), err)
	}

	if _, err := waitReplicaActive(ctx, conn, tableName, meta.(*conns.AWSClient).Region(ctx), d.Timeout(schema.TimeoutCreate), optFn); err != nil {
		return create.AppendDiagError(diags, names.DynamoDB, create.ErrActionWaitingForCreation, resNameTableReplica, d.Get("global_table_arn").(string), err)
	}

	d.SetId(tableReplicaCreateResourceID(tableName, mainRegion))

	repARN, err := arnForNewRegion(d.Get("global_table_arn").(string), replicaRegion)
	if err != nil {
		return create.AppendDiagError(diags, names.DynamoDB, create.ErrActionCreating, resNameTableReplica, d.Id(), err)
	}

	d.Set(names.AttrARN, repARN)

	if err := createTags(ctx, conn, repARN, getTagsIn(ctx)); err != nil {
		return sdkdiag.AppendErrorf(diags, "setting DynamoDB Table Replica (%s) tags: %s", d.Id(), err)
	}

	return append(diags, resourceTableReplicaUpdate(ctx, d, meta)...)
}

func resourceTableReplicaRead(ctx context.Context, d *schema.ResourceData, meta interface{}) diag.Diagnostics {
	var
	// handled through main table (global table)
	// * global_secondary_index
	// * kms_key_arn
	// * read_capacity_override
	// * table_class_override
	diags diag.Diagnostics
	conn := meta.(*conns.AWSClient).DynamoDBClient(ctx)

	replicaRegion := meta.(*conns.AWSClient).Region(ctx)

	tableName, mainRegion, err := tableReplicaParseResourceID(d.Id())
	if err != nil {
		return create.AppendDiagError(diags, names.DynamoDB, create.ErrActionReading, resNameTableReplica, d.Id(), err)
	}

	globalTableARN := arn.ARN{
		AccountID: meta.(*conns.AWSClient).AccountID(ctx),
		Partition: meta.(*conns.AWSClient).Partition(ctx),
		Region:    mainRegion,
		Resource:  fmt.Sprintf("table/%s", tableName),
		Service:   "dynamodb",
	}.String()
	d.Set("global_table_arn", globalTableARN)

	if mainRegion == replicaRegion {
		return create.AppendDiagError(diags, names.DynamoDB, create.ErrActionReading, resNameTableReplica, d.Id(), errors.New("replica cannot be in same region as main table"))
	}

	// now main table region
	optFn := func(o *dynamodb.Options) {
		o.Region = mainRegion
	}

	table, err := findTableByName(ctx, conn, tableName, optFn)

	if !d.IsNewResource() && tfresource.NotFound(err) {
		log.Printf("[WARN] Dynamodb Table (%s) not found, removing replica from state", d.Id())
		d.SetId("")
		return diags
	}

	if err != nil {
		return create.AppendDiagError(diags, names.DynamoDB, create.ErrActionReading, resNameTableReplica, d.Id(), err)
	}

	replica := replicaForRegion(table.Replicas, replicaRegion)

	if !d.IsNewResource() && replica == nil {
		create.LogNotFoundRemoveState(names.DynamoDB, create.ErrActionReading, resNameTableReplica, d.Id())
		d.SetId("")
		return diags
	}

	if replica == nil {
		return create.AppendDiagError(diags, names.DynamoDB, create.ErrActionReading, resNameTableReplica, d.Id(), err)
	}

	dk, err := kms.FindDefaultKeyARNForService(ctx, meta.(*conns.AWSClient).KMSClient(ctx), "dynamodb", replicaRegion)
	if err != nil {
		return create.AppendDiagError(diags, names.DynamoDB, create.ErrActionReading, resNameTableReplica, d.Id(), err)
	}

	if replica.KMSMasterKeyId == nil || aws.ToString(replica.KMSMasterKeyId) == dk {
		d.Set(names.AttrKMSKeyARN, nil)
	} else {
		d.Set(names.AttrKMSKeyARN, replica.KMSMasterKeyId)
	}

	if replica.ReplicaTableClassSummary != nil {
		d.Set("table_class_override", replica.ReplicaTableClassSummary.TableClass)
	} else {
		d.Set("table_class_override", nil)
	}

	return append(diags, resourceTableReplicaReadReplica(ctx, d, meta)...)
}

func resourceTableReplicaReadReplica(ctx context.Context, d *schema.ResourceData, meta interface{}) diag.Diagnostics {
	var
	// handled direct to replica
	// * arn
	// * point_in_time_recovery
	// * tags
	diags diag.Diagnostics
	conn := meta.(*conns.AWSClient).DynamoDBClient(ctx)

	tableName, _, err := tableReplicaParseResourceID(d.Id())
	if err != nil {
		return create.AppendDiagError(diags, names.DynamoDB, create.ErrActionReading, resNameTableReplica, d.Id(), err)
	}

	table, err := findTableByName(ctx, conn, tableName)

	if !d.IsNewResource() && tfresource.NotFound(err) {
		log.Printf("[WARN] Dynamodb Table Replica (%s) not found, removing from state", d.Id())
		d.SetId("")
		return diags
	}

	if err != nil {
		return create.AppendDiagError(diags, names.DynamoDB, create.ErrActionReading, resNameTableReplica, d.Id(), err)
	}

	d.Set(names.AttrARN, table.TableArn)

	pitrOut, err := conn.DescribeContinuousBackups(ctx, &dynamodb.DescribeContinuousBackupsInput{
		TableName: aws.String(tableName),
	})
	// When a Table is `ARCHIVED`, DescribeContinuousBackups returns `TableNotFoundException`
	if err != nil && !tfawserr.ErrCodeEquals(err, errCodeUnknownOperationException, errCodeTableNotFoundException) {
		return create.AppendDiagError(diags, names.DynamoDB, create.ErrActionReading, resNameTableReplica, d.Id(), fmt.Errorf("continuous backups: %w", err))
	}

	if table.SSEDescription != nil && table.SSEDescription.KMSMasterKeyArn != nil {
		d.Set(names.AttrKMSKeyARN, table.SSEDescription.KMSMasterKeyArn)
	}

	if pitrOut != nil && pitrOut.ContinuousBackupsDescription != nil && pitrOut.ContinuousBackupsDescription.PointInTimeRecoveryDescription != nil {
		d.Set("point_in_time_recovery", pitrOut.ContinuousBackupsDescription.PointInTimeRecoveryDescription.PointInTimeRecoveryStatus == awstypes.PointInTimeRecoveryStatusEnabled)
	} else {
		d.Set("point_in_time_recovery", false)
	}

<<<<<<< HEAD
	tags, err := listTags(ctx, conn, d.Get(names.AttrARN).(string))
	// When a Table is `ARCHIVED`, ListTags returns `ResourceNotFoundException`
	if err != nil && !(tfawserr.ErrMessageContains(err, errCodeUnknownOperationException, "Tagging is not currently supported in DynamoDB Local.") || tfresource.NotFound(err)) {
		return create.AppendDiagError(diags, names.DynamoDB, create.ErrActionReading, resNameTableReplica, d.Id(), fmt.Errorf("tags: %w", err))
	}

	setTagsOut(ctx, Tags(tags))

	d.Set("deletion_protection_enabled", table.DeletionProtectionEnabled)

=======
>>>>>>> f75b604e
	return diags
}

func resourceTableReplicaUpdate(ctx context.Context, d *schema.ResourceData, meta interface{}) diag.Diagnostics {
	var
	// handled through main table (main)
	// * global_secondary_index
	// * kms_key_arn
	// * read_capacity_override
	// * table_class_override
	diags diag.Diagnostics
	conn := meta.(*conns.AWSClient).DynamoDBClient(ctx)

	tableName, mainRegion, err := tableReplicaParseResourceID(d.Id())
	if err != nil {
		return create.AppendDiagError(diags, names.DynamoDB, create.ErrActionUpdating, resNameTableReplica, d.Id(), err)
	}

	replicaRegion := meta.(*conns.AWSClient).Region(ctx)

	if mainRegion == replicaRegion {
		return create.AppendDiagError(diags, names.DynamoDB, create.ErrActionUpdating, resNameTableReplica, d.Id(), errors.New("replica cannot be in same region as main table"))
	}

	// now main table region
	optFn := func(o *dynamodb.Options) {
		o.Region = mainRegion
	}

	viaMainChanges := false
	viaMainInput := &awstypes.UpdateReplicationGroupMemberAction{
		RegionName: aws.String(replicaRegion),
	}

	if d.HasChange(names.AttrKMSKeyARN) && !d.IsNewResource() { // create ends with update and sets kms_key_arn causing change that is not
		dk, err := kms.FindDefaultKeyARNForService(ctx, meta.(*conns.AWSClient).KMSClient(ctx), "dynamodb", replicaRegion)
		if err != nil {
			return create.AppendDiagError(diags, names.DynamoDB, create.ErrActionUpdating, resNameTableReplica, d.Id(), fmt.Errorf("region %s: %w", replicaRegion, err))
		}

		if d.Get(names.AttrKMSKeyARN).(string) != dk {
			viaMainChanges = true
			viaMainInput.KMSMasterKeyId = aws.String(d.Get(names.AttrKMSKeyARN).(string))
		}
	}

	if viaMainChanges {
		input := &dynamodb.UpdateTableInput{
			ReplicaUpdates: []awstypes.ReplicationGroupUpdate{{
				Update: viaMainInput,
			}},
			TableName: aws.String(tableName),
		}

		err := retry.RetryContext(ctx, max(replicaUpdateTimeout, d.Timeout(schema.TimeoutUpdate)), func() *retry.RetryError {
			_, err := conn.UpdateTable(ctx, input, optFn)
			if err != nil {
				if tfawserr.ErrCodeEquals(err, errCodeThrottlingException) {
					return retry.RetryableError(err)
				}
				if errs.IsAErrorMessageContains[*awstypes.LimitExceededException](err, "can be created, updated, or deleted simultaneously") {
					return retry.RetryableError(err)
				}
				if errs.IsA[*awstypes.ResourceInUseException](err) {
					return retry.RetryableError(err)
				}

				return retry.NonRetryableError(err)
			}
			return nil
		})

		if tfresource.TimedOut(err) {
			_, err = conn.UpdateTable(ctx, input, optFn)
		}

		if err != nil && !tfawserr.ErrMessageContains(err, errCodeValidationException, "no actions specified") {
			return create.AppendDiagError(diags, names.DynamoDB, create.ErrActionUpdating, resNameTableReplica, d.Id(), err)
		}

		if _, err := waitReplicaActive(ctx, conn, tableName, replicaRegion, d.Timeout(schema.TimeoutUpdate), optFn); err != nil {
			return create.AppendDiagError(diags, names.DynamoDB, create.ErrActionWaitingForUpdate, resNameTableReplica, d.Id(), err)
		}
	}

	// handled direct to replica
	// * point_in_time_recovery
<<<<<<< HEAD
	// * tags
	// * deletion_protection_enabled
	if d.HasChanges("point_in_time_recovery", names.AttrTagsAll, "deletion_protection_enabled") {
		if d.HasChange(names.AttrTagsAll) {
			o, n := d.GetChange(names.AttrTagsAll)
			if err := updateTags(ctx, conn, d.Get(names.AttrARN).(string), o, n); err != nil {
				return create.AppendDiagError(diags, names.DynamoDB, create.ErrActionUpdating, resNameTableReplica, d.Id(), err)
			}
		}

		if d.HasChange("point_in_time_recovery") {
			if err := updatePITR(ctx, conn, tableName, d.Get("point_in_time_recovery").(bool), replicaRegion, d.Timeout(schema.TimeoutUpdate)); err != nil {
				return create.AppendDiagError(diags, names.DynamoDB, create.ErrActionUpdating, resNameTableReplica, d.Id(), err)
			}
=======
	if d.HasChange("point_in_time_recovery") {
		if err := updatePITR(ctx, conn, tableName, d.Get("point_in_time_recovery").(bool), replicaRegion, d.Timeout(schema.TimeoutUpdate)); err != nil {
			return create.AppendDiagError(diags, names.DynamoDB, create.ErrActionUpdating, resNameTableReplica, d.Id(), err)
>>>>>>> f75b604e
		}

		if d.HasChange("deletion_protection_enabled") {
			log.Printf("[DEBUG] Updating DynamoDB Table Replica deletion protection: %v", d.Get("deletion_protection_enabled").(bool))
			_, err := conn.UpdateTable(ctx, &dynamodb.UpdateTableInput{
				TableName:                 aws.String(tableName),
				DeletionProtectionEnabled: aws.Bool(d.Get("deletion_protection_enabled").(bool)),
			})
			if err != nil {
				return create.AppendDiagError(diags, names.DynamoDB, create.ErrActionUpdating, resNameTableReplica, d.Id(), err)
			}
			// Deletion protection change is reflected only on table status, and not in replicas status field
			// There is certain lag after attr update and table status change so doing it with delay
			if _, err := waitTableActiveAfterDeletionProtectionChange(ctx, conn, tableName, d.Timeout(schema.TimeoutUpdate)); err != nil {
				return create.AppendDiagError(diags, names.DynamoDB, create.ErrActionWaitingForUpdate, resNameTable, d.Id(), err)
			}
		}

		if _, err := waitReplicaActive(ctx, conn, tableName, replicaRegion, d.Timeout(schema.TimeoutUpdate), optFn); err != nil {
			return create.AppendDiagError(diags, names.DynamoDB, create.ErrActionWaitingForUpdate, resNameTableReplica, d.Id(), err)
		}
	}

	return append(diags, resourceTableReplicaRead(ctx, d, meta)...)
}

func resourceTableReplicaDelete(ctx context.Context, d *schema.ResourceData, meta interface{}) diag.Diagnostics {
	var diags diag.Diagnostics
	conn := meta.(*conns.AWSClient).DynamoDBClient(ctx)

	tableName, mainRegion, err := tableReplicaParseResourceID(d.Id())
	if err != nil {
		return create.AppendDiagError(diags, names.DynamoDB, create.ErrActionDeleting, resNameTableReplica, d.Id(), err)
	}

	replicaRegion := meta.(*conns.AWSClient).Region(ctx)

	// now main table region.
	optFn := func(o *dynamodb.Options) {
		o.Region = mainRegion
	}

	input := &dynamodb.UpdateTableInput{
		TableName: aws.String(tableName),
		ReplicaUpdates: []awstypes.ReplicationGroupUpdate{
			{
				Delete: &awstypes.DeleteReplicationGroupMemberAction{
					RegionName: aws.String(replicaRegion),
				},
			},
		},
	}

	err = retry.RetryContext(ctx, updateTableTimeout, func() *retry.RetryError {
		_, err := conn.UpdateTable(ctx, input, optFn)
		if err != nil {
			if tfawserr.ErrCodeEquals(err, errCodeThrottlingException) {
				return retry.RetryableError(err)
			}
			if errs.IsAErrorMessageContains[*awstypes.LimitExceededException](err, "can be created, updated, or deleted simultaneously") {
				return retry.RetryableError(err)
			}
			if errs.IsA[*awstypes.ResourceInUseException](err) {
				return retry.RetryableError(err)
			}

			return retry.NonRetryableError(err)
		}
		return nil
	})

	if tfresource.TimedOut(err) {
		_, err = conn.UpdateTable(ctx, input, optFn)
	}

	if tfawserr.ErrMessageContains(err, errCodeValidationException, "Replica specified in the Replica Update or Replica Delete action of the request was not found") {
		return diags
	}

	if err != nil {
		return create.AppendDiagError(diags, names.DynamoDB, create.ErrActionDeleting, resNameTableReplica, d.Id(), err)
	}

	if _, err := waitReplicaDeleted(ctx, conn, tableName, replicaRegion, d.Timeout(schema.TimeoutDelete), optFn); err != nil {
		return create.AppendDiagError(diags, names.DynamoDB, create.ErrActionWaitingForDeletion, resNameTableReplica, d.Id(), err)
	}

	return diags
}

const tableReplicaResourceIDSeparator = ":"

func tableReplicaCreateResourceID(tableName, mainRegion string) string {
	parts := []string{tableName, mainRegion}
	id := strings.Join(parts, tableReplicaResourceIDSeparator)

	return id
}

func tableReplicaParseResourceID(id string) (string, string, error) {
	parts := strings.Split(id, ":")

	if len(parts) == 2 && parts[0] != "" && parts[1] != "" {
		return parts[0], parts[1], nil
	}

	return "", "", fmt.Errorf("unexpected format for ID (%[1]s), expected table-name:main-table-region", id)
}

func replicaForRegion(replicas []awstypes.ReplicaDescription, region string) *awstypes.ReplicaDescription {
	for _, replica := range replicas {
		if aws.ToString(replica.RegionName) == region {
			return &replica
		}
	}

	return nil
}<|MERGE_RESOLUTION|>--- conflicted
+++ resolved
@@ -92,10 +92,6 @@
 				ForceNew:         true,
 				ValidateDiagFunc: enum.Validate[awstypes.TableClass](),
 			},
-			"deletion_protection_enabled": {
-				Type:     schema.TypeBool,
-				Optional: true,
-			},
 			names.AttrTags:    tftags.TagsSchema(),         // direct to replica
 			names.AttrTagsAll: tftags.TagsSchemaComputed(), // direct to replica
 		},
@@ -317,19 +313,6 @@
 		d.Set("point_in_time_recovery", false)
 	}
 
-<<<<<<< HEAD
-	tags, err := listTags(ctx, conn, d.Get(names.AttrARN).(string))
-	// When a Table is `ARCHIVED`, ListTags returns `ResourceNotFoundException`
-	if err != nil && !(tfawserr.ErrMessageContains(err, errCodeUnknownOperationException, "Tagging is not currently supported in DynamoDB Local.") || tfresource.NotFound(err)) {
-		return create.AppendDiagError(diags, names.DynamoDB, create.ErrActionReading, resNameTableReplica, d.Id(), fmt.Errorf("tags: %w", err))
-	}
-
-	setTagsOut(ctx, Tags(tags))
-
-	d.Set("deletion_protection_enabled", table.DeletionProtectionEnabled)
-
-=======
->>>>>>> f75b604e
 	return diags
 }
 
@@ -417,42 +400,9 @@
 
 	// handled direct to replica
 	// * point_in_time_recovery
-<<<<<<< HEAD
-	// * tags
-	// * deletion_protection_enabled
-	if d.HasChanges("point_in_time_recovery", names.AttrTagsAll, "deletion_protection_enabled") {
-		if d.HasChange(names.AttrTagsAll) {
-			o, n := d.GetChange(names.AttrTagsAll)
-			if err := updateTags(ctx, conn, d.Get(names.AttrARN).(string), o, n); err != nil {
-				return create.AppendDiagError(diags, names.DynamoDB, create.ErrActionUpdating, resNameTableReplica, d.Id(), err)
-			}
-		}
-
-		if d.HasChange("point_in_time_recovery") {
-			if err := updatePITR(ctx, conn, tableName, d.Get("point_in_time_recovery").(bool), replicaRegion, d.Timeout(schema.TimeoutUpdate)); err != nil {
-				return create.AppendDiagError(diags, names.DynamoDB, create.ErrActionUpdating, resNameTableReplica, d.Id(), err)
-			}
-=======
 	if d.HasChange("point_in_time_recovery") {
 		if err := updatePITR(ctx, conn, tableName, d.Get("point_in_time_recovery").(bool), replicaRegion, d.Timeout(schema.TimeoutUpdate)); err != nil {
 			return create.AppendDiagError(diags, names.DynamoDB, create.ErrActionUpdating, resNameTableReplica, d.Id(), err)
->>>>>>> f75b604e
-		}
-
-		if d.HasChange("deletion_protection_enabled") {
-			log.Printf("[DEBUG] Updating DynamoDB Table Replica deletion protection: %v", d.Get("deletion_protection_enabled").(bool))
-			_, err := conn.UpdateTable(ctx, &dynamodb.UpdateTableInput{
-				TableName:                 aws.String(tableName),
-				DeletionProtectionEnabled: aws.Bool(d.Get("deletion_protection_enabled").(bool)),
-			})
-			if err != nil {
-				return create.AppendDiagError(diags, names.DynamoDB, create.ErrActionUpdating, resNameTableReplica, d.Id(), err)
-			}
-			// Deletion protection change is reflected only on table status, and not in replicas status field
-			// There is certain lag after attr update and table status change so doing it with delay
-			if _, err := waitTableActiveAfterDeletionProtectionChange(ctx, conn, tableName, d.Timeout(schema.TimeoutUpdate)); err != nil {
-				return create.AppendDiagError(diags, names.DynamoDB, create.ErrActionWaitingForUpdate, resNameTable, d.Id(), err)
-			}
 		}
 
 		if _, err := waitReplicaActive(ctx, conn, tableName, replicaRegion, d.Timeout(schema.TimeoutUpdate), optFn); err != nil {
