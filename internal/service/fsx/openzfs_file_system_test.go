--- conflicted
+++ resolved
@@ -1000,19 +1000,16 @@
 	})
 }
 
-<<<<<<< HEAD
-func testAccCheckOpenZFSFileSystemExists(ctx context.Context, n string, v *awstypes.FileSystem) resource.TestCheckFunc {
-=======
 func TestAccFSxOpenZFSFileSystem_deleteConfig(t *testing.T) {
 	ctx := acctest.Context(t)
-	var filesystem fsx.FileSystem
+	var filesystem awstypes.FileSystem
 	resourceName := "aws_fsx_openzfs_file_system.test"
 	rName := sdkacctest.RandomWithPrefix(acctest.ResourcePrefix)
 
 	acctest.SkipIfEnvVarNotSet(t, "AWS_FSX_CREATE_FINAL_BACKUP")
 
 	resource.ParallelTest(t, resource.TestCase{
-		PreCheck:                 func() { acctest.PreCheck(ctx, t); acctest.PreCheckPartitionHasService(t, fsx.EndpointsID) },
+		PreCheck:                 func() { acctest.PreCheck(ctx, t); acctest.PreCheckPartitionHasService(t, names.FSxEndpointID) },
 		ErrorCheck:               acctest.ErrorCheck(t, names.FSxServiceID),
 		ProtoV5ProviderFactories: acctest.ProtoV5ProviderFactories,
 		CheckDestroy:             testAccCheckOpenZFSFileSystemDestroy(ctx),
@@ -1044,8 +1041,7 @@
 	})
 }
 
-func testAccCheckOpenZFSFileSystemExists(ctx context.Context, n string, v *fsx.FileSystem) resource.TestCheckFunc {
->>>>>>> c70f0c66
+func testAccCheckOpenZFSFileSystemExists(ctx context.Context, n string, v *awstypes.FileSystem) resource.TestCheckFunc {
 	return func(s *terraform.State) error {
 		rs, ok := s.RootModule().Resources[n]
 		if !ok {
