// Code generated by internal/generate/servicepackage/main.go; DO NOT EDIT.

package grafana

import (
	"context"
	"unique"

	"github.com/aws/aws-sdk-go-v2/aws"
	"github.com/aws/aws-sdk-go-v2/service/grafana"
	"github.com/hashicorp/terraform-plugin-log/tflog"
	"github.com/hashicorp/terraform-provider-aws/internal/conns"
	inttypes "github.com/hashicorp/terraform-provider-aws/internal/types"
	"github.com/hashicorp/terraform-provider-aws/names"
)

type servicePackage struct{}

func (p *servicePackage) FrameworkDataSources(ctx context.Context) []*inttypes.ServicePackageFrameworkDataSource {
	return []*inttypes.ServicePackageFrameworkDataSource{}
}

func (p *servicePackage) FrameworkResources(ctx context.Context) []*inttypes.ServicePackageFrameworkResource {
	return []*inttypes.ServicePackageFrameworkResource{
		{
			Factory:  newWorkspaceServiceAccountResource,
			TypeName: "aws_grafana_workspace_service_account",
			Name:     "Workspace Service Account",
			Region: &inttypes.ServicePackageResourceRegion{
				IsGlobal:          false,
				IsOverrideEnabled: false,
			},
		},
		{
			Factory:  newWorkspaceServiceAccountTokenResource,
			TypeName: "aws_grafana_workspace_service_account_token",
			Name:     "Workspace Service Account Token",
			Region: &inttypes.ServicePackageResourceRegion{
				IsGlobal:          false,
				IsOverrideEnabled: false,
			},
		},
	}
}

func (p *servicePackage) SDKDataSources(ctx context.Context) []*inttypes.ServicePackageSDKDataSource {
	return []*inttypes.ServicePackageSDKDataSource{
		{
			Factory:  dataSourceWorkspace,
			TypeName: "aws_grafana_workspace",
			Name:     "Workspace",
<<<<<<< HEAD
			Tags:     &inttypes.ServicePackageResourceTags{},
			Region: &inttypes.ServicePackageResourceRegion{
				IsGlobal:                      false,
				IsOverrideEnabled:             true,
				IsValidateOverrideInPartition: true,
			},
=======
			Tags:     unique.Make(types.ServicePackageResourceTags{}),
>>>>>>> 45438b17
		},
	}
}

func (p *servicePackage) SDKResources(ctx context.Context) []*inttypes.ServicePackageSDKResource {
	return []*inttypes.ServicePackageSDKResource{
		{
			Factory:  resourceLicenseAssociation,
			TypeName: "aws_grafana_license_association",
			Name:     "License Association",
			Region: &inttypes.ServicePackageResourceRegion{
				IsGlobal:                      false,
				IsOverrideEnabled:             true,
				IsValidateOverrideInPartition: true,
			},
		},
		{
			Factory:  resourceRoleAssociation,
			TypeName: "aws_grafana_role_association",
			Name:     "Workspace Role Association",
			Region: &inttypes.ServicePackageResourceRegion{
				IsGlobal:                      false,
				IsOverrideEnabled:             true,
				IsValidateOverrideInPartition: true,
			},
		},
		{
			Factory:  resourceWorkspace,
			TypeName: "aws_grafana_workspace",
			Name:     "Workspace",
<<<<<<< HEAD
			Tags: &inttypes.ServicePackageResourceTags{
				IdentifierAttribute: names.AttrARN,
			},
			Region: &inttypes.ServicePackageResourceRegion{
				IsGlobal:                      false,
				IsOverrideEnabled:             true,
				IsValidateOverrideInPartition: true,
			},
=======
			Tags: unique.Make(types.ServicePackageResourceTags{
				IdentifierAttribute: names.AttrARN,
			}),
>>>>>>> 45438b17
		},
		{
			Factory:  resourceWorkspaceAPIKey,
			TypeName: "aws_grafana_workspace_api_key",
			Name:     "Workspace API Key",
			Region: &inttypes.ServicePackageResourceRegion{
				IsGlobal:                      false,
				IsOverrideEnabled:             true,
				IsValidateOverrideInPartition: true,
			},
		},
		{
			Factory:  resourceWorkspaceSAMLConfiguration,
			TypeName: "aws_grafana_workspace_saml_configuration",
			Name:     "Grafana Workspace SAML Configuration",
			Region: &inttypes.ServicePackageResourceRegion{
				IsGlobal:                      false,
				IsOverrideEnabled:             true,
				IsValidateOverrideInPartition: true,
			},
		},
	}
}

func (p *servicePackage) ServicePackageName() string {
	return names.Grafana
}

// NewClient returns a new AWS SDK for Go v2 client for this service package's AWS API.
func (p *servicePackage) NewClient(ctx context.Context, config map[string]any) (*grafana.Client, error) {
	cfg := *(config["aws_sdkv2_config"].(*aws.Config))
	optFns := []func(*grafana.Options){
		grafana.WithEndpointResolverV2(newEndpointResolverV2()),
		withBaseEndpoint(config[names.AttrEndpoint].(string)),
		func(o *grafana.Options) {
			if region := config[names.AttrRegion].(string); o.Region != region {
				tflog.Info(ctx, "overriding provider-configured AWS API region", map[string]any{
					"service":         p.ServicePackageName(),
					"original_region": o.Region,
					"override_region": region,
				})
				o.Region = region
			}
		},
		withExtraOptions(ctx, p, config),
	}

	return grafana.NewFromConfig(cfg, optFns...), nil
}

// withExtraOptions returns a functional option that allows this service package to specify extra API client options.
// This option is always called after any generated options.
func withExtraOptions(ctx context.Context, sp conns.ServicePackage, config map[string]any) func(*grafana.Options) {
	if v, ok := sp.(interface {
		withExtraOptions(context.Context, map[string]any) []func(*grafana.Options)
	}); ok {
		optFns := v.withExtraOptions(ctx, config)

		return func(o *grafana.Options) {
			for _, optFn := range optFns {
				optFn(o)
			}
		}
	}

	return func(*grafana.Options) {}
}

func ServicePackage(ctx context.Context) conns.ServicePackage {
	return &servicePackage{}
}<|MERGE_RESOLUTION|>--- conflicted
+++ resolved
@@ -49,16 +49,12 @@
 			Factory:  dataSourceWorkspace,
 			TypeName: "aws_grafana_workspace",
 			Name:     "Workspace",
-<<<<<<< HEAD
-			Tags:     &inttypes.ServicePackageResourceTags{},
+			Tags:     unique.Make(inttypes.ServicePackageResourceTags{}),
 			Region: &inttypes.ServicePackageResourceRegion{
 				IsGlobal:                      false,
 				IsOverrideEnabled:             true,
 				IsValidateOverrideInPartition: true,
 			},
-=======
-			Tags:     unique.Make(types.ServicePackageResourceTags{}),
->>>>>>> 45438b17
 		},
 	}
 }
@@ -89,20 +85,14 @@
 			Factory:  resourceWorkspace,
 			TypeName: "aws_grafana_workspace",
 			Name:     "Workspace",
-<<<<<<< HEAD
-			Tags: &inttypes.ServicePackageResourceTags{
+			Tags: unique.Make(inttypes.ServicePackageResourceTags{
 				IdentifierAttribute: names.AttrARN,
-			},
+			}),
 			Region: &inttypes.ServicePackageResourceRegion{
 				IsGlobal:                      false,
 				IsOverrideEnabled:             true,
 				IsValidateOverrideInPartition: true,
 			},
-=======
-			Tags: unique.Make(types.ServicePackageResourceTags{
-				IdentifierAttribute: names.AttrARN,
-			}),
->>>>>>> 45438b17
 		},
 		{
 			Factory:  resourceWorkspaceAPIKey,
