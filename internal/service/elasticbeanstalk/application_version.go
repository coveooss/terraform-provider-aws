--- conflicted
+++ resolved
@@ -82,18 +82,11 @@
 	conn := meta.(*conns.AWSClient).ElasticBeanstalkClient(ctx)
 
 	application := d.Get("application").(string)
-<<<<<<< HEAD
-	description := d.Get("description").(string)
-	bucket := d.Get("bucket").(string)
-	key := d.Get("key").(string)
-	name := d.Get("name").(string)
-	process := d.Get("process").(bool)
-=======
 	description := d.Get(names.AttrDescription).(string)
 	bucket := d.Get(names.AttrBucket).(string)
 	key := d.Get(names.AttrKey).(string)
 	name := d.Get(names.AttrName).(string)
->>>>>>> d7faa4a7
+	process := d.Get("process").(bool)
 
 	s3Location := awstypes.S3Location{
 		S3Bucket: aws.String(bucket),
