// Copyright (c) HashiCorp, Inc.
// SPDX-License-Identifier: MPL-2.0

package ec2

import (
	"context"
	"time"

	"github.com/aws/aws-sdk-go-v2/aws"
	"github.com/aws/aws-sdk-go-v2/service/ec2"
	"github.com/hashicorp/terraform-plugin-sdk/v2/diag"
	"github.com/hashicorp/terraform-plugin-sdk/v2/helper/schema"
	"github.com/hashicorp/terraform-provider-aws/internal/conns"
	"github.com/hashicorp/terraform-provider-aws/internal/errs/sdkdiag"
	tftags "github.com/hashicorp/terraform-provider-aws/internal/tags"
	"github.com/hashicorp/terraform-provider-aws/names"
)

// @SDKDataSource("aws_ec2_transit_gateway_attachments", name="Transit Gateway Attachments")
func dataSourceTransitGatewayAttachments() *schema.Resource {
	return &schema.Resource{
		ReadWithoutTimeout: dataSourceTransitGatewayAttachmentsRead,

		Timeouts: &schema.ResourceTimeout{
			Read: schema.DefaultTimeout(20 * time.Minute),
		},

		Schema: map[string]*schema.Schema{
			names.AttrFilter: customFiltersSchema(),
			names.AttrIDs: {
				Type:     schema.TypeList,
				Computed: true,
				Elem:     &schema.Schema{Type: schema.TypeString},
			},
			names.AttrTags: tftags.TagsSchemaComputed(),
		},
	}
}

func dataSourceTransitGatewayAttachmentsRead(ctx context.Context, d *schema.ResourceData, meta any) diag.Diagnostics {
	var diags diag.Diagnostics
	conn := meta.(*conns.AWSClient).EC2Client(ctx)

	input := &ec2.DescribeTransitGatewayAttachmentsInput{}

	input.Filters = append(input.Filters, newCustomFilterList(
		d.Get(names.AttrFilter).(*schema.Set),
	)...)

	if v, ok := d.GetOk(names.AttrTags); ok {
		input.Filters = append(input.Filters, newTagFilterList(
<<<<<<< HEAD
			svcTags(tftags.New(ctx, v.(map[string]interface{}))),
=======
			Tags(tftags.New(ctx, v.(map[string]any))),
>>>>>>> 58002c3e
		)...)
	}

	transitGatewayAttachments, err := findTransitGatewayAttachments(ctx, conn, input)

	if err != nil {
		return sdkdiag.AppendErrorf(diags, "reading EC2 Transit Gateway Attachments: %s", err)
	}

	var attachmentIDs []string

	for _, v := range transitGatewayAttachments {
		attachmentIDs = append(attachmentIDs, aws.ToString(v.TransitGatewayAttachmentId))
	}

	d.SetId(meta.(*conns.AWSClient).Region(ctx))
	d.Set(names.AttrIDs, attachmentIDs)

	return diags
}<|MERGE_RESOLUTION|>--- conflicted
+++ resolved
@@ -50,11 +50,7 @@
 
 	if v, ok := d.GetOk(names.AttrTags); ok {
 		input.Filters = append(input.Filters, newTagFilterList(
-<<<<<<< HEAD
-			svcTags(tftags.New(ctx, v.(map[string]interface{}))),
-=======
-			Tags(tftags.New(ctx, v.(map[string]any))),
->>>>>>> 58002c3e
+			svcTags(tftags.New(ctx, v.(map[string]any))),
 		)...)
 	}
 
