// Code generated by internal/generate/servicepackage/main.go; DO NOT EDIT.

package networkfirewall

import (
	"context"
	"unique"

	"github.com/aws/aws-sdk-go-v2/aws"
	"github.com/aws/aws-sdk-go-v2/service/networkfirewall"
	"github.com/hashicorp/terraform-plugin-log/tflog"
	"github.com/hashicorp/terraform-provider-aws/internal/conns"
	inttypes "github.com/hashicorp/terraform-provider-aws/internal/types"
	"github.com/hashicorp/terraform-provider-aws/names"
)

type servicePackage struct{}

func (p *servicePackage) FrameworkDataSources(ctx context.Context) []*inttypes.ServicePackageFrameworkDataSource {
	return []*inttypes.ServicePackageFrameworkDataSource{}
}

func (p *servicePackage) FrameworkResources(ctx context.Context) []*inttypes.ServicePackageFrameworkResource {
	return []*inttypes.ServicePackageFrameworkResource{
		{
			Factory:  newTLSInspectionConfigurationResource,
			TypeName: "aws_networkfirewall_tls_inspection_configuration",
			Name:     "TLS Inspection Configuration",
<<<<<<< HEAD
			Tags: &inttypes.ServicePackageResourceTags{
				IdentifierAttribute: names.AttrARN,
			},
			Region: &inttypes.ServicePackageResourceRegion{
				IsGlobal:          false,
				IsOverrideEnabled: false,
			},
=======
			Tags: unique.Make(types.ServicePackageResourceTags{
				IdentifierAttribute: names.AttrARN,
			}),
>>>>>>> 45438b17
		},
	}
}

func (p *servicePackage) SDKDataSources(ctx context.Context) []*inttypes.ServicePackageSDKDataSource {
	return []*inttypes.ServicePackageSDKDataSource{
		{
			Factory:  dataSourceFirewall,
			TypeName: "aws_networkfirewall_firewall",
			Name:     "Firewall",
<<<<<<< HEAD
			Tags:     &inttypes.ServicePackageResourceTags{},
			Region: &inttypes.ServicePackageResourceRegion{
				IsGlobal:                      false,
				IsOverrideEnabled:             true,
				IsValidateOverrideInPartition: true,
			},
=======
			Tags:     unique.Make(types.ServicePackageResourceTags{}),
>>>>>>> 45438b17
		},
		{
			Factory:  dataSourceFirewallPolicy,
			TypeName: "aws_networkfirewall_firewall_policy",
			Name:     "Firewall Policy",
<<<<<<< HEAD
			Tags:     &inttypes.ServicePackageResourceTags{},
			Region: &inttypes.ServicePackageResourceRegion{
				IsGlobal:                      false,
				IsOverrideEnabled:             true,
				IsValidateOverrideInPartition: true,
			},
=======
			Tags:     unique.Make(types.ServicePackageResourceTags{}),
>>>>>>> 45438b17
		},
		{
			Factory:  dataSourceResourcePolicy,
			TypeName: "aws_networkfirewall_resource_policy",
			Name:     "Resource Policy",
			Region: &inttypes.ServicePackageResourceRegion{
				IsGlobal:                      false,
				IsOverrideEnabled:             true,
				IsValidateOverrideInPartition: true,
			},
		},
	}
}

func (p *servicePackage) SDKResources(ctx context.Context) []*inttypes.ServicePackageSDKResource {
	return []*inttypes.ServicePackageSDKResource{
		{
			Factory:  resourceFirewall,
			TypeName: "aws_networkfirewall_firewall",
			Name:     "Firewall",
<<<<<<< HEAD
			Tags: &inttypes.ServicePackageResourceTags{
				IdentifierAttribute: names.AttrID,
			},
			Region: &inttypes.ServicePackageResourceRegion{
				IsGlobal:                      false,
				IsOverrideEnabled:             true,
				IsValidateOverrideInPartition: true,
			},
=======
			Tags: unique.Make(types.ServicePackageResourceTags{
				IdentifierAttribute: names.AttrID,
			}),
>>>>>>> 45438b17
		},
		{
			Factory:  resourceFirewallPolicy,
			TypeName: "aws_networkfirewall_firewall_policy",
			Name:     "Firewall Policy",
<<<<<<< HEAD
			Tags: &inttypes.ServicePackageResourceTags{
				IdentifierAttribute: names.AttrID,
			},
			Region: &inttypes.ServicePackageResourceRegion{
				IsGlobal:                      false,
				IsOverrideEnabled:             true,
				IsValidateOverrideInPartition: true,
			},
=======
			Tags: unique.Make(types.ServicePackageResourceTags{
				IdentifierAttribute: names.AttrID,
			}),
>>>>>>> 45438b17
		},
		{
			Factory:  resourceLoggingConfiguration,
			TypeName: "aws_networkfirewall_logging_configuration",
			Name:     "Logging Configuration",
			Region: &inttypes.ServicePackageResourceRegion{
				IsGlobal:                      false,
				IsOverrideEnabled:             true,
				IsValidateOverrideInPartition: true,
			},
		},
		{
			Factory:  resourceResourcePolicy,
			TypeName: "aws_networkfirewall_resource_policy",
			Name:     "Resource Policy",
			Region: &inttypes.ServicePackageResourceRegion{
				IsGlobal:                      false,
				IsOverrideEnabled:             true,
				IsValidateOverrideInPartition: true,
			},
		},
		{
			Factory:  resourceRuleGroup,
			TypeName: "aws_networkfirewall_rule_group",
			Name:     "Rule Group",
<<<<<<< HEAD
			Tags: &inttypes.ServicePackageResourceTags{
				IdentifierAttribute: names.AttrID,
			},
			Region: &inttypes.ServicePackageResourceRegion{
				IsGlobal:                      false,
				IsOverrideEnabled:             true,
				IsValidateOverrideInPartition: true,
			},
=======
			Tags: unique.Make(types.ServicePackageResourceTags{
				IdentifierAttribute: names.AttrID,
			}),
>>>>>>> 45438b17
		},
	}
}

func (p *servicePackage) ServicePackageName() string {
	return names.NetworkFirewall
}

// NewClient returns a new AWS SDK for Go v2 client for this service package's AWS API.
func (p *servicePackage) NewClient(ctx context.Context, config map[string]any) (*networkfirewall.Client, error) {
	cfg := *(config["aws_sdkv2_config"].(*aws.Config))
	optFns := []func(*networkfirewall.Options){
		networkfirewall.WithEndpointResolverV2(newEndpointResolverV2()),
		withBaseEndpoint(config[names.AttrEndpoint].(string)),
		func(o *networkfirewall.Options) {
			if region := config[names.AttrRegion].(string); o.Region != region {
				tflog.Info(ctx, "overriding provider-configured AWS API region", map[string]any{
					"service":         p.ServicePackageName(),
					"original_region": o.Region,
					"override_region": region,
				})
				o.Region = region
			}
		},
		withExtraOptions(ctx, p, config),
	}

	return networkfirewall.NewFromConfig(cfg, optFns...), nil
}

// withExtraOptions returns a functional option that allows this service package to specify extra API client options.
// This option is always called after any generated options.
func withExtraOptions(ctx context.Context, sp conns.ServicePackage, config map[string]any) func(*networkfirewall.Options) {
	if v, ok := sp.(interface {
		withExtraOptions(context.Context, map[string]any) []func(*networkfirewall.Options)
	}); ok {
		optFns := v.withExtraOptions(ctx, config)

		return func(o *networkfirewall.Options) {
			for _, optFn := range optFns {
				optFn(o)
			}
		}
	}

	return func(*networkfirewall.Options) {}
}

func ServicePackage(ctx context.Context) conns.ServicePackage {
	return &servicePackage{}
}<|MERGE_RESOLUTION|>--- conflicted
+++ resolved
@@ -26,19 +26,13 @@
 			Factory:  newTLSInspectionConfigurationResource,
 			TypeName: "aws_networkfirewall_tls_inspection_configuration",
 			Name:     "TLS Inspection Configuration",
-<<<<<<< HEAD
-			Tags: &inttypes.ServicePackageResourceTags{
+			Tags: unique.Make(inttypes.ServicePackageResourceTags{
 				IdentifierAttribute: names.AttrARN,
-			},
+			}),
 			Region: &inttypes.ServicePackageResourceRegion{
 				IsGlobal:          false,
 				IsOverrideEnabled: false,
 			},
-=======
-			Tags: unique.Make(types.ServicePackageResourceTags{
-				IdentifierAttribute: names.AttrARN,
-			}),
->>>>>>> 45438b17
 		},
 	}
 }
@@ -49,31 +43,23 @@
 			Factory:  dataSourceFirewall,
 			TypeName: "aws_networkfirewall_firewall",
 			Name:     "Firewall",
-<<<<<<< HEAD
-			Tags:     &inttypes.ServicePackageResourceTags{},
+			Tags:     unique.Make(inttypes.ServicePackageResourceTags{}),
 			Region: &inttypes.ServicePackageResourceRegion{
 				IsGlobal:                      false,
 				IsOverrideEnabled:             true,
 				IsValidateOverrideInPartition: true,
 			},
-=======
-			Tags:     unique.Make(types.ServicePackageResourceTags{}),
->>>>>>> 45438b17
 		},
 		{
 			Factory:  dataSourceFirewallPolicy,
 			TypeName: "aws_networkfirewall_firewall_policy",
 			Name:     "Firewall Policy",
-<<<<<<< HEAD
-			Tags:     &inttypes.ServicePackageResourceTags{},
+			Tags:     unique.Make(inttypes.ServicePackageResourceTags{}),
 			Region: &inttypes.ServicePackageResourceRegion{
 				IsGlobal:                      false,
 				IsOverrideEnabled:             true,
 				IsValidateOverrideInPartition: true,
 			},
-=======
-			Tags:     unique.Make(types.ServicePackageResourceTags{}),
->>>>>>> 45438b17
 		},
 		{
 			Factory:  dataSourceResourcePolicy,
@@ -94,39 +80,27 @@
 			Factory:  resourceFirewall,
 			TypeName: "aws_networkfirewall_firewall",
 			Name:     "Firewall",
-<<<<<<< HEAD
-			Tags: &inttypes.ServicePackageResourceTags{
+			Tags: unique.Make(inttypes.ServicePackageResourceTags{
 				IdentifierAttribute: names.AttrID,
-			},
+			}),
 			Region: &inttypes.ServicePackageResourceRegion{
 				IsGlobal:                      false,
 				IsOverrideEnabled:             true,
 				IsValidateOverrideInPartition: true,
 			},
-=======
-			Tags: unique.Make(types.ServicePackageResourceTags{
-				IdentifierAttribute: names.AttrID,
-			}),
->>>>>>> 45438b17
 		},
 		{
 			Factory:  resourceFirewallPolicy,
 			TypeName: "aws_networkfirewall_firewall_policy",
 			Name:     "Firewall Policy",
-<<<<<<< HEAD
-			Tags: &inttypes.ServicePackageResourceTags{
+			Tags: unique.Make(inttypes.ServicePackageResourceTags{
 				IdentifierAttribute: names.AttrID,
-			},
+			}),
 			Region: &inttypes.ServicePackageResourceRegion{
 				IsGlobal:                      false,
 				IsOverrideEnabled:             true,
 				IsValidateOverrideInPartition: true,
 			},
-=======
-			Tags: unique.Make(types.ServicePackageResourceTags{
-				IdentifierAttribute: names.AttrID,
-			}),
->>>>>>> 45438b17
 		},
 		{
 			Factory:  resourceLoggingConfiguration,
@@ -152,20 +126,14 @@
 			Factory:  resourceRuleGroup,
 			TypeName: "aws_networkfirewall_rule_group",
 			Name:     "Rule Group",
-<<<<<<< HEAD
-			Tags: &inttypes.ServicePackageResourceTags{
+			Tags: unique.Make(inttypes.ServicePackageResourceTags{
 				IdentifierAttribute: names.AttrID,
-			},
+			}),
 			Region: &inttypes.ServicePackageResourceRegion{
 				IsGlobal:                      false,
 				IsOverrideEnabled:             true,
 				IsValidateOverrideInPartition: true,
 			},
-=======
-			Tags: unique.Make(types.ServicePackageResourceTags{
-				IdentifierAttribute: names.AttrID,
-			}),
->>>>>>> 45438b17
 		},
 	}
 }
