--- conflicted
+++ resolved
@@ -22,33 +22,19 @@
 			Factory:  newDataSourceRuntimeVersion,
 			TypeName: "aws_synthetics_runtime_version",
 			Name:     "Runtime Version",
-<<<<<<< HEAD
-			Region: &itypes.ServicePackageResourceRegion{
-				IsGlobal:                      false,
+			Region: unique.Make(inttypes.ServicePackageResourceRegion{
 				IsOverrideEnabled:             true,
 				IsValidateOverrideInPartition: true,
-			},
-=======
-			Region: unique.Make(inttypes.ServicePackageResourceRegion{
-				IsOverrideEnabled: false,
 			}),
->>>>>>> f69f8d8f
 		},
 		{
 			Factory:  newDataSourceRuntimeVersions,
 			TypeName: "aws_synthetics_runtime_versions",
 			Name:     "Runtime Versions",
-<<<<<<< HEAD
-			Region: &itypes.ServicePackageResourceRegion{
-				IsGlobal:                      false,
+			Region: unique.Make(inttypes.ServicePackageResourceRegion{
 				IsOverrideEnabled:             true,
 				IsValidateOverrideInPartition: true,
-			},
-=======
-			Region: unique.Make(inttypes.ServicePackageResourceRegion{
-				IsOverrideEnabled: false,
 			}),
->>>>>>> f69f8d8f
 		},
 	}
 }
