--- conflicted
+++ resolved
@@ -22,11 +22,7 @@
 	rName := sdkacctest.RandomWithPrefix(acctest.ResourcePrefix)
 
 	resource.ParallelTest(t, resource.TestCase{
-<<<<<<< HEAD
-		PreCheck:                 func() { acctest.PreCheck(ctx, t); acctest.PreCheckPartitionHasService(cloudfront.EndpointsID, t) },
-=======
-		PreCheck:                 func() { acctest.PreCheck(t); acctest.PreCheckPartitionHasService(t, cloudfront.EndpointsID) },
->>>>>>> 78d002fe
+		PreCheck:                 func() { acctest.PreCheck(ctx, t); acctest.PreCheckPartitionHasService(t, cloudfront.EndpointsID) },
 		ProtoV5ProviderFactories: acctest.ProtoV5ProviderFactories,
 		ErrorCheck:               acctest.ErrorCheck(t, cloudfront.EndpointsID),
 		CheckDestroy:             testAccCheckFieldLevelEncryptionConfigDestroy(ctx),
@@ -91,11 +87,7 @@
 	rName := sdkacctest.RandomWithPrefix(acctest.ResourcePrefix)
 
 	resource.ParallelTest(t, resource.TestCase{
-<<<<<<< HEAD
-		PreCheck:                 func() { acctest.PreCheck(ctx, t); acctest.PreCheckPartitionHasService(cloudfront.EndpointsID, t) },
-=======
-		PreCheck:                 func() { acctest.PreCheck(t); acctest.PreCheckPartitionHasService(t, cloudfront.EndpointsID) },
->>>>>>> 78d002fe
+		PreCheck:                 func() { acctest.PreCheck(ctx, t); acctest.PreCheckPartitionHasService(t, cloudfront.EndpointsID) },
 		ProtoV5ProviderFactories: acctest.ProtoV5ProviderFactories,
 		ErrorCheck:               acctest.ErrorCheck(t, cloudfront.EndpointsID),
 		CheckDestroy:             testAccCheckFieldLevelEncryptionConfigDestroy(ctx),
