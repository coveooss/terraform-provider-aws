--- conflicted
+++ resolved
@@ -30,11 +30,7 @@
 	resource.ParallelTest(t, resource.TestCase{
 		PreCheck: func() {
 			acctest.PreCheck(ctx, t)
-<<<<<<< HEAD
-			acctest.PreCheckPartitionHasService(t, names.CloudFront)
-=======
-			acctest.PreCheckPartitionHasService(t, names.CloudFrontEndpointID)
->>>>>>> eb4056bb
+			acctest.PreCheckPartitionHasService(t, names.CloudFrontEndpointID)
 			testAccPreCheck(ctx, t)
 		},
 		ErrorCheck:               acctest.ErrorCheck(t, names.CloudFrontServiceID),
@@ -82,11 +78,7 @@
 	resource.ParallelTest(t, resource.TestCase{
 		PreCheck: func() {
 			acctest.PreCheck(ctx, t)
-<<<<<<< HEAD
-			acctest.PreCheckPartitionHasService(t, names.CloudFront)
-=======
-			acctest.PreCheckPartitionHasService(t, names.CloudFrontEndpointID)
->>>>>>> eb4056bb
+			acctest.PreCheckPartitionHasService(t, names.CloudFrontEndpointID)
 			testAccPreCheck(ctx, t)
 		},
 		ErrorCheck:               acctest.ErrorCheck(t, names.CloudFrontServiceID),
@@ -114,11 +106,7 @@
 	resource.ParallelTest(t, resource.TestCase{
 		PreCheck: func() {
 			acctest.PreCheck(ctx, t)
-<<<<<<< HEAD
-			acctest.PreCheckPartitionHasService(t, names.CloudFront)
-=======
-			acctest.PreCheckPartitionHasService(t, names.CloudFrontEndpointID)
->>>>>>> eb4056bb
+			acctest.PreCheckPartitionHasService(t, names.CloudFrontEndpointID)
 			testAccPreCheck(ctx, t)
 		},
 		ErrorCheck:               acctest.ErrorCheck(t, names.CloudFrontServiceID),
@@ -154,11 +142,7 @@
 	resource.ParallelTest(t, resource.TestCase{
 		PreCheck: func() {
 			acctest.PreCheck(ctx, t)
-<<<<<<< HEAD
-			acctest.PreCheckPartitionHasService(t, names.CloudFront)
-=======
-			acctest.PreCheckPartitionHasService(t, names.CloudFrontEndpointID)
->>>>>>> eb4056bb
+			acctest.PreCheckPartitionHasService(t, names.CloudFrontEndpointID)
 			testAccPreCheck(ctx, t)
 		},
 		ErrorCheck:               acctest.ErrorCheck(t, names.CloudFrontServiceID),
@@ -205,11 +189,7 @@
 	resource.ParallelTest(t, resource.TestCase{
 		PreCheck: func() {
 			acctest.PreCheck(ctx, t)
-<<<<<<< HEAD
-			acctest.PreCheckPartitionHasService(t, names.CloudFront)
-=======
-			acctest.PreCheckPartitionHasService(t, names.CloudFrontEndpointID)
->>>>>>> eb4056bb
+			acctest.PreCheckPartitionHasService(t, names.CloudFrontEndpointID)
 			testAccPreCheck(ctx, t)
 		},
 		ErrorCheck:               acctest.ErrorCheck(t, names.CloudFrontServiceID),
@@ -349,12 +329,6 @@
 			}
 
 			if err != nil {
-<<<<<<< HEAD
-				if errs.IsA[*awstypes.NoSuchOriginAccessControl](err) {
-					return nil
-				}
-=======
->>>>>>> eb4056bb
 				return err
 			}
 
