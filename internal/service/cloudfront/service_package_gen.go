// Code generated by internal/generate/servicepackage/main.go; DO NOT EDIT.

package cloudfront

import (
	"context"
	"unique"

	"github.com/aws/aws-sdk-go-v2/aws"
	"github.com/aws/aws-sdk-go-v2/service/cloudfront"
	"github.com/hashicorp/terraform-plugin-log/tflog"
	"github.com/hashicorp/terraform-provider-aws/internal/conns"
	inttypes "github.com/hashicorp/terraform-provider-aws/internal/types"
	"github.com/hashicorp/terraform-provider-aws/names"
)

type servicePackage struct{}

func (p *servicePackage) FrameworkDataSources(ctx context.Context) []*inttypes.ServicePackageFrameworkDataSource {
	return []*inttypes.ServicePackageFrameworkDataSource{
		{
			Factory:  newDataSourceOriginAccessControl,
			TypeName: "aws_cloudfront_origin_access_control",
			Name:     "Origin Access Control",
<<<<<<< HEAD
			Region: &itypes.ServicePackageResourceRegion{
				IsGlobal:                      true,
				IsOverrideEnabled:             true,
				IsValidateOverrideInPartition: true,
			},
=======
			Region: unique.Make(inttypes.ServicePackageResourceRegion{
				IsOverrideEnabled: false,
			}),
>>>>>>> f69f8d8f
		},
	}
}

func (p *servicePackage) FrameworkResources(ctx context.Context) []*inttypes.ServicePackageFrameworkResource {
	return []*inttypes.ServicePackageFrameworkResource{
		{
			Factory:  newContinuousDeploymentPolicyResource,
			TypeName: "aws_cloudfront_continuous_deployment_policy",
			Name:     "Continuous Deployment Policy",
<<<<<<< HEAD
			Region: &itypes.ServicePackageResourceRegion{
				IsGlobal:                      true,
				IsOverrideEnabled:             true,
				IsValidateOverrideInPartition: true,
			},
=======
			Region: unique.Make(inttypes.ServicePackageResourceRegion{
				IsOverrideEnabled: false,
			}),
>>>>>>> f69f8d8f
		},
		{
			Factory:  newKeyValueStoreResource,
			TypeName: "aws_cloudfront_key_value_store",
			Name:     "Key Value Store",
<<<<<<< HEAD
			Region: &itypes.ServicePackageResourceRegion{
				IsGlobal:                      true,
				IsOverrideEnabled:             true,
				IsValidateOverrideInPartition: true,
			},
=======
			Region: unique.Make(inttypes.ServicePackageResourceRegion{
				IsOverrideEnabled: false,
			}),
>>>>>>> f69f8d8f
		},
		{
			Factory:  newVPCOriginResource,
			TypeName: "aws_cloudfront_vpc_origin",
			Name:     "VPC Origin",
			Tags: unique.Make(inttypes.ServicePackageResourceTags{
				IdentifierAttribute: names.AttrARN,
<<<<<<< HEAD
			},
			Region: &itypes.ServicePackageResourceRegion{
				IsGlobal:                      true,
				IsOverrideEnabled:             true,
				IsValidateOverrideInPartition: true,
			},
=======
			}),
			Region: unique.Make(inttypes.ServicePackageResourceRegion{
				IsOverrideEnabled: false,
			}),
>>>>>>> f69f8d8f
		},
	}
}

func (p *servicePackage) SDKDataSources(ctx context.Context) []*inttypes.ServicePackageSDKDataSource {
	return []*inttypes.ServicePackageSDKDataSource{
		{
			Factory:  dataSourceCachePolicy,
			TypeName: "aws_cloudfront_cache_policy",
			Name:     "Cache Policy",
			Region: unique.Make(inttypes.ServicePackageResourceRegion{
				IsOverrideEnabled: false,
			}),
		},
		{
			Factory:  dataSourceDistribution,
			TypeName: "aws_cloudfront_distribution",
			Name:     "Distribution",
			Tags: unique.Make(inttypes.ServicePackageResourceTags{
				IdentifierAttribute: names.AttrARN,
			}),
			Region: unique.Make(inttypes.ServicePackageResourceRegion{
				IsOverrideEnabled: false,
			}),
		},
		{
			Factory:  dataSourceFunction,
			TypeName: "aws_cloudfront_function",
			Name:     "Function",
			Region: unique.Make(inttypes.ServicePackageResourceRegion{
				IsOverrideEnabled: false,
			}),
		},
		{
			Factory:  dataSourceLogDeliveryCanonicalUserID,
			TypeName: "aws_cloudfront_log_delivery_canonical_user_id",
			Name:     "Log Delivery Canonical User ID",
			Region: unique.Make(inttypes.ServicePackageResourceRegion{
				IsOverrideEnabled: false,
			}),
		},
		{
			Factory:  dataSourceOriginAccessIdentities,
			TypeName: "aws_cloudfront_origin_access_identities",
			Name:     "Origin Access Identities",
			Region: unique.Make(inttypes.ServicePackageResourceRegion{
				IsOverrideEnabled: false,
			}),
		},
		{
			Factory:  dataSourceOriginAccessIdentity,
			TypeName: "aws_cloudfront_origin_access_identity",
			Name:     "Origin Access Identity",
			Region: unique.Make(inttypes.ServicePackageResourceRegion{
				IsOverrideEnabled: false,
			}),
		},
		{
			Factory:  dataSourceOriginRequestPolicy,
			TypeName: "aws_cloudfront_origin_request_policy",
			Name:     "Origin Request Policy",
			Region: unique.Make(inttypes.ServicePackageResourceRegion{
				IsOverrideEnabled: false,
			}),
		},
		{
			Factory:  dataSourceRealtimeLogConfig,
			TypeName: "aws_cloudfront_realtime_log_config",
			Name:     "Real-time Log Config",
			Region: unique.Make(inttypes.ServicePackageResourceRegion{
				IsOverrideEnabled: false,
			}),
		},
		{
			Factory:  dataSourceResponseHeadersPolicy,
			TypeName: "aws_cloudfront_response_headers_policy",
			Name:     "Response Headers Policy",
			Region: unique.Make(inttypes.ServicePackageResourceRegion{
				IsOverrideEnabled: false,
			}),
		},
	}
}

func (p *servicePackage) SDKResources(ctx context.Context) []*inttypes.ServicePackageSDKResource {
	return []*inttypes.ServicePackageSDKResource{
		{
			Factory:  resourceCachePolicy,
			TypeName: "aws_cloudfront_cache_policy",
			Name:     "Cache Policy",
			Region: unique.Make(inttypes.ServicePackageResourceRegion{
				IsOverrideEnabled: false,
			}),
		},
		{
			Factory:  resourceDistribution,
			TypeName: "aws_cloudfront_distribution",
			Name:     "Distribution",
			Tags: unique.Make(inttypes.ServicePackageResourceTags{
				IdentifierAttribute: names.AttrARN,
			}),
			Region: unique.Make(inttypes.ServicePackageResourceRegion{
				IsOverrideEnabled: false,
			}),
		},
		{
			Factory:  resourceFieldLevelEncryptionConfig,
			TypeName: "aws_cloudfront_field_level_encryption_config",
			Name:     "Field-level Encryption Config",
			Region: unique.Make(inttypes.ServicePackageResourceRegion{
				IsOverrideEnabled: false,
			}),
		},
		{
			Factory:  resourceFieldLevelEncryptionProfile,
			TypeName: "aws_cloudfront_field_level_encryption_profile",
			Name:     "Field-level Encryption Profile",
			Region: unique.Make(inttypes.ServicePackageResourceRegion{
				IsOverrideEnabled: false,
			}),
		},
		{
			Factory:  resourceFunction,
			TypeName: "aws_cloudfront_function",
			Name:     "Function",
			Region: unique.Make(inttypes.ServicePackageResourceRegion{
				IsOverrideEnabled: false,
			}),
		},
		{
			Factory:  resourceKeyGroup,
			TypeName: "aws_cloudfront_key_group",
			Name:     "Key Group",
			Region: unique.Make(inttypes.ServicePackageResourceRegion{
				IsOverrideEnabled: false,
			}),
		},
		{
			Factory:  resourceMonitoringSubscription,
			TypeName: "aws_cloudfront_monitoring_subscription",
			Name:     "Monitoring Subscription",
			Region: unique.Make(inttypes.ServicePackageResourceRegion{
				IsOverrideEnabled: false,
			}),
		},
		{
			Factory:  resourceOriginAccessControl,
			TypeName: "aws_cloudfront_origin_access_control",
			Name:     "Origin Access Control",
			Region: unique.Make(inttypes.ServicePackageResourceRegion{
				IsOverrideEnabled: false,
			}),
		},
		{
			Factory:  resourceOriginAccessIdentity,
			TypeName: "aws_cloudfront_origin_access_identity",
			Name:     "Origin Access Identity",
			Region: unique.Make(inttypes.ServicePackageResourceRegion{
				IsOverrideEnabled: false,
			}),
		},
		{
			Factory:  resourceOriginRequestPolicy,
			TypeName: "aws_cloudfront_origin_request_policy",
			Name:     "Origin Request Policy",
			Region: unique.Make(inttypes.ServicePackageResourceRegion{
				IsOverrideEnabled: false,
			}),
		},
		{
			Factory:  resourcePublicKey,
			TypeName: "aws_cloudfront_public_key",
			Name:     "Public Key",
			Region: unique.Make(inttypes.ServicePackageResourceRegion{
				IsOverrideEnabled: false,
			}),
		},
		{
			Factory:  resourceRealtimeLogConfig,
			TypeName: "aws_cloudfront_realtime_log_config",
			Name:     "Real-time Log Config",
			Region: unique.Make(inttypes.ServicePackageResourceRegion{
				IsOverrideEnabled: false,
			}),
		},
		{
			Factory:  resourceResponseHeadersPolicy,
			TypeName: "aws_cloudfront_response_headers_policy",
			Name:     "Response Headers Policy",
			Region: unique.Make(inttypes.ServicePackageResourceRegion{
				IsOverrideEnabled: false,
			}),
		},
	}
}

func (p *servicePackage) ServicePackageName() string {
	return names.CloudFront
}

// NewClient returns a new AWS SDK for Go v2 client for this service package's AWS API.
func (p *servicePackage) NewClient(ctx context.Context, config map[string]any) (*cloudfront.Client, error) {
	cfg := *(config["aws_sdkv2_config"].(*aws.Config))
	optFns := []func(*cloudfront.Options){
		cloudfront.WithEndpointResolverV2(newEndpointResolverV2()),
		withBaseEndpoint(config[names.AttrEndpoint].(string)),
		func(o *cloudfront.Options) {
			if region := config[names.AttrRegion].(string); o.Region != region {
				tflog.Info(ctx, "overriding provider-configured AWS API region", map[string]any{
					"service":         p.ServicePackageName(),
					"original_region": o.Region,
					"override_region": region,
				})
				o.Region = region
			}
		},
		withExtraOptions(ctx, p, config),
	}

	return cloudfront.NewFromConfig(cfg, optFns...), nil
}

// withExtraOptions returns a functional option that allows this service package to specify extra API client options.
// This option is always called after any generated options.
func withExtraOptions(ctx context.Context, sp conns.ServicePackage, config map[string]any) func(*cloudfront.Options) {
	if v, ok := sp.(interface {
		withExtraOptions(context.Context, map[string]any) []func(*cloudfront.Options)
	}); ok {
		optFns := v.withExtraOptions(ctx, config)

		return func(o *cloudfront.Options) {
			for _, optFn := range optFns {
				optFn(o)
			}
		}
	}

	return func(*cloudfront.Options) {}
}

func ServicePackage(ctx context.Context) conns.ServicePackage {
	return &servicePackage{}
}<|MERGE_RESOLUTION|>--- conflicted
+++ resolved
@@ -22,17 +22,9 @@
 			Factory:  newDataSourceOriginAccessControl,
 			TypeName: "aws_cloudfront_origin_access_control",
 			Name:     "Origin Access Control",
-<<<<<<< HEAD
-			Region: &itypes.ServicePackageResourceRegion{
-				IsGlobal:                      true,
-				IsOverrideEnabled:             true,
-				IsValidateOverrideInPartition: true,
-			},
-=======
-			Region: unique.Make(inttypes.ServicePackageResourceRegion{
-				IsOverrideEnabled: false,
-			}),
->>>>>>> f69f8d8f
+			Region: unique.Make(inttypes.ServicePackageResourceRegion{
+				IsOverrideEnabled: false,
+			}),
 		},
 	}
 }
@@ -43,33 +35,17 @@
 			Factory:  newContinuousDeploymentPolicyResource,
 			TypeName: "aws_cloudfront_continuous_deployment_policy",
 			Name:     "Continuous Deployment Policy",
-<<<<<<< HEAD
-			Region: &itypes.ServicePackageResourceRegion{
-				IsGlobal:                      true,
-				IsOverrideEnabled:             true,
-				IsValidateOverrideInPartition: true,
-			},
-=======
-			Region: unique.Make(inttypes.ServicePackageResourceRegion{
-				IsOverrideEnabled: false,
-			}),
->>>>>>> f69f8d8f
+			Region: unique.Make(inttypes.ServicePackageResourceRegion{
+				IsOverrideEnabled: false,
+			}),
 		},
 		{
 			Factory:  newKeyValueStoreResource,
 			TypeName: "aws_cloudfront_key_value_store",
 			Name:     "Key Value Store",
-<<<<<<< HEAD
-			Region: &itypes.ServicePackageResourceRegion{
-				IsGlobal:                      true,
-				IsOverrideEnabled:             true,
-				IsValidateOverrideInPartition: true,
-			},
-=======
-			Region: unique.Make(inttypes.ServicePackageResourceRegion{
-				IsOverrideEnabled: false,
-			}),
->>>>>>> f69f8d8f
+			Region: unique.Make(inttypes.ServicePackageResourceRegion{
+				IsOverrideEnabled: false,
+			}),
 		},
 		{
 			Factory:  newVPCOriginResource,
@@ -77,19 +53,10 @@
 			Name:     "VPC Origin",
 			Tags: unique.Make(inttypes.ServicePackageResourceTags{
 				IdentifierAttribute: names.AttrARN,
-<<<<<<< HEAD
-			},
-			Region: &itypes.ServicePackageResourceRegion{
-				IsGlobal:                      true,
-				IsOverrideEnabled:             true,
-				IsValidateOverrideInPartition: true,
-			},
-=======
-			}),
-			Region: unique.Make(inttypes.ServicePackageResourceRegion{
-				IsOverrideEnabled: false,
-			}),
->>>>>>> f69f8d8f
+			}),
+			Region: unique.Make(inttypes.ServicePackageResourceRegion{
+				IsOverrideEnabled: false,
+			}),
 		},
 	}
 }
