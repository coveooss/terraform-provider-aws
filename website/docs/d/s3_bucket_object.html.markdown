--- conflicted
+++ resolved
@@ -27,11 +27,7 @@
 resource "aws_instance" "example" {
   instance_type = "t2.micro"
   ami           = "ami-2757f631"
-<<<<<<< HEAD
-  user_data     = "${aws_s3_bucket_object.bootstrap_script.body}"
-=======
   user_data     = "${data.aws_s3_bucket_object.bootstrap_script.body}"
->>>>>>> 36d0346c
 }
 ```
 
