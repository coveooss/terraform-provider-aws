--- conflicted
+++ resolved
@@ -74,18 +74,7 @@
 * `tier` - (Optional) Parameter tier to assign to the parameter. If not specified, will use the default parameter tier for the region. Valid tiers are `Standard`, `Advanced`, and `Intelligent-Tiering`. Downgrading an `Advanced` tier parameter to `Standard` will recreate the resource. For more information on parameter tiers, see the [AWS SSM Parameter tier comparison and guide](https://docs.aws.amazon.com/systems-manager/latest/userguide/parameter-store-advanced-parameters.html).
 * `value` - (Optional, exactly one of `value` or `insecure_value` is required) Value of the parameter. This value is always marked as sensitive in the Terraform plan output, regardless of `type`. In Terraform CLI version 0.15 and later, this may require additional configuration handling for certain scenarios. For more information, see the [Terraform v0.15 Upgrade Guide](https://www.terraform.io/upgrade-guides/0-15.html#sensitive-output-values).
 
-<<<<<<< HEAD
-* `name` - (Required) The name of the parameter. If the name contains a path (e.g. any forward slashes (`/`)), it must be fully qualified with a leading forward slash (`/`). For additional requirements and constraints, see the [AWS SSM User Guide](https://docs.aws.amazon.com/systems-manager/latest/userguide/sysman-parameter-name-constraints.html).
-* `type` - (Required) The type of the parameter. Valid types are `String`, `StringList` and `SecureString`.
-* `value` - (Required) The value of the parameter.
-* `description` - (Optional) The description of the parameter.
-* `tier` - (Optional) The tier of the parameter. If not specified, will default to `Standard`. Valid tiers are `Standard` and `Advanced`. For more information on parameter tiers, see the [AWS SSM Parameter tier comparison and guide](https://docs.aws.amazon.com/systems-manager/latest/userguide/parameter-store-advanced-parameters.html).
-* `key_id` - (Optional) The KMS key id or arn for encrypting a SecureString.
-* `allowed_pattern` - (Optional) A regular expression used to validate the parameter value.
-* `tags` - (Optional) A map of tags to assign to the object.
-=======
 ~> **NOTE:** `aws:ssm:integration` data_type parameters must be of the type `SecureString` and the name must start with the prefix `/d9d01087-4a3f-49e0-b0b4-d568d7826553/ssm/integrations/webhook/`. See [here](https://docs.aws.amazon.com/systems-manager/latest/userguide/creating-integrations.html) for information on the usage of `aws:ssm:integration` parameters.
->>>>>>> 6a499196
 
 ## Attribute Reference
 
