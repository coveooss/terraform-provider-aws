--- conflicted
+++ resolved
@@ -103,11 +103,8 @@
 This value is a fully qualified **ARN** of the KMS Key. If using `aws_kms_key`,
 use the exported `arn` attribute:
       `kms_key_id = "${aws_kms_key.foo.arn}"`
-<<<<<<< HEAD
 * `remove_all_on_delete` - (Optional) Indicates that all previous version of the object must be deleted (applies only if versioning is enabled on the bucket).
-=======
 * `metadata` - (Optional) A mapping of keys/values to provision metadata (will be automatically prefixed by `x-amz-meta-, note that only lowercase label are currently supported by the AWS Go API).
->>>>>>> f3ca44c1
 * `tags` - (Optional) A mapping of tags to assign to the object.
 
 Either `source` or `content` must be provided to specify the bucket content.
