--- conflicted
+++ resolved
@@ -59,11 +59,7 @@
 * `ebs_options` - (Optional) EBS related options, may be required based on chosen [instance size](https://aws.amazon.com/elasticsearch-service/pricing/). See below.
 * `cluster_config` - (Optional) Cluster configuration of the domain, see below.
 * `snapshot_options` - (Optional) Snapshot related options, see below.
-<<<<<<< HEAD
-* `vpc_options` - (Optional) VPC related options, see below.
-=======
 * `vpc_options` - (Optional) VPC related options, see below. Adding or removing this configuration forces a new resource ([documentation](https://docs.aws.amazon.com/elasticsearch-service/latest/developerguide/es-vpc.html#es-vpc-limitations)).
->>>>>>> 36d0346c
 * `elasticsearch_version` - (Optional) The version of ElasticSearch to deploy. Defaults to `1.5`
 * `tags` - (Optional) A mapping of tags to assign to the resource
 
