--- conflicted
+++ resolved
@@ -192,7 +192,6 @@
 * `ebs_optimized` (Optional) Indicates whether an Amazon EBS volume is EBS-optimized. Changing this forces a new resource to be created.
 * `ebs_config` - (Optional) A list of attributes for the EBS volumes attached to each instance in the instance group. Each `ebs_config` defined will result in additional EBS volumes being attached to _each_ instance in the instance group. Defined below
 * `autoscaling_policy` - (Optional) The autoscaling policy document. This is a JSON formatted string. See [EMR Auto Scaling](https://docs.aws.amazon.com/emr/latest/ManagementGuide/emr-automatic-scaling.html)
-<<<<<<< HEAD
 
 ## instance\_fleet
 
@@ -204,8 +203,6 @@
 * `name` - (Optional) The friendly name of the instance fleet.
 * `target_on_demand_capacity` - (Optional) The target capacity of On-Demand units for the instance fleet, which determines how many On-Demand instances to provision.
 * `target_spot_capacity` - (Optional) The target capacity of Spot units for the instance fleet, which determines how many Spot instances to provision.
-=======
->>>>>>> 7d072aff
 
 ## ebs\_config
 
