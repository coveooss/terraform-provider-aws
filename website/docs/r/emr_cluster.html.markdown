--- conflicted
+++ resolved
@@ -225,16 +225,8 @@
 
 Attributes for the Amazon EC2 instances running the job flow
 
-<<<<<<< HEAD
 * `key_name` - (Optional) Amazon EC2 key pair that can be used to ssh to the master node as the user called `hadoop`
 * `subnet_id` - (Optional) VPC subnet id where you want the job flow to launch. Cannot specify the `cc1.4xlarge` instance type for nodes of a job flow launched in a Amazon VPC
-=======
-* `key_name` - (Optional) Amazon EC2 key pair that can be used to ssh to the master
-	node as the user called `hadoop`
-* `subnet_id` - (Optional) VPC subnet id where you want the job flow to launch.
-Cannot specify the `cc1.4xlarge` instance type for nodes of a job flow launched in a Amazon VPC
-* `subnet_ids` - (Optional) Applies to clusters that use the instance fleet configuration. When multiple EC2 subnet IDs are specified, Amazon EMR evaluates them and launches instances in the optimal subnet.
->>>>>>> b3c0372b
 * `additional_master_security_groups` - (Optional) String containing a comma separated list of additional Amazon EC2 security group IDs for the master node
 * `additional_slave_security_groups` - (Optional) String containing a comma separated list of additional Amazon EC2 security group IDs for the slave nodes as a comma separated string
 * `emr_managed_master_security_group` - (Optional) Identifier of the Amazon EC2 EMR-Managed security group for the master node
@@ -281,6 +273,7 @@
 * `ebs_optimized` (Optional) Indicates whether an Amazon EBS volume is EBS-optimized. Changing this forces a new resource to be created.
 * `ebs_config` - (Optional) A list of attributes for the EBS volumes attached to each instance in the instance group. Each `ebs_config` defined will result in additional EBS volumes being attached to _each_ instance in the instance group. Defined below
 * `autoscaling_policy` - (Optional) The autoscaling policy document. This is a JSON formatted string. See [EMR Auto Scaling](https://docs.aws.amazon.com/emr/latest/ManagementGuide/emr-automatic-scaling.html)
+
 
 ## instance_fleet
 
