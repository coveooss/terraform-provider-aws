---
layout: "aws"
page_title: "AWS: aws_emr_cluster"
sidebar_current: "docs-aws-resource-emr-cluster"
description: |-
  Provides an Elastic MapReduce Cluster
---

# Resource: aws_emr_cluster

Provides an Elastic MapReduce Cluster, a web service that makes it easy to
process large amounts of data efficiently. See [Amazon Elastic MapReduce Documentation](https://aws.amazon.com/documentation/elastic-mapreduce/)
for more information.

## Example Usage

```hcl
resource "aws_emr_cluster" "cluster" {
  name          = "emr-test-arn"
  release_label = "emr-4.6.0"
  applications  = ["Spark"]
  additional_info = <<EOF
{
  "instanceAwsClientConfiguration": {
    "proxyPort": 8099,
    "proxyHost": "myproxy.example.com"
  }
}
EOF

  termination_protection            = false
  keep_job_flow_alive_when_no_steps = true

  ec2_attributes {
    subnet_id                         = "${aws_subnet.main.id}"
    emr_managed_master_security_group = "${aws_security_group.sg.id}"
    emr_managed_slave_security_group  = "${aws_security_group.sg.id}"
    instance_profile                  = "${aws_iam_instance_profile.emr_profile.arn}"
  }

  instance_group {
    instance_role  = "CORE"
    instance_type  = "c4.large"
    instance_count = "1"
    ebs_config {
      size                 = "40"
      type                 = "gp2"
      volumes_per_instance = 1
    }
    bid_price          = "0.30"
    autoscaling_policy = <<EOF
{
"Constraints": {
  "MinCapacity": 1,
  "MaxCapacity": 2
},
"Rules": [
  {
    "Name": "ScaleOutMemoryPercentage",
    "Description": "Scale out if YARNMemoryAvailablePercentage is less than 15",
    "Action": {
      "SimpleScalingPolicyConfiguration": {
        "AdjustmentType": "CHANGE_IN_CAPACITY",
        "ScalingAdjustment": 1,
        "CoolDown": 300
      }
    },
    "Trigger": {
      "CloudWatchAlarmDefinition": {
        "ComparisonOperator": "LESS_THAN",
        "EvaluationPeriods": 1,
        "MetricName": "YARNMemoryAvailablePercentage",
        "Namespace": "AWS/ElasticMapReduce",
        "Period": 300,
        "Statistic": "AVERAGE",
        "Threshold": 15.0,
        "Unit": "PERCENT"
      }
    }
  }
]
}
EOF
  }
  ebs_root_volume_size = 100

  master_instance_type = "m5.xlarge"
  core_instance_type   = "m5.xlarge"
  core_instance_count  = 1

  tags = {
    role = "rolename"
    env  = "env"
  }

  bootstrap_action {
    path = "s3://elasticmapreduce/bootstrap-actions/run-if"
    name = "runif"
    args = ["instance.isMaster=true", "echo running on master node"]
  }

  configurations_json = <<EOF
  [
    {
      "Classification": "hadoop-env",
      "Configurations": [
        {
          "Classification": "export",
          "Properties": {
            "JAVA_HOME": "/usr/lib/jvm/java-1.8.0"
          }
        }
      ],
      "Properties": {}
    },
    {
      "Classification": "spark-env",
      "Configurations": [
        {
          "Classification": "export",
          "Properties": {
            "JAVA_HOME": "/usr/lib/jvm/java-1.8.0"
          }
        }
      ],
      "Properties": {}
    }
  ]
EOF
  service_role        = "${aws_iam_role.iam_emr_service_role.arn}"
}
```

The `aws_emr_cluster` resource typically requires two IAM roles, one for the EMR Cluster
to use as a service, and another to place on your Cluster Instances to interact
with AWS from those instances. The suggested role policy template for the EMR service is `AmazonElasticMapReduceRole`,
and `AmazonElasticMapReduceforEC2Role` for the EC2 profile. See the [Getting
Started](https://docs.aws.amazon.com/ElasticMapReduce/latest/ManagementGuide/emr-gs-launch-sample-cluster.html)
guide for more information on these IAM roles. There is also a fully-bootable
example Terraform configuration at the bottom of this page.

### Enable Debug Logging

[Debug logging in EMR](https://docs.aws.amazon.com/emr/latest/ManagementGuide/emr-plan-debugging.html)
is implemented as a step. It is highly recommended to utilize the
[lifecycle configuration block](/docs/configuration/resources.html) with `ignore_changes` if other
steps are being managed outside of Terraform.

```hcl
resource "aws_emr_cluster" "example" {
  # ... other configuration ...

  step {
    action_on_failure  = "TERMINATE_CLUSTER"
    name   = "Setup Hadoop Debugging"

    hadoop_jar_step {
      jar  = "command-runner.jar"
      args = ["state-pusher-script"]
    }
  }

  # Optional: ignore outside changes to running cluster steps
  lifecycle {
    ignore_changes = ["step"]
  }
}
```

## Argument Reference

The following arguments are supported:

* `name` - (Required) The name of the job flow
* `hadoop_version` - (Optional) The Hadoop version for the cluster.
* `release_label` - (Required) The release label for the Amazon EMR release
* `master_instance_type` - (Optional) The EC2 instance type of the master node. Exactly one of `master_instance_type` and `instance_group` must be specified.
* `scale_down_behavior` - (Optional) The way that individual Amazon EC2 instances terminate when an automatic scale-in activity occurs or an `instance group` is resized.
* `additional_info` - (Optional) A JSON string for selecting additional features such as adding proxy information. Note: Currently there is no API to retrieve the value of this argument after EMR cluster creation from provider, therefore Terraform cannot detect drift from the actual EMR cluster if its value is changed outside Terraform.
* `service_role` - (Required) IAM role that will be assumed by the Amazon EMR service to access AWS resources
* `security_configuration` - (Optional) The security configuration name to attach to the EMR cluster. Only valid for EMR clusters with `release_label` 4.8.0 or greater
* `core_instance_type` - (Optional) The EC2 instance type of the slave nodes. Cannot be specified if `instance_groups` is set
* `core_instance_count` - (Optional) Number of Amazon EC2 instances used to execute the job flow. EMR will use one node as the cluster's master node and use the remainder of the nodes (`core_instance_count`-1) as core nodes. Cannot be specified if `instance_groups` is set. Default `1`
* `instance_group` - (Optional) A list of `instance_group` objects for each instance group in the cluster. Exactly one of `master_instance_type` and `instance_group` must be specified. If `instance_group` is set, then it must contain a configuration block for at least the `MASTER` instance group type (as well as any additional instance groups). Defined below
* `log_uri` - (Optional) S3 bucket to write the log files of the job flow. If a value is not provided, logs are not created
* `applications` - (Optional) A list of applications for the cluster. Valid values are: `Flink`, `Hadoop`, `Hive`, `Mahout`, `Pig`, `Spark`, and `JupyterHub` (as of EMR 5.14.0). Case insensitive
* `termination_protection` - (Optional) Switch on/off termination protection (default is off)
* `keep_job_flow_alive_when_no_steps` - (Optional) Switch on/off run cluster with no steps or when all steps are complete (default is on)
* `ec2_attributes` - (Optional) Attributes for the EC2 instances running the job flow. Defined below
* `kerberos_attributes` - (Optional) Kerberos configuration for the cluster. Defined below
* `ebs_root_volume_size` - (Optional) Size in GiB of the EBS root device volume of the Linux AMI that is used for each EC2 instance. Available in Amazon EMR version 4.x and later.
* `custom_ami_id` - (Optional) A custom Amazon Linux AMI for the cluster (instead of an EMR-owned AMI). Available in Amazon EMR version 5.7.0 and later.
* `bootstrap_action` - (Optional) List of bootstrap actions that will be run before Hadoop is started on the cluster nodes. Defined below
* `configurations` - (Optional) List of configurations supplied for the EMR cluster you are creating
* `configurations_json` - (Optional) A JSON string for supplying list of configurations for the EMR cluster.

~> **NOTE on configurations_json:** If the `Configurations` value is empty then you should skip
the `Configurations` field instead of providing empty list as value `"Configurations": []`.

```hcl
configurations_json = <<EOF
  [
    {
      "Classification": "hadoop-env",
      "Configurations": [
        {
          "Classification": "export",
          "Properties": {
            "JAVA_HOME": "/usr/lib/jvm/java-1.8.0"
          }
        }
      ],
      "Properties": {}
    }
  ]
EOF
```

* `visible_to_all_users` - (Optional) Whether the job flow is visible to all IAM users of the AWS account associated with the job flow. Default `true`
* `autoscaling_role` - (Optional) An IAM role for automatic scaling policies. The IAM role provides permissions that the automatic scaling feature requires to launch and terminate EC2 instances in an instance group.
* `step` - (Optional) List of steps to run when creating the cluster. Defined below. It is highly recommended to utilize the [lifecycle configuration block](/docs/configuration/resources.html) with `ignore_changes` if other steps are being managed outside of Terraform. This argument is processed in [attribute-as-blocks mode](/docs/configuration/attr-as-blocks.html).
* `tags` - (Optional) list of tags to apply to the EMR Cluster

## ec2_attributes

Attributes for the Amazon EC2 instances running the job flow

* `key_name` - (Optional) Amazon EC2 key pair that can be used to ssh to the master node as the user called `hadoop`
* `subnet_id` - (Optional) VPC subnet id where you want the job flow to launch. Cannot specify the `cc1.4xlarge` instance type for nodes of a job flow launched in a Amazon VPC
* `additional_master_security_groups` - (Optional) String containing a comma separated list of additional Amazon EC2 security group IDs for the master node
* `additional_slave_security_groups` - (Optional) String containing a comma separated list of additional Amazon EC2 security group IDs for the slave nodes as a comma separated string
* `emr_managed_master_security_group` - (Optional) Identifier of the Amazon EC2 EMR-Managed security group for the master node
* `emr_managed_slave_security_group` - (Optional) Identifier of the Amazon EC2 EMR-Managed security group for the slave nodes
* `service_access_security_group` - (Optional) Identifier of the Amazon EC2 service-access security group - required when the cluster runs on a private subnet
* `instance_profile` - (Required) Instance Profile for EC2 instances of the cluster assume this role
* `availability_zone` - (Optional) The Amazon EC2 Availability Zone for the cluster. `availability_zone` is used for uniform instance groups, while `availability_zones` (plural) is used for instance fleets.
* `availability_zones` - (Optional) When multiple Availability Zones are specified, Amazon EMR evaluates them and launches instances in the optimal Availability Zone. `availability_zones` is used for instance fleets, while `availability_zone` (singular) is used for uniform instance groups. 

~> **NOTE on EMR-Managed security groups:** These security groups will have any
missing inbound or outbound access rules added and maintained by AWS, to ensure
proper communication between instances in a cluster. The EMR service will
maintain these rules for groups provided in `emr_managed_master_security_group`
and `emr_managed_slave_security_group`; attempts to remove the required rules
may succeed, only for the EMR service to re-add them in a matter of minutes.
This may cause Terraform to fail to destroy an environment that contains an EMR
cluster, because the EMR service does not revoke rules added on deletion,
leaving a cyclic dependency between the security groups that prevents their
deletion. To avoid this, use the `revoke_rules_on_delete` optional attribute for
any Security Group used in `emr_managed_master_security_group` and
`emr_managed_slave_security_group`. See [Amazon EMR-Managed Security
Groups](http://docs.aws.amazon.com/emr/latest/ManagementGuide/emr-man-sec-groups.html)
for more information about the EMR-managed security group rules.

## kerberos_attributes

Attributes for Kerberos configuration

* `ad_domain_join_password` - (Optional) The Active Directory password for `ad_domain_join_user`
* `ad_domain_join_user` - (Optional) Required only when establishing a cross-realm trust with an Active Directory domain. A user with sufficient privileges to join resources to the domain.
* `cross_realm_trust_principal_password` - (Optional) Required only when establishing a cross-realm trust with a KDC in a different realm. The cross-realm principal password, which must be identical across realms.
* `kdc_admin_password` - (Required) The password used within the cluster for the kadmin service on the cluster-dedicated KDC, which maintains Kerberos principals, password policies, and keytabs for the cluster.
* `realm` - (Required) The name of the Kerberos realm to which all nodes in a cluster belong. For example, `EC2.INTERNAL`

## instance_group

Attributes for each task instance group in the cluster

* `instance_role` - (Required) The role of the instance group in the cluster. Valid values are: `MASTER`, `CORE`, and `TASK`.
* `instance_type` - (Required) The EC2 instance type for all instances in the instance group
* `instance_count` - (Optional) Target number of instances for the instance group
* `name` - (Optional) Friendly name given to the instance group
<<<<<<< HEAD
* `bid_price` - (Optional) If set, the bid price for each EC2 instance in the instance group, expressed in USD. By setting this attribute, the instance group is being declared as a Spot Instance, and will implicitly create a Spot request. Leave this blank to use On-Demand Instances. `bid_price` can not be set for the `MASTER` instance group, since that group must always be On-Demand
* `ebs_optimized` (Optional) Indicates whether an Amazon EBS volume is EBS-optimized. Changing this forces a new resource to be created.
=======
* `bid_price` - (Optional) If set, the bid price for each EC2 instance in the instance group, expressed in USD. By setting this attribute, the instance group is being declared as a Spot Instance, and will implicitly create a Spot request. Leave this blank to use On-Demand Instances.
>>>>>>> ec097eb5
* `ebs_config` - (Optional) A list of attributes for the EBS volumes attached to each instance in the instance group. Each `ebs_config` defined will result in additional EBS volumes being attached to _each_ instance in the instance group. Defined below
* `autoscaling_policy` - (Optional) The autoscaling policy document. This is a JSON formatted string. See [EMR Auto Scaling](https://docs.aws.amazon.com/emr/latest/ManagementGuide/emr-automatic-scaling.html)


## instance_fleet

Attributes for each instance fleet in the cluster (See <a href="/docs/providers/aws/r/emr_instance_fleet.html">aws_emr_instance_fleet</a> for more details)

* `instance_fleet_type` - (Required) The node type that the instance fleet hosts. Valid values are `MASTER`, `CORE`, and `TASK`. Changing this forces a new resource to be created.
* `instance_type_configs` - (Optional) The instance type configurations that define the EC2 instances in the instance fleet. Array of `instance_type_config` blocks. 
* `launch_specifications` - (Optional) The launch specification for the instance fleet. 
* `name` - (Optional) The friendly name of the instance fleet.
* `target_on_demand_capacity` - (Optional) The target capacity of On-Demand units for the instance fleet, which determines how many On-Demand instances to provision.
* `target_spot_capacity` - (Optional) The target capacity of Spot units for the instance fleet, which determines how many Spot instances to provision.

## ebs_config

Attributes for the EBS volumes attached to each EC2 instance in the `instance_group`

* `size` - (Required) The volume size, in gibibytes (GiB).
* `type` - (Required) The volume type. Valid options are `gp2`, `io1`, `standard` and `st1`. See [EBS Volume Types](https://docs.aws.amazon.com/AWSEC2/latest/UserGuide/EBSVolumeTypes.html).
* `iops` - (Optional) The number of I/O operations per second (IOPS) that the volume supports
* `volumes_per_instance` - (Optional) The number of EBS volumes with this configuration to attach to each EC2 instance in the instance group (default is 1)

## bootstrap_action

* `name` - (Required) Name of the bootstrap action
* `path` - (Required) Location of the script to run during a bootstrap action. Can be either a location in Amazon S3 or on a local file system
* `args` - (Optional) List of command line arguments to pass to the bootstrap action script

## step

Attributes for step configuration

* `action_on_failure` - (Required) The action to take if the step fails. Valid values: `TERMINATE_JOB_FLOW`, `TERMINATE_CLUSTER`, `CANCEL_AND_WAIT`, and `CONTINUE`
* `hadoop_jar_step` - (Required) The JAR file used for the step. Defined below.
* `name` - (Required) The name of the step.

### hadoop_jar_step

Attributes for Hadoop job step configuration

* `args` - (Optional) List of command line arguments passed to the JAR file's main function when executed.
* `jar` - (Required) Path to a JAR file run during the step.
* `main_class` - (Optional) Name of the main class in the specified Java file. If not specified, the JAR file should specify a Main-Class in its manifest file.
* `properties` - (Optional) Key-Value map of Java properties that are set when the step runs. You can use these properties to pass key value pairs to your main function.

## Attributes Reference

In addition to all arguments above, the following attributes are exported:

* `id` - The ID of the EMR Cluster
* `name` - The name of the cluster.
* `release_label` - The release label for the Amazon EMR release.
* `master_instance_type` - The EC2 instance type of the master node.
* `master_public_dns` - The public DNS name of the master EC2 instance.
* `core_instance_type` - The EC2 instance type of the slave nodes.
* `core_instance_count` The number of slave nodes, i.e. EC2 instance nodes.
* `log_uri` - The path to the Amazon S3 location where logs for this cluster are stored.
* `applications` - The applications installed on this cluster.
* `ec2_attributes` - Provides information about the EC2 instances in a cluster grouped by category: key name, subnet ID, IAM instance profile, and so on.
* `bootstrap_action` - A list of bootstrap actions that will be run before Hadoop is started on the cluster nodes.
* `configurations` - The list of Configurations supplied to the EMR cluster.
* `service_role` - The IAM role that will be assumed by the Amazon EMR service to access AWS resources on your behalf.
* `visible_to_all_users` - Indicates whether the job flow is visible to all IAM users of the AWS account associated with the job flow.
* `tags` - The list of tags associated with a cluster.

For any instance_group the id is exported IN `aws_emr_cluster.instance_group.HASHCODE.id`  format, e.g. `aws_emr_cluster.example.instance_group.12345678.id`

## Example bootable config

**NOTE:** This configuration demonstrates a minimal configuration needed to
boot an example EMR Cluster. It is not meant to display best practices. Please
use at your own risk.

```hcl
provider "aws" {
  region = "us-west-2"
}

resource "aws_emr_cluster" "cluster" {
  name          = "emr-test-arn"
  release_label = "emr-4.6.0"
  applications  = ["Spark"]

  ec2_attributes {
    subnet_id                         = "${aws_subnet.main.id}"
    emr_managed_master_security_group = "${aws_security_group.allow_all.id}"
    emr_managed_slave_security_group  = "${aws_security_group.allow_all.id}"
    instance_profile                  = "${aws_iam_instance_profile.emr_profile.arn}"
  }

  master_instance_type = "m5.xlarge"
  core_instance_type   = "m5.xlarge"
  core_instance_count  = 1

  tags = {
    role     = "rolename"
    dns_zone = "env_zone"
    env      = "env"
    name     = "name-env"
  }

  bootstrap_action {
    path = "s3://elasticmapreduce/bootstrap-actions/run-if"
    name = "runif"
    args = ["instance.isMaster=true", "echo running on master node"]
  }

  configurations_json = <<EOF
  [
    {
      "Classification": "hadoop-env",
      "Configurations": [
        {
          "Classification": "export",
          "Properties": {
            "JAVA_HOME": "/usr/lib/jvm/java-1.8.0"
          }
        }
      ],
      "Properties": {}
    },
    {
      "Classification": "spark-env",
      "Configurations": [
        {
          "Classification": "export",
          "Properties": {
            "JAVA_HOME": "/usr/lib/jvm/java-1.8.0"
          }
        }
      ],
      "Properties": {}
    }
  ]
EOF

  service_role = "${aws_iam_role.iam_emr_service_role.arn}"
}

resource "aws_security_group" "allow_access" {
  name        = "allow_access"
  description = "Allow inbound traffic"
  vpc_id      = "${aws_vpc.main.id}"

  ingress {
    # these ports should be locked down
    from_port   = 0
    to_port     = 0
    protocol    = "-1"

    # we do not recommend opening your cluster to 0.0.0.0/0
    cidr_blocks = # add your IP address here
  }

  egress {
    from_port   = 0
    to_port     = 0
    protocol    = "-1"
    cidr_blocks = ["0.0.0.0/0"]
  }

  depends_on = ["aws_subnet.main"]

  lifecycle {
    ignore_changes = ["ingress", "egress"]
  }

  tags = {
    name = "emr_test"
  }
}

resource "aws_vpc" "main" {
  cidr_block           = "168.31.0.0/16"
  enable_dns_hostnames = true

  tags = {
    name = "emr_test"
  }
}

resource "aws_subnet" "main" {
  vpc_id     = "${aws_vpc.main.id}"
  cidr_block = "168.31.0.0/20"

  tags = {
    name = "emr_test"
  }
}

resource "aws_internet_gateway" "gw" {
  vpc_id = "${aws_vpc.main.id}"
}

resource "aws_route_table" "r" {
  vpc_id = "${aws_vpc.main.id}"

  route {
    cidr_block = "0.0.0.0/0"
    gateway_id = "${aws_internet_gateway.gw.id}"
  }
}

resource "aws_main_route_table_association" "a" {
  vpc_id         = "${aws_vpc.main.id}"
  route_table_id = "${aws_route_table.r.id}"
}

###

# IAM Role setups

###

# IAM role for EMR Service
resource "aws_iam_role" "iam_emr_service_role" {
  name = "iam_emr_service_role"

  assume_role_policy = <<EOF
{
  "Version": "2008-10-17",
  "Statement": [
    {
      "Sid": "",
      "Effect": "Allow",
      "Principal": {
        "Service": "elasticmapreduce.amazonaws.com"
      },
      "Action": "sts:AssumeRole"
    }
  ]
}
EOF
}

resource "aws_iam_role_policy" "iam_emr_service_policy" {
  name = "iam_emr_service_policy"
  role = "${aws_iam_role.iam_emr_service_role.id}"

  policy = <<EOF
{
    "Version": "2012-10-17",
    "Statement": [{
        "Effect": "Allow",
        "Resource": "*",
        "Action": [
            "ec2:AuthorizeSecurityGroupEgress",
            "ec2:AuthorizeSecurityGroupIngress",
            "ec2:CancelSpotInstanceRequests",
            "ec2:CreateNetworkInterface",
            "ec2:CreateSecurityGroup",
            "ec2:CreateTags",
            "ec2:DeleteNetworkInterface",
            "ec2:DeleteSecurityGroup",
            "ec2:DeleteTags",
            "ec2:DescribeAvailabilityZones",
            "ec2:DescribeAccountAttributes",
            "ec2:DescribeDhcpOptions",
            "ec2:DescribeInstanceStatus",
            "ec2:DescribeInstances",
            "ec2:DescribeKeyPairs",
            "ec2:DescribeNetworkAcls",
            "ec2:DescribeNetworkInterfaces",
            "ec2:DescribePrefixLists",
            "ec2:DescribeRouteTables",
            "ec2:DescribeSecurityGroups",
            "ec2:DescribeSpotInstanceRequests",
            "ec2:DescribeSpotPriceHistory",
            "ec2:DescribeSubnets",
            "ec2:DescribeVpcAttribute",
            "ec2:DescribeVpcEndpoints",
            "ec2:DescribeVpcEndpointServices",
            "ec2:DescribeVpcs",
            "ec2:DetachNetworkInterface",
            "ec2:ModifyImageAttribute",
            "ec2:ModifyInstanceAttribute",
            "ec2:RequestSpotInstances",
            "ec2:RevokeSecurityGroupEgress",
            "ec2:RunInstances",
            "ec2:TerminateInstances",
            "ec2:DeleteVolume",
            "ec2:DescribeVolumeStatus",
            "ec2:DescribeVolumes",
            "ec2:DetachVolume",
            "iam:GetRole",
            "iam:GetRolePolicy",
            "iam:ListInstanceProfiles",
            "iam:ListRolePolicies",
            "iam:PassRole",
            "s3:CreateBucket",
            "s3:Get*",
            "s3:List*",
            "sdb:BatchPutAttributes",
            "sdb:Select",
            "sqs:CreateQueue",
            "sqs:Delete*",
            "sqs:GetQueue*",
            "sqs:PurgeQueue",
            "sqs:ReceiveMessage"
        ]
    }]
}
EOF
}

# IAM Role for EC2 Instance Profile
resource "aws_iam_role" "iam_emr_profile_role" {
  name = "iam_emr_profile_role"

  assume_role_policy = <<EOF
{
  "Version": "2008-10-17",
  "Statement": [
    {
      "Sid": "",
      "Effect": "Allow",
      "Principal": {
        "Service": "ec2.amazonaws.com"
      },
      "Action": "sts:AssumeRole"
    }
  ]
}
EOF
}

resource "aws_iam_instance_profile" "emr_profile" {
  name  = "emr_profile"
  roles = ["${aws_iam_role.iam_emr_profile_role.name}"]
}

resource "aws_iam_role_policy" "iam_emr_profile_policy" {
  name = "iam_emr_profile_policy"
  role = "${aws_iam_role.iam_emr_profile_role.id}"

  policy = <<EOF
{
    "Version": "2012-10-17",
    "Statement": [{
        "Effect": "Allow",
        "Resource": "*",
        "Action": [
            "cloudwatch:*",
            "dynamodb:*",
            "ec2:Describe*",
            "elasticmapreduce:Describe*",
            "elasticmapreduce:ListBootstrapActions",
            "elasticmapreduce:ListClusters",
            "elasticmapreduce:ListInstanceGroups",
            "elasticmapreduce:ListInstances",
            "elasticmapreduce:ListSteps",
            "kinesis:CreateStream",
            "kinesis:DeleteStream",
            "kinesis:DescribeStream",
            "kinesis:GetRecords",
            "kinesis:GetShardIterator",
            "kinesis:MergeShards",
            "kinesis:PutRecord",
            "kinesis:SplitShard",
            "rds:Describe*",
            "s3:*",
            "sdb:*",
            "sns:*",
            "sqs:*"
        ]
    }]
}
EOF
}
```

## Import

EMR clusters can be imported using the `id`, e.g.

```
$ terraform import aws_emr_cluster.cluster j-123456ABCDEF
```<|MERGE_RESOLUTION|>--- conflicted
+++ resolved
@@ -269,12 +269,8 @@
 * `instance_type` - (Required) The EC2 instance type for all instances in the instance group
 * `instance_count` - (Optional) Target number of instances for the instance group
 * `name` - (Optional) Friendly name given to the instance group
-<<<<<<< HEAD
-* `bid_price` - (Optional) If set, the bid price for each EC2 instance in the instance group, expressed in USD. By setting this attribute, the instance group is being declared as a Spot Instance, and will implicitly create a Spot request. Leave this blank to use On-Demand Instances. `bid_price` can not be set for the `MASTER` instance group, since that group must always be On-Demand
+* `bid_price` - (Optional) If set, the bid price for each EC2 instance in the instance group, expressed in USD. By setting this attribute, the instance group is being declared as a Spot Instance, and will implicitly create a Spot request. Leave this blank to use On-Demand Instances.
 * `ebs_optimized` (Optional) Indicates whether an Amazon EBS volume is EBS-optimized. Changing this forces a new resource to be created.
-=======
-* `bid_price` - (Optional) If set, the bid price for each EC2 instance in the instance group, expressed in USD. By setting this attribute, the instance group is being declared as a Spot Instance, and will implicitly create a Spot request. Leave this blank to use On-Demand Instances.
->>>>>>> ec097eb5
 * `ebs_config` - (Optional) A list of attributes for the EBS volumes attached to each instance in the instance group. Each `ebs_config` defined will result in additional EBS volumes being attached to _each_ instance in the instance group. Defined below
 * `autoscaling_policy` - (Optional) The autoscaling policy document. This is a JSON formatted string. See [EMR Auto Scaling](https://docs.aws.amazon.com/emr/latest/ManagementGuide/emr-automatic-scaling.html)
 
