<% wrap_layout :inner do %>
    <% content_for :sidebar do %>
        <div class="docs-sidebar hidden-print affix-top" role="complementary">
            <ul class="nav docs-sidenav">
                <li<%= sidebar_current("docs-home") %>>
                    <a href="/docs/providers/index.html">All Providers</a>
                </li>

                <li<%= sidebar_current("docs-aws-index") %>>
                    <a href="/docs/providers/aws/index.html">AWS Provider</a>
                </li>

                <li<%= sidebar_current("docs-aws-guide") %>>
                <a href="#">Guides</a>
                    <ul class="nav nav-visible">

                        <li<%= sidebar_current("docs-aws-guide-serverless") %>>
                            <a href="/docs/providers/aws/guides/serverless-with-aws-lambda-and-api-gateway.html">AWS Lambda with API Gateway</a>
                        </li>

                    </ul>
                </li>

                <li<%= sidebar_current("docs-aws-datasource") %>>
                <a href="#">Data Sources</a>
                    <ul class="nav nav-visible">

                        <li<%= sidebar_current("docs-aws-datasource-acm-certificate") %>>
                            <a href="/docs/providers/aws/d/acm_certificate.html">aws_acm_certificate</a>
                        </li>
                        <li<%= sidebar_current("docs-aws-datasource-alb-x") %>>
                            <a href="/docs/providers/aws/d/lb.html">aws_alb</a>
                        </li>
                        <li<%= sidebar_current("docs-aws-datasource-alb-listener") %>>
                            <a href="/docs/providers/aws/d/lb_listener.html">aws_alb_listener</a>
                        </li>
                        <li<%= sidebar_current("docs-aws-datasource-alb-target-group") %>>
                            <a href="/docs/providers/aws/d/lb_target_group.html">aws_alb_target_group</a>
                        </li>
                        <li<%= sidebar_current("docs-aws-datasource-ami") %>>
                            <a href="/docs/providers/aws/d/ami.html">aws_ami</a>
                        </li>
                        <li<%= sidebar_current("docs-aws-datasource-ami-ids") %>>
                            <a href="/docs/providers/aws/d/ami_ids.html">aws_ami_ids</a>
                        </li>
                        <li<%= sidebar_current("docs-aws-datasource-autoscaling-groups") %>>
                            <a href="/docs/providers/aws/d/autoscaling_groups.html">aws_autoscaling_groups</a>
                        </li>
                        <li<%= sidebar_current("docs-aws-datasource-availability-zone") %>>
                            <a href="/docs/providers/aws/d/availability_zone.html">aws_availability_zone</a>
                        </li>
                        <li<%= sidebar_current("docs-aws-datasource-availability-zones") %>>
                            <a href="/docs/providers/aws/d/availability_zones.html">aws_availability_zones</a>
                        </li>
                        <li<%= sidebar_current("docs-aws-datasource-billing-service-account") %>>
                            <a href="/docs/providers/aws/d/billing_service_account.html">aws_billing_service_account</a>
                        </li>
                        <li<%= sidebar_current("docs-aws-datasource-caller-identity") %>>
                          <a href="/docs/providers/aws/d/caller_identity.html">aws_caller_identity</a>
                        </li>
                        <li<%= sidebar_current("docs-aws-datasource-canonical-user-id") %>>
                            <a href="/docs/providers/aws/d/canonical_user_id.html">aws_canonical_user_id</a>
                        </li>
                        <li<%= sidebar_current("docs-aws-datasource-cloudformation-stack") %>>
                            <a href="/docs/providers/aws/d/cloudformation_stack.html">aws_cloudformation_stack</a>
                        </li>
                        <li<%= sidebar_current("docs-aws-datasource-cloudtrail-service-account") %>>
                            <a href="/docs/providers/aws/d/cloudtrail_service_account.html">aws_cloudtrail_service_account</a>
                        </li>
                        <li<%= sidebar_current("docs-aws-datasource-db-instance") %>>
                            <a href="/docs/providers/aws/d/db_instance.html">aws_db_instance</a>
                        </li>
                        <li<%= sidebar_current("docs-aws-datasource-db-snapshot") %>>
                          <a href="/docs/providers/aws/d/db_snapshot.html">aws_db_snapshot</a>
                        </li>
                        <li<%= sidebar_current("docs-aws-datasource-dynamodb-table") %>>
                          <a href="/docs/providers/aws/d/dynamodb_table.html">aws_dynamodb_table</a>
                        </li>
                        <li<%= sidebar_current("docs-aws-datasource-ebs-snapshot") %>>
                          <a href="/docs/providers/aws/d/ebs_snapshot.html">aws_ebs_snapshot</a>
                        </li>
                        <li<%= sidebar_current("docs-aws-datasource-ebs-snapshot-ids") %>>
                          <a href="/docs/providers/aws/d/ebs_snapshot_ids.html">aws_ebs_snapshot_ids</a>
                        </li>
                        <li<%= sidebar_current("docs-aws-datasource-ebs-volume") %>>
                          <a href="/docs/providers/aws/d/ebs_volume.html">aws_ebs_volume</a>
                        </li>
                        <li<%= sidebar_current("docs-aws-datasource-ecr-repository") %>>
                          <a href="/docs/providers/aws/d/ecr_repository.html">aws_ecr_repository</a>
                        </li>
                        <li<%= sidebar_current("docs-aws-datasource-ecs-cluster") %>>
                          <a href="/docs/providers/aws/d/ecs_cluster.html">aws_ecs_cluster</a>
                        </li>
                        <li<%= sidebar_current("docs-aws-datasource-ecs-container-definition") %>>
                            <a href="/docs/providers/aws/d/ecs_container_definition.html">aws_ecs_container_definition</a>
                        </li>
                        <li<%= sidebar_current("docs-aws-datasource-ecs-task-definition") %>>
                            <a href="/docs/providers/aws/d/ecs_task_definition.html">aws_ecs_task_definition</a>
                        </li>
                        <li<%= sidebar_current("docs-aws-datasource-efs-file-system") %>>
                            <a href="/docs/providers/aws/d/efs_file_system.html">aws_efs_file_system</a>
                        </li>
                        <li<%= sidebar_current("docs-aws-datasource-efs-mount-target") %>>
                            <a href="/docs/providers/aws/d/efs_mount_target.html">aws_efs_mount_target</a>
                        </li>
                        <li<%= sidebar_current("docs-aws-datasource-eip") %>>
                            <a href="/docs/providers/aws/d/eip.html">aws_eip</a>
                        </li>
                        <li<%= sidebar_current("docs-aws-datasource-elastic-beanstalk-hosted-zone") %>>
                            <a href="/docs/providers/aws/d/elastic_beanstalk_hosted_zone.html">aws_elastic_beanstalk_hosted_zone</a>
                        </li>
                        <li<%= sidebar_current("docs-aws-datasource-elastic-beanstalk-solution-stack") %>>
                            <a href="/docs/providers/aws/d/elastic_beanstalk_solution_stack.html">aws_elastic_beanstalk_solution_stack</a>
                        </li>
                        <li<%= sidebar_current("docs-aws-datasource-elasticache-cluster") %>>
                            <a href="/docs/providers/aws/d/elasticache_cluster.html">aws_elasticache_cluster</a>
                        </li>
                        <li<%= sidebar_current("docs-aws-datasource-elasticache-replication-group") %>>
                            <a href="/docs/providers/aws/d/elasticache_replication_group.html">aws_elasticache_replication_group</a>
                        </li>
                        <li<%= sidebar_current("docs-aws-datasource-elb") %>>
                            <a href="/docs/providers/aws/d/elb.html">aws_elb</a>
                        </li>
                        <li<%= sidebar_current("docs-aws-datasource-elb-hosted-zone-id") %>>
                            <a href="/docs/providers/aws/d/elb_hosted_zone_id.html">aws_elb_hosted_zone_id</a>
                        </li>
                        <li<%= sidebar_current("docs-aws-datasource-elb-service-account") %>>
                            <a href="/docs/providers/aws/d/elb_service_account.html">aws_elb_service_account</a>
                        </li>
                        <li<%= sidebar_current("docs-aws-datasource-iam-account-alias") %>>
                            <a href="/docs/providers/aws/d/iam_account_alias.html">aws_iam_account_alias</a>
                        </li>
                        <li<%= sidebar_current("docs-aws-datasource-iam-group") %>>
                            <a href="/docs/providers/aws/d/iam_group.html">aws_iam_group</a>
                        </li>
                        <li<%= sidebar_current("docs-aws-datasource-iam-instance-profile") %>>
                            <a href="/docs/providers/aws/d/iam_instance_profile.html">aws_iam_instance_profile</a>
                        </li>
                        <li<%= sidebar_current("docs-aws-datasource-iam-policy") %>>
                            <a href="/docs/providers/aws/d/iam_policy.html">aws_iam_policy</a>
                        </li>
                        <li<%= sidebar_current("docs-aws-datasource-iam-policy-document") %>>
                            <a href="/docs/providers/aws/d/iam_policy_document.html">aws_iam_policy_document</a>
                        </li>
                        <li<%= sidebar_current("docs-aws-datasource-iam-role") %>>
                            <a href="/docs/providers/aws/d/iam_role.html">aws_iam_role</a>
                        </li>
                        <li<%= sidebar_current("docs-aws-iam-server-certificate") %>>
                          <a href="/docs/providers/aws/d/iam_server_certificate.html">aws_iam_server_certificate</a>
                        </li>
                        <li<%= sidebar_current("docs-aws-datasource-iam-user") %>>
                            <a href="/docs/providers/aws/d/iam_user.html">aws_iam_user</a>
                        </li>
                        <li<%= sidebar_current("docs-aws-datasource-inspector-rules-packages") %>>
                          <a href="/docs/providers/aws/d/inspector_rules_packages.html">aws_inspector_rules_packages</a>
                        </li>
                        <li<%= sidebar_current("docs-aws-datasource-instance") %>>
                          <a href="/docs/providers/aws/d/instance.html">aws_instance</a>
                        </li>
                        <li<%= sidebar_current("docs-aws-datasource-instances") %>>
                          <a href="/docs/providers/aws/d/instances.html">aws_instances</a>
                        </li>
                        <li<%= sidebar_current("docs-aws-datasource-internet-gateway") %>>
                          <a href="/docs/providers/aws/d/internet_gateway.html">aws_internet_gateway</a>
                        </li>
                        <li<%= sidebar_current("docs-aws-datasource-ip_ranges") %>>
                            <a href="/docs/providers/aws/d/ip_ranges.html">aws_ip_ranges</a>
                        </li>
                        <li<%= sidebar_current("docs-aws-datasource-kinesis-stream") %>>
                            <a href="/docs/providers/aws/d/kinesis_stream.html">aws_kinesis_stream</a>
                        </li>
                        <li<%= sidebar_current("docs-aws-datasource-kms-alias") %>>
                            <a href="/docs/providers/aws/d/kms_alias.html">aws_kms_alias</a>
                        </li>
                        <li<%= sidebar_current("docs-aws-datasource-kms-key") %>>
                          <a href="/docs/providers/aws/d/kms_key.html">aws_kms_key</a>
                        </li>
                        <li<%= sidebar_current("docs-aws-datasource-kms-ciphertext") %>>
                            <a href="/docs/providers/aws/d/kms_ciphertext.html">aws_kms_ciphertext</a>
                        </li>
                        <li<%= sidebar_current("docs-aws-datasource-kms-secret") %>>
                            <a href="/docs/providers/aws/d/kms_secret.html">aws_kms_secret</a>
                        </li>
                        <li<%= sidebar_current("docs-aws-datasource-nat-gateway") %>>
                           <a href="/docs/providers/aws/d/nat_gateway.html">aws_nat_gateway</a>
                        </li>
                        <li<%= sidebar_current("docs-aws-datasource-network-interface") %>>
                            <a href="/docs/providers/aws/d/network_interface.html">aws_network_interface</a>
                         </li>
                        <li<%= sidebar_current("docs-aws-datasource-lb-x") %>>
                            <a href="/docs/providers/aws/d/lb.html">aws_lb</a>
                        </li>
                        <li<%= sidebar_current("docs-aws-datasource-lb-listener") %>>
                            <a href="/docs/providers/aws/d/lb_listener.html">aws_lb_listener</a>
                        </li>
                        <li<%= sidebar_current("docs-aws-datasource-lb-target-group") %>>
                            <a href="/docs/providers/aws/d/lb_target_group.html">aws_lb_target_group</a>
                        </li>
                        <li<%= sidebar_current("docs-aws-datasource-partition") %>>
                            <a href="/docs/providers/aws/d/partition.html">aws_partition</a>
                        </li>
                        <li<%= sidebar_current("docs-aws-datasource-prefix-list") %>>
                            <a href="/docs/providers/aws/d/prefix_list.html">aws_prefix_list</a>
                        </li>
                        <li<%= sidebar_current("docs-aws-datasource-rds-cluster") %>>
                            <a href="/docs/providers/aws/d/rds_cluster.html">aws_rds_cluster</a>
                        </li>
                        <li<%= sidebar_current("docs-aws-datasource-redshift-service-account") %>>
                            <a href="/docs/providers/aws/d/redshift_service_account.html">aws_redshift_service_account</a>
                        </li>
                        <li<%= sidebar_current("docs-aws-datasource-region") %>>
                            <a href="/docs/providers/aws/d/region.html">aws_region</a>
                        </li>
                        <li<%= sidebar_current("docs-aws-datasource-route53-zone") %>>
                          <a href="/docs/providers/aws/d/route53_zone.html">aws_route53_zone</a>
                        </li>
                        <li<%= sidebar_current("docs-aws-datasource-route-table") %>>
                          <a href="/docs/providers/aws/d/route_table.html">aws_route_table</a>
                        </li>
                        <li<%= sidebar_current("docs-aws-datasource-s3-bucket") %>>
                            <a href="/docs/providers/aws/d/s3_bucket.html">aws_s3_bucket</a>
                        </li>
                        <li<%= sidebar_current("docs-aws-datasource-s3-bucket-object") %>>
                            <a href="/docs/providers/aws/d/s3_bucket_object.html">aws_s3_bucket_object</a>
                        </li>
                        <li<%= sidebar_current("docs-aws-datasource-security-group") %>>
                         <a href="/docs/providers/aws/d/security_group.html">aws_security_group</a>
                        </li>
                        <li<%= sidebar_current("docs-aws-datasource-sns-topic") %>>
                         <a href="/docs/providers/aws/d/sns_topic.html">aws_sns_topic</a>
                        </li>
                        <li<%= sidebar_current("docs-aws-datasource-ssm-parameter") %>>
                         <a href="/docs/providers/aws/d/ssm_parameter.html">aws_ssm_parameter</a>
                        </li>
                        <li<%= sidebar_current("docs-aws-datasource-subnet-x") %>>
                            <a href="/docs/providers/aws/d/subnet.html">aws_subnet</a>
                        </li>
                        <li<%= sidebar_current("docs-aws-datasource-subnet-ids") %>>
                            <a href="/docs/providers/aws/d/subnet_ids.html">aws_subnet_ids</a>
                        </li>
                        <li<%= sidebar_current("docs-aws-datasource-vpc-x") %>>
                            <a href="/docs/providers/aws/d/vpc.html">aws_vpc</a>
                        </li>
                        <li<%= sidebar_current("docs-aws-datasource-vpc-endpoint-x") %>>
                            <a href="/docs/providers/aws/d/vpc_endpoint.html">aws_vpc_endpoint</a>
                        </li>
                        <li<%= sidebar_current("docs-aws-datasource-vpc-endpoint-service") %>>
                            <a href="/docs/providers/aws/d/vpc_endpoint_service.html">aws_vpc_endpoint_service</a>
                        </li>
                        <li<%= sidebar_current("docs-aws-datasource-vpc-peering-connection") %>>
                            <a href="/docs/providers/aws/d/vpc_peering_connection.html">aws_vpc_peering_connection</a>
                        </li>
                        <li<%= sidebar_current("docs-aws-datasource-vpn-gateway") %>>
                            <a href="/docs/providers/aws/d/vpn_gateway.html">aws_vpn_gateway</a>
                        </li>
                    </ul>
                </li>

                <li<%= sidebar_current("docs-aws-resource-acm") %>>
                  <a href="#">ACM Resources</a>
                  <ul class="nav nav-visible">
                    <li<%= sidebar_current("docs-aws-resource-acm-certificate") %>>
                      <a href="/docs/providers/aws/r/acm_certificate.html">aws_acm_certificate</a>
                    </li>
                    <li<%= sidebar_current("docs-aws-resource-acm-certificate-validation") %>>
                      <a href="/docs/providers/aws/r/acm_certificate_validation.html">aws_acm_certificate_validation</a>
                    </li>
                  </ul>
                </li>

                <li<%= sidebar_current("docs-aws-resource-api-gateway") %>>
                    <a href="#">API Gateway Resources</a>
                    <ul class="nav nav-visible">
                        <li<%= sidebar_current("docs-aws-resource-api-gateway-account") %>>
                            <a href="/docs/providers/aws/r/api_gateway_account.html">aws_api_gateway_account</a>
                        </li>
                        <li<%= sidebar_current("docs-aws-resource-api-gateway-api-key") %>>
                            <a href="/docs/providers/aws/r/api_gateway_api_key.html">aws_api_gateway_api_key</a>
                        </li>
                        <li<%= sidebar_current("docs-aws-resource-api-gateway-authorizer") %>>
                            <a href="/docs/providers/aws/r/api_gateway_authorizer.html">aws_api_gateway_authorizer</a>
                        </li>
                        <li<%= sidebar_current("docs-aws-resource-api-gateway-base-path-mapping") %>>
                            <a href="/docs/providers/aws/r/api_gateway_base_path_mapping.html">aws_api_gateway_base_path_mapping</a>
                        </li>
                        <li<%= sidebar_current("docs-aws-resource-api-gateway-client-certificate") %>>
                            <a href="/docs/providers/aws/r/api_gateway_client_certificate.html">aws_api_gateway_client_certificate</a>
                        </li>
                        <li<%= sidebar_current("docs-aws-resource-api-gateway-deployment") %>>
                            <a href="/docs/providers/aws/r/api_gateway_deployment.html">aws_api_gateway_deployment</a>
                        </li>
                        <li<%= sidebar_current("docs-aws-resource-api-gateway-documentation-part") %>>
                            <a href="/docs/providers/aws/r/api_gateway_documentation_part.html">aws_api_gateway_documentation_part</a>
                        </li>
                        <li<%= sidebar_current("docs-aws-resource-api-gateway-documentation-version") %>>
                            <a href="/docs/providers/aws/r/api_gateway_documentation_version.html">aws_api_gateway_documentation_version</a>
                        </li>
                        <li<%= sidebar_current("docs-aws-resource-api-gateway-domain-name") %>>
                            <a href="/docs/providers/aws/r/api_gateway_domain_name.html">aws_api_gateway_domain_name</a>
                        </li>
                        <li<%= sidebar_current("docs-aws-resource-api-gateway-gateway-response") %>>
                            <a href="/docs/providers/aws/r/api_gateway_gateway_response.html">aws_api_gateway_gateway_response</a>
                        </li>
                        <li<%= sidebar_current("docs-aws-resource-api-gateway-integration") %>>
                            <a href="/docs/providers/aws/r/api_gateway_integration.html">aws_api_gateway_integration</a>
                        </li>
                        <li<%= sidebar_current("docs-aws-resource-api-gateway-integration-response") %>>
                            <a href="/docs/providers/aws/r/api_gateway_integration_response.html">aws_api_gateway_integration_response</a>
                        </li>
                        <li<%= sidebar_current("docs-aws-resource-api-gateway-method") %>>
                            <a href="/docs/providers/aws/r/api_gateway_method.html">aws_api_gateway_method</a>
                        </li>
                        <li<%= sidebar_current("docs-aws-resource-api-gateway-method-response") %>>
                            <a href="/docs/providers/aws/r/api_gateway_method_response.html">aws_api_gateway_method_response</a>
                        </li>
                        <li<%= sidebar_current("docs-aws-resource-api-gateway-method-settings") %>>
                            <a href="/docs/providers/aws/r/api_gateway_method_settings.html">aws_api_gateway_method_settings</a>
                        </li>
                        <li<%= sidebar_current("docs-aws-resource-api-gateway-model") %>>
                            <a href="/docs/providers/aws/r/api_gateway_model.html">aws_api_gateway_model</a>
                        </li>
                        <li<%= sidebar_current("docs-aws-resource-api-gateway-resource") %>>
                            <a href="/docs/providers/aws/r/api_gateway_resource.html">aws_api_gateway_resource</a>
                        </li>
                        <li<%= sidebar_current("docs-aws-resource-api-gateway-rest-api") %>>
                            <a href="/docs/providers/aws/r/api_gateway_rest_api.html">aws_api_gateway_rest_api</a>
                        </li>
                        <li<%= sidebar_current("docs-aws-resource-api-gateway-stage") %>>
                            <a href="/docs/providers/aws/r/api_gateway_stage.html">aws_api_gateway_stage</a>
                        </li>
                        <li<%= sidebar_current("docs-aws-resource-api-gateway-usage-plan") %>>
                            <a href="/docs/providers/aws/r/api_gateway_usage_plan.html">aws_api_gateway_usage_plan</a>
                        </li>
                        <li<%= sidebar_current("docs-aws-resource-api-gateway-usage-plan-key") %>>
                            <a href="/docs/providers/aws/r/api_gateway_usage_plan_key.html">aws_api_gateway_usage_plan_key</a>
                        </li>
                        <li<%= sidebar_current("docs-aws-resource-api-gateway-vpc-link") %>>
                            <a href="/docs/providers/aws/r/api_gateway_vpc_link.html">aws_api_gateway_vpc_link</a>
                        </li>
                    </ul>
                </li>

                <li<%= sidebar_current("docs-aws-resource-appautoscaling") %>>
                    <a href="#">App Autoscaling Resources</a>
                    <ul class="nav nav-visible">
                      <li<%= sidebar_current("docs-aws-resource-appautoscaling-policy") %>>
                        <a href="/docs/providers/aws/r/appautoscaling_policy.html">aws_appautoscaling_policy</a>
                      </li>
                      <li<%= sidebar_current("docs-aws-resource-appautoscaling-scheduled-action") %>>
                        <a href="/docs/providers/aws/r/appautoscaling_scheduled_action.html">aws_appautoscaling_scheduled_action</a>
                      </li>
                      <li<%= sidebar_current("docs-aws-resource-appautoscaling-target") %>>
                        <a href="/docs/providers/aws/r/appautoscaling_target.html">aws_appautoscaling_target</a>
                      </li>
                    </ul>
                </li>

                <li<%= sidebar_current("docs-aws-resource-appsync") %>>
                    <a href="#">AppSync Resources</a>
                    <ul class="nav nav-visible">
                        <li<%= sidebar_current("docs-aws-resource-appsync-graphql-api") %>>
                            <a href="/docs/providers/aws/r/appsync_graphql_api.html">aws_appsync_graphql_api</a>
                        </li>
                    </ul>
                </li>

                <li<%= sidebar_current("docs-aws-resource-athena") %>>
                    <a href="#">Athena Resources</a>
                    <ul class="nav nav-visible">
                        <li<%= sidebar_current("docs-aws-resource-athena-database") %>>
                            <a href="/docs/providers/aws/r/athena_database.html">aws_athena_database</a>
                        </li>
                        <li<%= sidebar_current("docs-aws-resource-athena-named-query") %>>
                          <a href="/docs/providers/aws/r/athena_named_query.html">aws_athena_named_query</a>
                        </li>
                    </ul>
                </li>

                <li<%= sidebar_current("docs-aws-resource-batch") %>>
                    <a href="#">Batch Resources</a>
                    <ul class="nav nav-visible">
                        <li<%= sidebar_current("docs-aws-resource-batch-compute-environment") %>>
                            <a href="/docs/providers/aws/r/batch_compute_environment.html">aws_batch_compute_environment</a>
                        </li>
                        <li<%= sidebar_current("docs-aws-resource-batch-job-definition") %>>
                            <a href="/docs/providers/aws/r/batch_job_definition.html">aws_batch_job_definition</a>
                        </li>
                        <li<%= sidebar_current("docs-aws-resource-batch-job-queue") %>>
                            <a href="/docs/providers/aws/r/batch_job_queue.html">aws_batch_job_queue</a>
                        </li>
                    </ul>
                </li>

                <li<%= sidebar_current("docs-aws-resource-cloud9") %>>
                    <a href="#">Cloud9 Resources</a>
                    <ul class="nav nav-visible">
                        <li<%= sidebar_current("docs-aws-resource-cloud9-environment-ec2") %>>
                            <a href="/docs/providers/aws/r/cloud9_environment_ec2.html">aws_cloud9_environment_ec2</a>
                        </li>
                    </ul>
                </li>

                <li<%= sidebar_current("docs-aws-resource-cloudformation") %>>
                    <a href="#">CloudFormation Resources</a>
                    <ul class="nav nav-visible">
                        <li<%= sidebar_current("docs-aws-resource-cloudformation-stack") %>>
                            <a href="/docs/providers/aws/r/cloudformation_stack.html">aws_cloudformation_stack</a>
                        </li>
                    </ul>
                </li>

                <li<%= sidebar_current("docs-aws-resource-cloudfront") %>>
                    <a href="#">CloudFront Resources</a>
                    <ul class="nav nav-visible">
                        <li<%= sidebar_current("docs-aws-resource-cloudfront-distribution") %>>
                            <a href="/docs/providers/aws/r/cloudfront_distribution.html">aws_cloudfront_distribution</a>
                        </li>
                        <li<%= sidebar_current("docs-aws-resource-cloudfront-origin-access-identity") %>>
                            <a href="/docs/providers/aws/r/cloudfront_origin_access_identity.html">aws_cloudfront_origin_access_identity</a>
                        </li>
                    </ul>
                </li>

                <li<%= sidebar_current("docs-aws-resource-cloudtrail") %>>
                    <a href="#">CloudTrail Resources</a>
                    <ul class="nav nav-visible">
                        <li<%= sidebar_current("docs-aws-resource-cloudtrail") %>>
                            <a href="/docs/providers/aws/r/cloudtrail.html">aws_cloudtrail</a>
                        </li>
                    </ul>
                </li>

                <li<%= sidebar_current("docs-aws-resource-cloudwatch") %>>
                    <a href="#">CloudWatch Resources</a>
                    <ul class="nav nav-visible">
                        <li<%= sidebar_current("docs-aws-resource-cloudwatch-dashboard") %>>
                            <a href="/docs/providers/aws/r/cloudwatch_dashboard.html">aws_cloudwatch_dashboard</a>
                        </li>

                        <li<%= sidebar_current("docs-aws-resource-cloudwatch-event-permission") %>>
                            <a href="/docs/providers/aws/r/cloudwatch_event_permission.html">aws_cloudwatch_event_permission</a>
                        </li>

                        <li<%= sidebar_current("docs-aws-resource-cloudwatch-event-rule") %>>
                            <a href="/docs/providers/aws/r/cloudwatch_event_rule.html">aws_cloudwatch_event_rule</a>
                        </li>

                        <li<%= sidebar_current("docs-aws-resource-cloudwatch-event-target") %>>
                            <a href="/docs/providers/aws/r/cloudwatch_event_target.html">aws_cloudwatch_event_target</a>
                        </li>

                        <li<%= sidebar_current("docs-aws-resource-cloudwatch-log-destination") %>>
                            <a href="/docs/providers/aws/r/cloudwatch_log_destination.html">aws_cloudwatch_log_destination</a>
                        </li>

                        <li<%= sidebar_current("docs-aws-resource-cloudwatch-log-destination-policy") %>>
                            <a href="/docs/providers/aws/r/cloudwatch_log_destination_policy.html">aws_cloudwatch_log_destination_policy</a>
                        </li>

                        <li<%= sidebar_current("docs-aws-resource-cloudwatch-log-group") %>>
                            <a href="/docs/providers/aws/r/cloudwatch_log_group.html">aws_cloudwatch_log_group</a>
                        </li>

                        <li<%= sidebar_current("docs-aws-resource-cloudwatch-log-metric-filter") %>>
                            <a href="/docs/providers/aws/r/cloudwatch_log_metric_filter.html">aws_cloudwatch_log_metric_filter</a>
                        </li>

                        <li<%= sidebar_current("docs-aws-resource-cloudwatch-log-resource-policy") %>>
                            <a href="/docs/providers/aws/r/cloudwatch_log_resource_policy.html">aws_cloudwatch_log_resource_policy</a>
                        </li>

                        <li<%= sidebar_current("docs-aws-resource-cloudwatch-log-stream") %>>
                            <a href="/docs/providers/aws/r/cloudwatch_log_stream.html">aws_cloudwatch_log_stream</a>
                        </li>

                        <li<%= sidebar_current("docs-aws-resource-cloudwatch-log-subscription-filter") %>>
                            <a href="/docs/providers/aws/r/cloudwatch_log_subscription_filter.html">aws_cloudwatch_log_subscription_filter</a>
                        </li>

                        <li<%= sidebar_current("docs-aws-resource-cloudwatch-metric-alarm") %>>
                            <a href="/docs/providers/aws/r/cloudwatch_metric_alarm.html">aws_cloudwatch_metric_alarm</a>
                        </li>

                    </ul>
                </li>


                <li<%= sidebar_current("docs-aws-resource-codebuild") %>>
                    <a href="#">CodeBuild Resources</a>
                    <ul class="nav nav-visible">

                        <li<%= sidebar_current("docs-aws-resource-codebuild-project") %>>
                            <a href="/docs/providers/aws/r/codebuild_project.html">aws_codebuild_project</a>
                        </li>

                    </ul>
                </li>


                <li<%= sidebar_current("docs-aws-resource-codecommit") %>>
                    <a href="#">CodeCommit Resources</a>
                    <ul class="nav nav-visible">

                        <li<%= sidebar_current("docs-aws-resource-codecommit-repository") %>>
                            <a href="/docs/providers/aws/r/code_commit_repository.html">aws_codecommit_repository</a>
                        </li>

                        <li<%= sidebar_current("docs-aws-resource-codecommit-trigger") %>>
                            <a href="/docs/providers/aws/r/code_commit_trigger.html">aws_codecommit_trigger</a>
                        </li>
                    </ul>
                </li>

                <li<%= sidebar_current("docs-aws-resource-codedeploy") %>>
                    <a href="#">CodeDeploy Resources</a>
                    <ul class="nav nav-visible">

                        <li<%= sidebar_current("docs-aws-resource-codedeploy-app") %>>
                            <a href="/docs/providers/aws/r/codedeploy_app.html">aws_codedeploy_app</a>
                        </li>

                        <li<%= sidebar_current("docs-aws-resource-codedeploy-deployment-config") %>>
                            <a href="/docs/providers/aws/r/codedeploy_deployment_config.html">aws_codedeploy_deployment_config</a>
                        </li>

                        <li<%= sidebar_current("docs-aws-resource-codedeploy-deployment-group") %>>
                            <a href="/docs/providers/aws/r/codedeploy_deployment_group.html">aws_codedeploy_deployment_group</a>
                        </li>

                    </ul>
                </li>

                <li<%= sidebar_current("docs-aws-resource-codepipeline") %>>
                    <a href="#">CodePipeline Resources</a>
                    <ul class="nav nav-visible">

                        <li<%= sidebar_current("docs-aws-resource-codepipeline") %>>
                            <a href="/docs/providers/aws/r/codepipeline.html">aws_codepipeline</a>
                        </li>

                    </ul>
                </li>

                <li<%= sidebar_current("docs-aws-resource-cognito") %>>
                    <a href="#">Cognito Resources</a>
                    <ul class="nav nav-visible">
                        <li<%= sidebar_current("docs-aws-resource-cognito-identity-pool") %>>
                            <a href="/docs/providers/aws/r/cognito_identity_pool.html">aws_cognito_identity_pool</a>
                        </li>
                        <li<%= sidebar_current("docs-aws-resource-cognito-identity-pool-roles-attachment") %>>
                            <a href="/docs/providers/aws/r/cognito_identity_pool_roles_attachment.html">aws_cognito_identity_pool_roles_attachment</a>
                        </li>
                        <li<%= sidebar_current("docs-aws-resource-cognito-user-group") %>>
                            <a href="/docs/providers/aws/r/cognito_user_group.html">aws_cognito_user_group</a>
                        </li>
                        <li<%= sidebar_current("docs-aws-resource-cognito-user-pool") %>>
                            <a href="/docs/providers/aws/r/cognito_user_pool.html">aws_cognito_user_pool</a>
                        </li>
                        <li<%= sidebar_current("docs-aws-resource-cognito-user-pool-client") %>>
                            <a href="/docs/providers/aws/r/cognito_user_pool_client.html">aws_cognito_user_pool_client</a>
                        </li>
                        <li<%= sidebar_current("docs-aws-resource-cognito-user-pool-domain") %>>
                            <a href="/docs/providers/aws/r/cognito_user_pool_domain.html">aws_cognito_user_pool_domain</a>
                        </li>
                    </ul>
                </li>

                <li<%= sidebar_current("docs-aws-resource-config") %>>
                    <a href="#">Config Resources</a>
                    <ul class="nav nav-visible">

                        <li<%= sidebar_current("docs-aws-resource-config-config-rule") %>>
                            <a href="/docs/providers/aws/r/config_config_rule.html">aws_config_config_rule</a>
                        </li>

                        <li<%= sidebar_current("docs-aws-resource-config-configuration-recorder") %>>
                            <a href="/docs/providers/aws/r/config_configuration_recorder.html">aws_config_configuration_recorder</a>
                        </li>

                        <li<%= sidebar_current("docs-aws-resource-config-configuration-recorder-status") %>>
                            <a href="/docs/providers/aws/r/config_configuration_recorder_status.html">aws_config_configuration_recorder_status</a>
                        </li>

                        <li<%= sidebar_current("docs-aws-resource-config-delivery-channel") %>>
                            <a href="/docs/providers/aws/r/config_delivery_channel.html">aws_config_delivery_channel</a>
                        </li>

                    </ul>
                </li>

                <li<%= sidebar_current("docs-aws-resource-dms") %>>
                    <a href="#">Database Migration Service</a>
                    <ul class="nav nav-visible">

                        <li<%= sidebar_current("docs-aws-resource-dms-certificate") %>>
                            <a href="/docs/providers/aws/r/dms_certificate.html">aws_dms_certificate</a>
                        </li>

                        <li<%= sidebar_current("docs-aws-resource-dms-endpoint") %>>
                            <a href="/docs/providers/aws/r/dms_endpoint.html">aws_dms_endpoint</a>
                        </li>

                        <li<%= sidebar_current("docs-aws-resource-dms-replication-instance") %>>
                            <a href="/docs/providers/aws/r/dms_replication_instance.html">aws_dms_replication_instance</a>
                        </li>

                        <li<%= sidebar_current("docs-aws-resource-dms-replication-subnet-group") %>>
                            <a href="/docs/providers/aws/r/dms_replication_subnet_group.html">aws_dms_replication_subnet_group</a>
                        </li>

                        <li<%= sidebar_current("docs-aws-resource-dms-replication-task") %>>
                            <a href="/docs/providers/aws/r/dms_replication_task.html">aws_dms_replication_task</a>
                        </li>

                    </ul>
                </li>

                <li<%= sidebar_current("docs-aws-resource-devicefarm") %>>
                    <a href="#">Device Farm Resources</a>
                    <ul class="nav nav-visible">
                        <li<%= sidebar_current("docs-aws-resource-devicefarm-project") %>>
                            <a href="/docs/providers/aws/r/devicefarm_project.html">aws_devicefarm_project</a>
                        </li>
                    </ul>
                </li>

                <li<%= sidebar_current("docs-aws-resource-directory-service") %>>
                    <a href="#">Directory Service Resources</a>
                    <ul class="nav nav-visible">

                        <li<%= sidebar_current("docs-aws-resource-directory-service-directory") %>>
                            <a href="/docs/providers/aws/r/directory_service_directory.html">aws_directory_service_directory</a>
                        </li>

                    </ul>
                </li>

                <li<%= sidebar_current("docs-aws-resource-dx") %>>
                    <a href="#">Direct Connect Resources</a>
                    <ul class="nav nav-visible">
                        <li<%= sidebar_current("docs-aws-resource-dx-connection") %>>
                            <a href="/docs/providers/aws/r/dx_connection.html">aws_dx_connection</a>
                        </li>
                        <li<%= sidebar_current("docs-aws-resource-dx-connection-association") %>>
                            <a href="/docs/providers/aws/r/dx_connection_association.html">aws_dx_connection_association</a>
                        </li>
                        <li<%= sidebar_current("docs-aws-resource-dx-lag") %>>
                            <a href="/docs/providers/aws/r/dx_lag.html">aws_dx_lag</a>
                        </li>
                    </ul>
                </li>

                <li<%= sidebar_current("docs-aws-resource-dynamodb") %>>
                    <a href="#">DynamoDB Resources</a>
                    <ul class="nav nav-visible">

                        <li<%= sidebar_current("docs-aws-resource-dynamodb-global-table") %>>
                            <a href="/docs/providers/aws/r/dynamodb_global_table.html">aws_dynamodb_global_table</a>
                        </li>

                        <li<%= sidebar_current("docs-aws-resource-dynamodb-table") %>>
                            <a href="/docs/providers/aws/r/dynamodb_table.html">aws_dynamodb_table</a>
                        </li>

                        <li<%= sidebar_current("docs-aws-resource-dynamodb-table-item") %>>
                            <a href="/docs/providers/aws/r/dynamodb_table_item.html">aws_dynamodb_table_item</a>
                        </li>

                    </ul>
                </li>


                <li<%= sidebar_current("docs-aws-resource-dax") %>>
                    <a href="#">DynamoDB Accelerator Resources</a>
                    <ul class="nav nav-visible">

                        <li<%= sidebar_current("docs-aws-resource-dax-cluster") %>>
                            <a href="/docs/providers/aws/r/dax_cluster.html">aws_dax_cluster</a>
                        </li>

                    </ul>
                </li>


                <li<%= sidebar_current("docs-aws-resource-(ami|app|autoscaling|ebs|elb|elbv2|eip|instance|launch|lb|proxy|snapshot|spot|volume|placement|key-pair|elb_attachment|load-balancer)") %>>
                    <a href="#">EC2 Resources</a>
                    <ul class="nav nav-visible">

                        <li<%= sidebar_current("docs-aws-resource-elbv2") %>>
                            <a href="/docs/providers/aws/r/lb.html">aws_alb</a>
                        </li>

                        <li<%= sidebar_current("docs-aws-resource-elbv2-listener") %>>
                            <a href="/docs/providers/aws/r/lb_listener.html">aws_alb_listener</a>
                        </li>

                        <li<%= sidebar_current("docs-aws-resource-elbv2-listener-certificate") %>>
                          <a href="/docs/providers/aws/r/lb_listener_certificate.html">aws_alb_listener_certificate</a>
                        </li>

                        <li<%= sidebar_current("docs-aws-resource-elbv2-listener-rule") %>>
                          <a href="/docs/providers/aws/r/lb_listener_rule.html">aws_alb_listener_rule</a>
                        </li>

                        <li<%= sidebar_current("docs-aws-resource-elbv2-target-group") %>>
                            <a href="/docs/providers/aws/r/lb_target_group.html">aws_alb_target_group</a>
                        </li>

                        <li<%= sidebar_current("docs-aws-resource-elbv2-target-group-attachment") %>>
                          <a href="/docs/providers/aws/r/lb_target_group_attachment.html">aws_alb_target_group_attachment</a>
                        </li>

                        <li<%= sidebar_current("docs-aws-resource-ami") %>>
                            <a href="/docs/providers/aws/r/ami.html">aws_ami</a>
                        </li>

                        <li<%= sidebar_current("docs-aws-resource-ami-copy") %>>
                            <a href="/docs/providers/aws/r/ami_copy.html">aws_ami_copy</a>
                        </li>

                        <li<%= sidebar_current("docs-aws-resource-ami-from-instance") %>>
                            <a href="/docs/providers/aws/r/ami_from_instance.html">aws_ami_from_instance</a>
                        </li>

                        <li<%= sidebar_current("docs-aws-resource-ami-launch-permission") %>>
                            <a href="/docs/providers/aws/r/ami_launch_permission.html">aws_ami_launch_permission</a>
                        </li>

                        <li<%= sidebar_current("docs-aws-resource-app-cookie-stickiness-policy") %>>
                            <a href="/docs/providers/aws/r/app_cookie_stickiness_policy.html">aws_app_cookie_stickiness_policy</a>
                        </li>

                        <li<%= sidebar_current("docs-aws-resource-autoscaling-attachment") %>>
                          <a href="/docs/providers/aws/r/autoscaling_attachment.html">aws_autoscaling_attachment</a>
                        </li>

                        <li<%= sidebar_current("docs-aws-resource-autoscaling-group") %>>
                            <a href="/docs/providers/aws/r/autoscaling_group.html">aws_autoscaling_group</a>
                        </li>

                        <li<%= sidebar_current("docs-aws-resource-autoscaling-lifecycle-hook") %>>
                            <a href="/docs/providers/aws/r/autoscaling_lifecycle_hooks.html">aws_autoscaling_lifecycle_hook</a>
                        </li>

                        <li<%= sidebar_current("docs-aws-resource-autoscaling-notification") %>>
                            <a href="/docs/providers/aws/r/autoscaling_notification.html">aws_autoscaling_notification</a>
                        </li>

                        <li<%= sidebar_current("docs-aws-resource-autoscaling-policy") %>>
                            <a href="/docs/providers/aws/r/autoscaling_policy.html">aws_autoscaling_policy</a>
                        </li>

                        <li<%= sidebar_current("docs-aws-resource-autoscaling-schedule") %>>
                          <a href="/docs/providers/aws/r/autoscaling_schedule.html">aws_autoscaling_schedule</a>
                        </li>

                        <li<%= sidebar_current("docs-aws-resource-snapshot-create-volume-permission") %>>
                          <a href="/docs/providers/aws/r/snapshot_create_volume_permission.html">aws_snapshot_create_volume_permission</a>
                        </li>

                        <li<%= sidebar_current("docs-aws-resource-ebs-snapshot") %>>
                          <a href="/docs/providers/aws/r/ebs_snapshot.html">aws_ebs_snapshot</a>
                        </li>

                        <li<%= sidebar_current("docs-aws-resource-ebs-volume") %>>
                            <a href="/docs/providers/aws/r/ebs_volume.html">aws_ebs_volume</a>
                        </li>

                        <li<%= sidebar_current("docs-aws-resource-eip") %>>
                            <a href="/docs/providers/aws/r/eip.html">aws_eip</a>
                        </li>

                        <li<%= sidebar_current("docs-aws-resource-eip-association") %>>
                          <a href="/docs/providers/aws/r/eip_association.html">aws_eip_association</a>
                        </li>

                        <li<%= sidebar_current("docs-aws-resource-elb") %>>
                            <a href="/docs/providers/aws/r/elb.html">aws_elb</a>
                        </li>

                        <li<%= sidebar_current("docs-aws-resource-elb-attachment") %>>
                            <a href="/docs/providers/aws/r/elb_attachment.html">aws_elb_attachment</a>
                        </li>

                        <li<%= sidebar_current("docs-aws-resource-instance") %>>
                            <a href="/docs/providers/aws/r/instance.html">aws_instance</a>
                        </li>

                        <li<%= sidebar_current("docs-aws-resource-key-pair") %>>
                            <a href="/docs/providers/aws/r/key_pair.html">aws_key_pair</a>
                        </li>

                        <li<%= sidebar_current("docs-aws-resource-launch-configuration") %>>
                            <a href="/docs/providers/aws/r/launch_configuration.html">aws_launch_configuration</a>
                        </li>

                        <li<%= sidebar_current("docs-aws-resource-lb-cookie-stickiness-policy") %>>
                            <a href="/docs/providers/aws/r/lb_cookie_stickiness_policy.html">aws_lb_cookie_stickiness_policy</a>
                        </li>

                        <li<%= sidebar_current("docs-aws-resource-lb-ssl-negotiation-policy") %>>
                            <a href="/docs/providers/aws/r/lb_ssl_negotiation_policy.html">aws_lb_ssl_negotiation_policy</a>
                        </li>

                        <li<%= sidebar_current("docs-aws-resource-load-balancer-backend-server-policy") %>>
                            <a href="/docs/providers/aws/r/load_balancer_backend_server_policy.html">aws_load_balancer_backend_server_policy</a>
                        </li>

                        <li<%= sidebar_current("docs-aws-resource-load-balancer-listener-policy") %>>
                            <a href="/docs/providers/aws/r/load_balancer_listener_policy.html">aws_load_balancer_listener_policy</a>
                        </li>

                        <li<%= sidebar_current("docs-aws-resource-load-balancer-policy") %>>
                            <a href="/docs/providers/aws/r/load_balancer_policy.html">aws_load_balancer_policy</a>
                        </li>

                        <li<%= sidebar_current("docs-aws-resource-placement-group") %>>
                            <a href="/docs/providers/aws/r/placement_group.html">aws_placement_group</a>
                        </li>
                        <li<%= sidebar_current("docs-aws-resource-proxy-protocol-policy") %>>
                            <a href="/docs/providers/aws/r/proxy_protocol_policy.html">aws_proxy_protocol_policy</a>
                        </li>

                        <li<%= sidebar_current("docs-aws-resource-spot-datafeed-subscription") %>>
                            <a href="/docs/providers/aws/r/spot_datafeed_subscription.html">aws_spot_datafeed_subscription</a>
                        </li>

                        <li<%= sidebar_current("docs-aws-resource-spot-fleet-request") %>>
                            <a href="/docs/providers/aws/r/spot_fleet_request.html">aws_spot_fleet_request</a>
                        </li>

                        <li<%= sidebar_current("docs-aws-resource-spot-instance-request") %>>
                            <a href="/docs/providers/aws/r/spot_instance_request.html">aws_spot_instance_request</a>
                        </li>

                        <li<%= sidebar_current("docs-aws-resource-volume-attachment") %>>
                            <a href="/docs/providers/aws/r/volume_attachment.html">aws_volume_attachment</a>
                        </li>
                    </ul>
                </li>

                <li<%= sidebar_current("docs-aws-resource-elbv2") %>>
                    <a href="#">Load Balancing Resources</a>
                    <ul class="nav nav-visible">
                        <li<%= sidebar_current("docs-aws-resource-elbv2") %>>
                            <a href="/docs/providers/aws/r/lb.html">aws_lb</a>
                        </li>

                        <li<%= sidebar_current("docs-aws-resource-elbv2-listener") %>>
                            <a href="/docs/providers/aws/r/lb_listener.html">aws_lb_listener</a>
                        </li>

                        <li<%= sidebar_current("docs-aws-resource-elbv2-listener-certificate") %>>
                          <a href="/docs/providers/aws/r/lb_listener_certificate.html">aws_lb_listener_certificate</a>
                        </li>

                        <li<%= sidebar_current("docs-aws-resource-elbv2-listener-rule") %>>
                          <a href="/docs/providers/aws/r/lb_listener_rule.html">aws_lb_listener_rule</a>
                        </li>

                        <li<%= sidebar_current("docs-aws-resource-elbv2-target-group") %>>
                            <a href="/docs/providers/aws/r/lb_target_group.html">aws_lb_target_group</a>
                        </li>

                        <li<%= sidebar_current("docs-aws-resource-elbv2-target-group-attachment") %>>
                          <a href="/docs/providers/aws/r/lb_target_group_attachment.html">aws_lb_target_group_attachment</a>
                        </li>
                    </ul>
                </li>


                <li<%= sidebar_current("docs-aws-resource-(ecs|ecr)") %>>
                    <a href="#">ECS Resources</a>
                    <ul class="nav nav-visible">

                        <li<%= sidebar_current("docs-aws-resource-ecr-lifecycle-policy") %>>
                            <a href="/docs/providers/aws/r/ecr_lifecycle_policy.html">aws_ecr_lifecycle_policy</a>
                        </li>

                        <li<%= sidebar_current("docs-aws-resource-ecr-repository") %>>
                            <a href="/docs/providers/aws/r/ecr_repository.html">aws_ecr_repository</a>
                        </li>

                        <li<%= sidebar_current("docs-aws-resource-ecr-repository-policy") %>>
                            <a href="/docs/providers/aws/r/ecr_repository_policy.html">aws_ecr_repository_policy</a>
                        </li>

                        <li<%= sidebar_current("docs-aws-resource-ecs-cluster") %>>
                            <a href="/docs/providers/aws/r/ecs_cluster.html">aws_ecs_cluster</a>
                        </li>

                        <li<%= sidebar_current("docs-aws-resource-ecs-service") %>>
                            <a href="/docs/providers/aws/r/ecs_service.html">aws_ecs_service</a>
                        </li>

                        <li<%= sidebar_current("docs-aws-resource-ecs-task-definition") %>>
                            <a href="/docs/providers/aws/r/ecs_task_definition.html">aws_ecs_task_definition</a>
                        </li>

                    </ul>
                </li>


                <li<%= sidebar_current("docs-aws-resource-efs") %>>
                    <a href="#">EFS Resources</a>
                    <ul class="nav nav-visible">

                        <li<%= sidebar_current("docs-aws-resource-efs-file-system") %>>
                            <a href="/docs/providers/aws/r/efs_file_system.html">aws_efs_file_system</a>
                        </li>

                        <li<%= sidebar_current("docs-aws-resource-efs-mount-target") %>>
                            <a href="/docs/providers/aws/r/efs_mount_target.html">aws_efs_mount_target</a>
                        </li>

                    </ul>
                </li>


                <li<%= sidebar_current("docs-aws-resource-elasticache") %>>
                    <a href="#">ElastiCache Resources</a>
                    <ul class="nav nav-visible">

                        <li<%= sidebar_current("docs-aws-resource-elasticache-cluster") %>>
                            <a href="/docs/providers/aws/r/elasticache_cluster.html">aws_elasticache_cluster</a>
                        </li>

                        <li<%= sidebar_current("docs-aws-resource-elasticache-parameter-group") %>>
                            <a href="/docs/providers/aws/r/elasticache_parameter_group.html">aws_elasticache_parameter_group</a>
                        </li>

                        <li<%= sidebar_current("docs-aws-resource-elasticache-replication-group") %>>
                            <a href="/docs/providers/aws/r/elasticache_replication_group.html">aws_elasticache_replication_group</a>
                        </li>

                        <li<%= sidebar_current("docs-aws-resource-elasticache-security-group") %>>
                            <a href="/docs/providers/aws/r/elasticache_security_group.html">aws_elasticache_security_group</a>
                        </li>

                        <li<%= sidebar_current("docs-aws-resource-elasticache-subnet-group") %>>
                            <a href="/docs/providers/aws/r/elasticache_subnet_group.html">aws_elasticache_subnet_group</a>
                        </li>

                    </ul>
                </li>


                <li<%= sidebar_current("docs-aws-resource-elastic-beanstalk") %>>
                    <a href="#">Elastic Beanstalk Resources</a>
                    <ul class="nav nav-visible">
                        <li<%= sidebar_current("docs-aws-resource-elastic-beanstalk-application") %>>
                            <a href="/docs/providers/aws/r/elastic_beanstalk_application.html">aws_elastic_beanstalk_application</a>
                        </li>
                        <li<%= sidebar_current("docs-aws-resource-elastic-beanstalk-application-version") %>>
                            <a href="/docs/providers/aws/r/elastic_beanstalk_application_version.html">aws_elastic_beanstalk_application_version</a>
                        </li>
                        <li<%= sidebar_current("docs-aws-resource-elastic-beanstalk-configuration-template") %>>
                            <a href="/docs/providers/aws/r/elastic_beanstalk_configuration_template.html">aws_elastic_beanstalk_configuration_template</a>
                        </li>

                        <li<%= sidebar_current("docs-aws-resource-elastic-beanstalk-environment") %>>
                            <a href="/docs/providers/aws/r/elastic_beanstalk_environment.html">aws_elastic_beanstalk_environment</a>
                        </li>
                    </ul>
                </li>

                <li<%= sidebar_current("docs-aws-resource-emr") %>>
                    <a href="#">Elastic Map Reduce Resources</a>
                    <ul class="nav nav-visible">
                        <li<%= sidebar_current("docs-aws-resource-emr-cluster") %>>
                            <a href="/docs/providers/aws/r/emr_cluster.html">aws_emr_cluster</a>
                        </li>

                        <li<%= sidebar_current("docs-aws-resource-emr-instance-group") %>>
                            <a href="/docs/providers/aws/r/emr_instance_group.html">aws_emr_instance_group</a>
                        </li>

                        <li<%= sidebar_current("docs-aws-resource-emr-instance-fleet") %>>
                            <a href="/docs/providers/aws/r/emr_instance_fleet.html">aws_emr_instance_fleet</a>
                        </li>

                        <li<%= sidebar_current("docs-aws-resource-emr-security-configuration") %>>
                            <a href="/docs/providers/aws/r/emr_security_configuration.html">aws_emr_security_configuration</a>
                        </li>
                    </ul>
                </li>

                <li<%= sidebar_current("docs-aws-resource-elasticsearch") %>>
                    <a href="#">ElasticSearch Resources</a>
                    <ul class="nav nav-visible">

                        <li<%= sidebar_current("docs-aws-resource-elasticsearch-domain") %>>
                            <a href="/docs/providers/aws/r/elasticsearch_domain.html">aws_elasticsearch_domain</a>
                        </li>

                        <li<%= sidebar_current("docs-aws-resource-elasticsearch-domain-policy") %>>
                            <a href="/docs/providers/aws/r/elasticsearch_domain_policy.html">aws_elasticsearch_domain_policy</a>
                        </li>

                    </ul>
                </li>

                <li<%= sidebar_current("docs-aws-resource-elastic-transcoder") %>>
                    <a href="#">Elastic Transcoder Resources</a>
                    <ul class="nav nav-visible">

                        <li<%= sidebar_current("docs-aws-resource-elastic-transcoder-pipeline") %>>
                            <a href="/docs/providers/aws/r/elastic_transcoder_pipeline.html">aws_elastictranscoder_pipeline</a>
                        </li>

                        <li<%= sidebar_current("docs-aws-resource-elastic-transcoder-preset") %>>
                            <a href="/docs/providers/aws/r/elastic_transcoder_preset.html">aws_elastictranscoder_preset</a>
                        </li>

                    </ul>
                </li>

                <li<%= sidebar_current("docs-aws-resource-gamelift") %>>
                    <a href="#">Gamelift Resources</a>
                    <ul class="nav nav-visible">
                        <li<%= sidebar_current("docs-aws-resource-gamelift-alias") %>>
                            <a href="/docs/providers/aws/r/gamelift_alias.html">aws_gamelift_alias</a>
                        </li>
                        <li<%= sidebar_current("docs-aws-resource-gamelift-build") %>>
                            <a href="/docs/providers/aws/r/gamelift_build.html">aws_gamelift_build</a>
                        </li>
                        <li<%= sidebar_current("docs-aws-resource-gamelift-fleet") %>>
                            <a href="/docs/providers/aws/r/gamelift_fleet.html">aws_gamelift_fleet</a>
                        </li>
                    </ul>
                 </li>

                <li<%= sidebar_current("docs-aws-resource-glacier") %>>
                    <a href="#">Glacier Resources</a>
                    <ul class="nav nav-visible">
                        <li<%= sidebar_current("docs-aws-resource-glacier-vault") %>>
                            <a href="/docs/providers/aws/r/glacier_vault.html">aws_glacier_vault</a>
                        </li>
                    </ul>
                 </li>

                 <li<%= sidebar_current("docs-aws-resource-glue") %>>
                    <a href="#">Glue Resources</a>
                    <ul class="nav nav-visible">
                        <li<%= sidebar_current("docs-aws-resource-glue-catalog-database") %>>
                            <a href="/docs/providers/aws/r/glue_catalog_database.html">aws_glue_catalog_database</a>
                        </li>
                    </ul>
                 </li>

                <li<%= sidebar_current("docs-aws-resource-guardduty") %>>
                    <a href="#">GuardDuty Resources</a>
                    <ul class="nav nav-visible">
                        <li<%= sidebar_current("docs-aws-resource-guardduty-detector") %>>
                            <a href="/docs/providers/aws/r/guardduty_detector.html">aws_guardduty_detector</a>
                        </li>

                        <li<%= sidebar_current("docs-aws-resource-guardduty-ipset") %>>
                            <a href="/docs/providers/aws/r/guardduty_ipset.html">aws_guardduty_ipset</a>
                        </li>

                        <li<%= sidebar_current("docs-aws-resource-guardduty-member") %>>
                            <a href="/docs/providers/aws/r/guardduty_member.html">aws_guardduty_member</a>
                        </li>

                        <li<%= sidebar_current("docs-aws-resource-guardduty-threatintelset") %>>
                            <a href="/docs/providers/aws/r/guardduty_threatintelset.html">aws_guardduty_threatintelset</a>
                        </li>
                    </ul>
                 </li>

                <li<%= sidebar_current("docs-aws-resource-iam") %>>
                    <a href="#">IAM Resources</a>
                    <ul class="nav nav-visible">

                        <li<%= sidebar_current("docs-aws-resource-iam-access-key") %>>
                            <a href="/docs/providers/aws/r/iam_access_key.html">aws_iam_access_key</a>
                        </li>

                        <li<%= sidebar_current("docs-aws-resource-iam-account-alias") %>>
                            <a href="/docs/providers/aws/r/iam_account_alias.html">aws_iam_account_alias</a>
                        </li>

                        <li<%= sidebar_current("docs-aws-resource-iam-account-password-policy") %>>
                            <a href="/docs/providers/aws/r/iam_account_password_policy.html">aws_iam_account_password_policy</a>
                        </li>

                        <li<%= sidebar_current("docs-aws-resource-iam-group") %>>
                            <a href="/docs/providers/aws/r/iam_group.html">aws_iam_group</a>
                        </li>

                        <li<%= sidebar_current("docs-aws-resource-iam-group-membership") %>>
                            <a href="/docs/providers/aws/r/iam_group_membership.html">aws_iam_group_membership</a>
                        </li>

                        <li<%= sidebar_current("docs-aws-resource-iam-group-policy") %>>
                            <a href="/docs/providers/aws/r/iam_group_policy.html">aws_iam_group_policy</a>
                        </li>

                        <li<%= sidebar_current("docs-aws-resource-iam-group-policy-attachment") %>>
                            <a href="/docs/providers/aws/r/iam_group_policy_attachment.html">aws_iam_group_policy_attachment</a>
                        </li>

                        <li<%= sidebar_current("docs-aws-resource-iam-instance-profile") %>>
                            <a href="/docs/providers/aws/r/iam_instance_profile.html">aws_iam_instance_profile</a>
                        </li>

                        <li<%= sidebar_current("docs-aws-resource-iam-openid-connect-provider") %>>
                            <a href="/docs/providers/aws/r/iam_openid_connect_provider.html">aws_iam_openid_connect_provider</a>
                        </li>

                        <li<%= sidebar_current("docs-aws-resource-iam-policy") %>>
                            <a href="/docs/providers/aws/r/iam_policy.html">aws_iam_policy</a>
                        </li>

                        <li<%= sidebar_current("docs-aws-resource-iam-policy-attachment") %>>
                            <a href="/docs/providers/aws/r/iam_policy_attachment.html">aws_iam_policy_attachment</a>
                        </li>

                        <li<%= sidebar_current("docs-aws-resource-iam-role") %>>
                            <a href="/docs/providers/aws/r/iam_role.html">aws_iam_role</a>
                        </li>

                        <li<%= sidebar_current("docs-aws-resource-iam-role-policy") %>>
                            <a href="/docs/providers/aws/r/iam_role_policy.html">aws_iam_role_policy</a>
                        </li>

                        <li<%= sidebar_current("docs-aws-resource-iam-role-policy-attachment") %>>
                            <a href="/docs/providers/aws/r/iam_role_policy_attachment.html">aws_iam_role_policy_attachment</a>
                        </li>

                        <li<%= sidebar_current("docs-aws-resource-iam-saml-provider") %>>
                            <a href="/docs/providers/aws/r/iam_saml_provider.html">aws_iam_saml_provider</a>
                        </li>

                        <li<%= sidebar_current("docs-aws-resource-iam-server-certificate") %>>
                            <a href="/docs/providers/aws/r/iam_server_certificate.html">aws_iam_server_certificate</a>
                        </li>

                        <li<%= sidebar_current("docs-aws-resource-iam-user") %>>
                            <a href="/docs/providers/aws/r/iam_user.html">aws_iam_user</a>
                        </li>

                        <li<%= sidebar_current("docs-aws-resource-iam-user-login-profile") %>>
                          <a href="/docs/providers/aws/r/iam_user_login_profile.html">aws_iam_user_login_profile</a>
                        </li>

                        <li<%= sidebar_current("docs-aws-resource-iam-user-policy") %>>
                            <a href="/docs/providers/aws/r/iam_user_policy.html">aws_iam_user_policy</a>
                        </li>

                        <li<%= sidebar_current("docs-aws-resource-iam-user-policy-attachment") %>>
                            <a href="/docs/providers/aws/r/iam_user_policy_attachment.html">aws_iam_user_policy_attachment</a>
                        </li>

                        <li<%= sidebar_current("docs-aws-resource-iam-user-ssh-key") %>>
                          <a href="/docs/providers/aws/r/iam_user_ssh_key.html">aws_iam_user_ssh_key</a>
                        </li>

                    </ul>
                </li>

                <li<%= sidebar_current("docs-aws-resource-iot") %>>
                    <a href="#">IoT Resources</a>
                    <ul class="nav nav-visible">

                    <li<%= sidebar_current("docs-aws-resource-iot-certificate") %>>
                      <a href="/docs/providers/aws/r/iot_certificate.html">aws_iot_certificate</a>
                    </li>

                    <li<%= sidebar_current("docs-aws-resource-iot-policy") %>>
                      <a href="/docs/providers/aws/r/iot_policy.html">aws_iot_policy</a>
                    </li>
                    <li<%= sidebar_current("docs-aws-resource-iot-topic-rule") %>>
                        <a href="/docs/providers/aws/r/iot_topic_rule.html">aws_iot_topic_rule</a>
                    </li>
<<<<<<< HEAD
=======
                    <li<%= sidebar_current("docs-aws-resource-iot-thing") %>>
                        <a href="/docs/providers/aws/r/iot_thing.html">aws_iot_thing</a>
                    </li>
>>>>>>> 7d072aff
                    <li<%= sidebar_current("docs-aws-resource-iot-thing-type") %>>
                        <a href="/docs/providers/aws/r/iot_thing_type.html">aws_iot_thing_type</a>
                    </li>
                  </ul>
                </li>

                <li<%= sidebar_current("docs-aws-resource-inspector") %>>
                  <a href="#">Inspector Resources</a>
                  <ul class="nav nav-visible">

                    <li<%= sidebar_current("docs-aws-resource-inspector-assessment-target") %>>
                      <a href="/docs/providers/aws/r/inspector_assessment_target.html">aws_inspector_assessment_target</a>
                    </li>

                    <li<%= sidebar_current("docs-aws-resource-inspector-assessment-template") %>>
                      <a href="/docs/providers/aws/r/inspector_assessment_template.html">aws_inspector_assessment_template</a>
                    </li>

                    <li<%= sidebar_current("docs-aws-resource-inspector-resource-group") %>>
                      <a href="/docs/providers/aws/r/inspector_resource_group.html">aws_inspector_resource_group</a>
                    </li>

                  </ul>
                </li>


                <li<%= sidebar_current("docs-aws-resource-kinesis") %>>
                    <a href="#">Kinesis Resources</a>
                    <ul class="nav nav-visible">

                        <li<%= sidebar_current("docs-aws-resource-kinesis-stream") %>>
                            <a href="/docs/providers/aws/r/kinesis_stream.html">aws_kinesis_stream</a>
                        </li>

                    </ul>
                </li>

              <li<%= sidebar_current("docs-aws-resource-kinesis-firehose") %>>
                <a href="#">Kinesis Firehose Resources</a>
                <ul class="nav nav-visible">

                  <li<%= sidebar_current("docs-aws-resource-kinesis-firehose-delivery-stream") %>>
                    <a href="/docs/providers/aws/r/kinesis_firehose_delivery_stream.html">aws_kinesis_firehose_delivery_stream</a>
                  </li>

                </ul>
              </li>

              <li<%= sidebar_current("docs-aws-resource-kms") %>>
                <a href="#">KMS Resources</a>
                <ul class="nav nav-visible">

                  <li<%= sidebar_current("docs-aws-resource-kms-alias") %>>
                    <a href="/docs/providers/aws/r/kms_alias.html">aws_kms_alias</a>
                  </li>

                  <li<%= sidebar_current("docs-aws-resource-kms-key") %>>
                    <a href="/docs/providers/aws/r/kms_key.html">aws_kms_key</a>
                  </li>

                </ul>
              </li>

              <li<%= sidebar_current("docs-aws-resource-lambda") %>>
                  <a href="#">Lambda Resources</a>
                  <ul class="nav nav-visible">
                      <li<%= sidebar_current("docs-aws-resource-lambda-alias") %>>
                          <a href="/docs/providers/aws/r/lambda_alias.html">aws_lambda_alias</a>
                      </li>
                      <li<%= sidebar_current("docs-aws-resource-lambda-event-source-mapping") %>>
                          <a href="/docs/providers/aws/r/lambda_event_source_mapping.html">aws_lambda_event_source_mapping</a>
                      </li>
                      <li<%= sidebar_current("docs-aws-resource-lambda-function") %>>
                          <a href="/docs/providers/aws/r/lambda_function.html">aws_lambda_function</a>
                      </li>
                      <li<%= sidebar_current("docs-aws-resource-lambda-permission") %>>
                          <a href="/docs/providers/aws/r/lambda_permission.html">aws_lambda_permission</a>
                      </li>
                  </ul>
              </li>

                <li<%= sidebar_current("docs-aws-resource-lightsail") %>>
                    <a href="#">Lightsail Resources</a>
                    <ul class="nav nav-visible">

                        <li<%= sidebar_current("docs-aws-resource-lightsail-domain") %>>
                          <a href="/docs/providers/aws/r/lightsail_domain.html">aws_lightsail_domain</a>
                        </li>

                        <li<%= sidebar_current("docs-aws-resource-lightsail-instance") %>>
                            <a href="/docs/providers/aws/r/lightsail_instance.html">aws_lightsail_instance</a>
                        </li>

                        <li<%= sidebar_current("docs-aws-resource-lightsail-key-pair") %>>
                            <a href="/docs/providers/aws/r/lightsail_key_pair.html">aws_lightsail_key_pair</a>
                        </li>

                        <li<%= sidebar_current("docs-aws-resource-lightsail-static-ip") %>>
                            <a href="/docs/providers/aws/r/lightsail_static_ip.html">aws_lightsail_static_ip</a>
                        </li>

                        <li<%= sidebar_current("docs-aws-resource-lightsail-static-ip-attachment") %>>
                            <a href="/docs/providers/aws/r/lightsail_static_ip_attachment.html">aws_lightsail_static_ip_attachment</a>
                        </li>

                    </ul>
                </li>

                <li<%= sidebar_current("docs-aws-resource-mq") %>>
                    <a href="#">MQ Resources</a>
                    <ul class="nav nav-visible">
                        <li<%= sidebar_current("docs-aws-resource-mq-broker") %>>
                          <a href="/docs/providers/aws/r/mq_broker.html">aws_mq_broker</a>
                        </li>
                        <li<%= sidebar_current("docs-aws-resource-mq-configuration") %>>
                            <a href="/docs/providers/aws/r/mq_configuration.html">aws_mq_configuration</a>
                        </li>

                    </ul>
                </li>

                <li<%= sidebar_current("docs-aws-resource-media-store") %>>
                    <a href="#">MediaStore Resources</a>
                    <ul class="nav nav-visible">

                        <li<%= sidebar_current("docs-aws-resource-media-store-container") %>>
                          <a href="/docs/providers/aws/r/media_store_container.html">aws_media_store_container</a>
                        </li>

                    </ul>
                </li>

                <li<%= sidebar_current("docs-aws-resource-opsworks") %>>
                    <a href="#">OpsWorks Resources</a>
                    <ul class="nav nav-visible">

                        <li<%= sidebar_current("docs-aws-resource-opsworks-application") %>>
                            <a href="/docs/providers/aws/r/opsworks_application.html">aws_opsworks_application</a>
                        </li>

                        <li<%= sidebar_current("docs-aws-resource-opsworks-custom-layer") %>>
                            <a href="/docs/providers/aws/r/opsworks_custom_layer.html">aws_opsworks_custom_layer</a>
                        </li>

                        <li<%= sidebar_current("docs-aws-resource-opsworks-ganglia-layer") %>>
                            <a href="/docs/providers/aws/r/opsworks_ganglia_layer.html">aws_opsworks_ganglia_layer</a>
                        </li>

                        <li<%= sidebar_current("docs-aws-resource-opsworks-haproxy-layer") %>>
                            <a href="/docs/providers/aws/r/opsworks_haproxy_layer.html">aws_opsworks_haproxy_layer</a>
                        </li>

                        <li<%= sidebar_current("docs-aws-resource-opsworks-instance") %>>
                            <a href="/docs/providers/aws/r/opsworks_instance.html">aws_opsworks_instance</a>
                        </li>

                        <li<%= sidebar_current("docs-aws-resource-opsworks-java-app-layer") %>>
                            <a href="/docs/providers/aws/r/opsworks_java_app_layer.html">aws_opsworks_java_app_layer</a>
                        </li>

                        <li<%= sidebar_current("docs-aws-resource-opsworks-memcached-layer") %>>
                            <a href="/docs/providers/aws/r/opsworks_memcached_layer.html">aws_opsworks_memcached_layer</a>
                        </li>

                        <li<%= sidebar_current("docs-aws-resource-opsworks-mysql-layer") %>>
                            <a href="/docs/providers/aws/r/opsworks_mysql_layer.html">aws_opsworks_mysql_layer</a>
                        </li>

                        <li<%= sidebar_current("docs-aws-resource-opsworks-nodejs-app-layer") %>>
                            <a href="/docs/providers/aws/r/opsworks_nodejs_app_layer.html">aws_opsworks_nodejs_app_layer</a>
                        </li>

                        <li<%= sidebar_current("docs-aws-resource-opsworks-permission") %>>
                            <a href="/docs/providers/aws/r/opsworks_permission.html">aws_opsworks_permission</a>
                        </li>

                        <li<%= sidebar_current("docs-aws-resource-opsworks-php-app-layer") %>>
                            <a href="/docs/providers/aws/r/opsworks_php_app_layer.html">aws_opsworks_php_app_layer</a>
                        </li>

                        <li<%= sidebar_current("docs-aws-resource-opsworks-rails-app-layer") %>>
                            <a href="/docs/providers/aws/r/opsworks_rails_app_layer.html">aws_opsworks_rails_app_layer</a>
                        </li>

                        <li<%= sidebar_current("docs-aws-resource-opsworks-rds-db-instance") %>>
                          <a href="/docs/providers/aws/r/opsworks_rds_db_instance.html">aws_opsworks_rds_db_instance</a>
                        </li>

                        <li<%= sidebar_current("docs-aws-resource-opsworks-stack") %>>
                            <a href="/docs/providers/aws/r/opsworks_stack.html">aws_opsworks_stack</a>
                        </li>

                        <li<%= sidebar_current("docs-aws-resource-opsworks-static-web-layer") %>>
                            <a href="/docs/providers/aws/r/opsworks_static_web_layer.html">aws_opsworks_static_web_layer</a>
                        </li>

                        <li<%= sidebar_current("docs-aws-resource-opsworks-user-profile") %>>
                            <a href="/docs/providers/aws/r/opsworks_user_profile.html">aws_opsworks_user_profile</a>
                        </li>

                    </ul>
                </li>

                <li<%= sidebar_current("docs-aws-resource-organizations") %>>
                    <a href="#">Organizations Resources</a>
                    <ul class="nav nav-visible">

                        <li<%= sidebar_current("docs-aws-resource-organizations-organization") %>>
                            <a href="/docs/providers/aws/r/organizations_organization.html">aws_organizations_organization</a>
                        </li>
                    </ul>
                </li>

                <li<%= sidebar_current("docs-aws-resource-(db|rds)") %>>
                    <a href="#">RDS Resources</a>
                    <ul class="nav nav-visible">

                        <li<%= sidebar_current("docs-aws-resource-db-event-subscription") %>>
                            <a href="/docs/providers/aws/r/db_event_subscription.html">aws_db_event_subscription</a>
                        </li>

                        <li<%= sidebar_current("docs-aws-resource-db-instance") %>>
                            <a href="/docs/providers/aws/r/db_instance.html">aws_db_instance</a>
                        </li>

                        <li<%= sidebar_current("docs-aws-resource-db-option-group") %>>
                          <a href="/docs/providers/aws/r/db_option_group.html">aws_db_option_group</a>
                        </li>

                        <li<%= sidebar_current("docs-aws-resource-db-parameter-group") %>>
                            <a href="/docs/providers/aws/r/db_parameter_group.html">aws_db_parameter_group</a>
                        </li>

                        <li<%= sidebar_current("docs-aws-resource-db-security-group") %>>
                            <a href="/docs/providers/aws/r/db_security_group.html">aws_db_security_group</a>
                        </li>

                        <li<%= sidebar_current("docs-aws-resource-db-snapshot") %>>
                          <a href="/docs/providers/aws/r/db_snapshot.html">aws_db_snapshot</a>
                        </li>

                        <li<%= sidebar_current("docs-aws-resource-db-subnet-group") %>>
                            <a href="/docs/providers/aws/r/db_subnet_group.html">aws_db_subnet_group</a>
                        </li>

                        <li<%= sidebar_current("docs-aws-resource-rds-cluster") %>>
                            <a href="/docs/providers/aws/r/rds_cluster.html">aws_rds_cluster</a>
                        </li>

                        <li<%= sidebar_current("docs-aws-resource-rds-cluster-instance") %>>
                            <a href="/docs/providers/aws/r/rds_cluster_instance.html">aws_rds_cluster_instance</a>
                        </li>

                        <li<%= sidebar_current("docs-aws-resource-rds-cluster-parameter-group") %>>
                            <a href="/docs/providers/aws/r/rds_cluster_parameter_group.html">aws_rds_cluster_parameter_group</a>
                        </li>

                    </ul>
                </li>

              <li<%= sidebar_current("docs-aws-resource-redshift") %>>
                <a href="#">Redshift Resources</a>
                <ul class="nav nav-visible">

                  <li<%= sidebar_current("docs-aws-resource-redshift-cluster") %>>
                    <a href="/docs/providers/aws/r/redshift_cluster.html">aws_redshift_cluster</a>
                  </li>

                  <li<%= sidebar_current("docs-aws-resource-redshift-parameter-group") %>>
                    <a href="/docs/providers/aws/r/redshift_parameter_group.html">aws_redshift_parameter_group</a>
                  </li>

                  <li<%= sidebar_current("docs-aws-resource-redshift-security-group") %>>
                    <a href="/docs/providers/aws/r/redshift_security_group.html">aws_redshift_security_group</a>
                  </li>

                  <li<%= sidebar_current("docs-aws-resource-redshift-subnet-group") %>>
                    <a href="/docs/providers/aws/r/redshift_subnet_group.html">aws_redshift_subnet_group</a>
                  </li>

                </ul>
              </li>

              <li<%= sidebar_current("docs-aws-resource-waf") %>>
                <a href="#">WAF Resources</a>
                <ul class="nav nav-visible">

                  <li<%= sidebar_current("docs-aws-resource-waf-bytematchset") %>>
                    <a href="/docs/providers/aws/r/waf_byte_match_set.html">aws_waf_byte_match_set</a>
                  </li>

                  <li<%= sidebar_current("docs-aws-resource-waf-ipset") %>>
                    <a href="/docs/providers/aws/r/waf_ipset.html">aws_waf_ipset</a>
                  </li>

                  <li<%= sidebar_current("docs-aws-resource-waf-rule") %>>
                    <a href="/docs/providers/aws/r/waf_rule.html">aws_waf_rule</a>
                  </li>

                  <li<%= sidebar_current("docs-aws-resource-waf-rate-based-rule") %>>
                    <a href="/docs/providers/aws/r/waf_rate_based_rule.html">aws_waf_rate_based_rule</a>
                  </li>

                  <li<%= sidebar_current("docs-aws-resource-waf-size-constraint-set") %>>
                    <a href="/docs/providers/aws/r/waf_size_constraint_set.html">aws_waf_size_constraint_set</a>
                  </li>

                  <li<%= sidebar_current("docs-aws-resource-waf-sql-injection-match-set") %>>
                    <a href="/docs/providers/aws/r/waf_sql_injection_match_set.html">aws_waf_sql_injection_match_set</a>
                  </li>

                  <li<%= sidebar_current("docs-aws-resource-waf-webacl") %>>
                    <a href="/docs/providers/aws/r/waf_web_acl.html">aws_waf_web_acl</a>
                  </li>

                  <li<%= sidebar_current("docs-aws-resource-waf-xss-match-set") %>>
                    <a href="/docs/providers/aws/r/waf_xss_match_set.html">aws_waf_xss_match_set</a>
                  </li>

                </ul>
              </li>

              <li<%= sidebar_current("docs-aws-resource-wafregional") %>>
                <a href="#">WAF Regional Resources</a>
                <ul class="nav nav-visible">

                  <li<%= sidebar_current("docs-aws-resource-wafregional-bytematchset") %>>
                    <a href="/docs/providers/aws/r/wafregional_byte_match_set.html">aws_wafregional_byte_match_set</a>
                  </li>

                  <li<%= sidebar_current("docs-aws-resource-wafregional-ipset") %>>
                    <a href="/docs/providers/aws/r/wafregional_ipset.html">aws_wafregional_ipset</a>
                  </li>

                </ul>
              </li>


                <li<%= sidebar_current("docs-aws-resource-route53") %>>
                    <a href="#">Route53 Resources</a>
                    <ul class="nav nav-visible">

                        <li<%= sidebar_current("docs-aws-resource-route53-delegation-set") %>>
                            <a href="/docs/providers/aws/r/route53_delegation_set.html">aws_route53_delegation_set</a>
                        </li>

                        <li<%= sidebar_current("docs-aws-resource-route53-health-check") %>>
                            <a href="/docs/providers/aws/r/route53_health_check.html">aws_route53_health_check</a>
                        </li>

                        <li<%= sidebar_current("docs-aws-resource-route53-query-log") %>>
                            <a href="/docs/providers/aws/r/route53_query_log.html">aws_route53_query_log</a>
                        </li>

                        <li<%= sidebar_current("docs-aws-resource-route53-record") %>>
                            <a href="/docs/providers/aws/r/route53_record.html">aws_route53_record</a>
                        </li>

                        <li<%= sidebar_current("docs-aws-resource-route53-zone") %>>
                            <a href="/docs/providers/aws/r/route53_zone.html">aws_route53_zone</a>
                        </li>

                        <li<%= sidebar_current("docs-aws-resource-route53-zone-association") %>>
                            <a href="/docs/providers/aws/r/route53_zone_association.html">aws_route53_zone_association</a>
                        </li>

                    </ul>
                </li>


                <li<%= sidebar_current("docs-aws-resource-s3") %>>
                    <a href="#">S3 Resources</a>
                    <ul class="nav nav-visible">

                        <li<%= sidebar_current("docs-aws-resource-s3-bucket") %>>
                            <a href="/docs/providers/aws/r/s3_bucket.html">aws_s3_bucket</a>
                        </li>

                        <li<%= sidebar_current("docs-aws-resource-s3-bucket-metric") %>>
                            <a href="/docs/providers/aws/r/s3_bucket_metric.html">aws_s3_bucket_metric</a>
                        </li>

                        <li<%= sidebar_current("docs-aws-resource-s3-bucket-notification") %>>
                            <a href="/docs/providers/aws/r/s3_bucket_notification.html">aws_s3_bucket_notification</a>
                        </li>

                        <li<%= sidebar_current("docs-aws-resource-s3-bucket-object") %>>
                            <a href="/docs/providers/aws/r/s3_bucket_object.html">aws_s3_bucket_object</a>
                        </li>

                        <li<%= sidebar_current("docs-aws-resource-s3-bucket-policy") %>>
                            <a href="/docs/providers/aws/r/s3_bucket_policy.html">aws_s3_bucket_policy</a>
                        </li>
                    </ul>
                </li>


                <li<%= sidebar_current("docs-aws-resource-ses") %>>
                    <a href="#">SES Resources</a>
                    <ul class="nav nav-visible">

                        <li<%= sidebar_current("docs-aws-resource-ses-active-receipt-rule-set") %>>
                            <a href="/docs/providers/aws/r/ses_active_receipt_rule_set.html">aws_ses_active_receipt_rule_set</a>
                        </li>

                        <li<%= sidebar_current("docs-aws-resource-ses-domain-identity") %>>
                            <a href="/docs/providers/aws/r/ses_domain_identity.html">aws_ses_domain_identity</a>
                        </li>

                        <li<%= sidebar_current("docs-aws-resource-ses-domain-dkim") %>>
                            <a href="/docs/providers/aws/r/ses_domain_dkim.html">aws_ses_domain_dkim</a>
                        </li>

                        <li<%= sidebar_current("docs-aws-resource-ses-domain-mail-from") %>>
                            <a href="/docs/providers/aws/r/ses_domain_mail_from.html">aws_ses_domain_mail_from</a>
                        </li>

                        <li<%= sidebar_current("docs-aws-resource-ses-receipt-filter") %>>
                            <a href="/docs/providers/aws/r/ses_receipt_filter.html">aws_ses_receipt_filter</a>
                        </li>

                        <li<%= sidebar_current("docs-aws-resource-ses-receipt-rule") %>>
                            <a href="/docs/providers/aws/r/ses_receipt_rule.html">aws_ses_receipt_rule</a>
                        </li>

                        <li<%= sidebar_current("docs-aws-resource-ses-receipt-rule-set") %>>
                            <a href="/docs/providers/aws/r/ses_receipt_rule_set.html">aws_ses_receipt_rule_set</a>
                        </li>

                        <li<%= sidebar_current("docs-aws-resource-ses-configuration-set") %>>
                            <a href="/docs/providers/aws/r/ses_configuration_set.html">aws_ses_configuration_set</a>
                        </li>

                        <li<%= sidebar_current("docs-aws-resource-ses-event-destination") %>>
                            <a href="/docs/providers/aws/r/ses_event_destination.html">aws_ses_event_destination</a>
                        </li>

                        <li<%= sidebar_current("docs-aws-resource-ses-template") %>>
                            <a href="/docs/providers/aws/r/ses_template.html">aws_ses_template</a>
                        </li>

                    </ul>
                </li>

                <li<%= sidebar_current("docs-aws-resource-service-catalog") %>>
                    <a href="#">Service Catalog Resources</a>
                    <ul class="nav nav-visible">

                        <li<%= sidebar_current("docs-aws-resource-servicecatalog-portfolio") %>>
                            <a href="/docs/providers/aws/r/servicecatalog_portfolio.html">aws_servicecatalog_portfolio</a>
                        </li>

                    </ul>
                </li>

                <li<%= sidebar_current("docs-aws-resource-service-discovery") %>>
                    <a href="#">Service Discovery Resources</a>
                    <ul class="nav nav-visible">

                        <li<%= sidebar_current("docs-aws-resource-service-discovery-private-dns-namespace") %>>
                            <a href="/docs/providers/aws/r/service_discovery_private_dns_namespace.html">aws_service_discovery_private_dns_namespace</a>
                        </li>

                        <li<%= sidebar_current("docs-aws-resource-service-discovery-public-dns-namespace") %>>
                            <a href="/docs/providers/aws/r/service_discovery_public_dns_namespace.html">aws_service_discovery_public_dns_namespace</a>
                        </li>

                        <li<%= sidebar_current("docs-aws-resource-service-discovery-service") %>>
                            <a href="/docs/providers/aws/r/service_discovery_service.html">aws_service_discovery_service</a>
                        </li>

                    </ul>
                </li>

                <li<%= sidebar_current("docs-aws-resource-sfn") %>>
                    <a href="#">Step Function Resources</a>
                    <ul class="nav nav-visible">

                        <li<%= sidebar_current("docs-aws-resource-sfn-activity") %>>
                            <a href="/docs/providers/aws/r/sfn_activity.html">aws_sfn_activity</a>
                        </li>

                        <li<%= sidebar_current("docs-aws-resource-sfn-state-machine") %>>
                            <a href="/docs/providers/aws/r/sfn_state_machine.html">aws_sfn_state_machine</a>
                        </li>

                    </ul>
                </li>


                <li<%= sidebar_current("docs-aws-resource-simpledb") %>>
                    <a href="#">SimpleDB Resources</a>
                    <ul class="nav nav-visible">

                        <li<%= sidebar_current("docs-aws-resource-simpledb-domain") %>>
                            <a href="/docs/providers/aws/r/simpledb_domain.html">aws_simpledb_domain</a>
                        </li>

                    </ul>
                </li>


                <li<%= sidebar_current("docs-aws-resource-sns") %>>
                    <a href="#">SNS Resources</a>
                    <ul class="nav nav-visible">

                        <li<%= sidebar_current("docs-aws-resource-sns-platform-application") %>>
                            <a href="/docs/providers/aws/r/sns_platform_application.html">aws_sns_platform_application</a>
                        </li>

                        <li<%= sidebar_current("docs-aws-resource-sns-topic") %>>
                            <a href="/docs/providers/aws/r/sns_topic.html">aws_sns_topic</a>
                        </li>

                        <li<%= sidebar_current("docs-aws-resource-sns-topic-policy") %>>
                            <a href="/docs/providers/aws/r/sns_topic_policy.html">aws_sns_topic_policy</a>
                        </li>

                        <li<%= sidebar_current("docs-aws-resource-sns-topic-subscription") %>>
                            <a href="/docs/providers/aws/r/sns_topic_subscription.html">aws_sns_topic_subscription</a>
                        </li>

                    </ul>
                </li>

                <li<%= sidebar_current("docs-aws-resource-ssm") %>>
                    <a href="#">SSM Resources</a>
                    <ul class="nav nav-visible">

                        <li<%= sidebar_current("docs-aws-resource-ssm-activation") %>>
                            <a href="/docs/providers/aws/r/ssm_activation.html">aws_ssm_activation</a>
                        </li>

                        <li<%= sidebar_current("docs-aws-resource-ssm-association") %>>
                            <a href="/docs/providers/aws/r/ssm_association.html">aws_ssm_association</a>
                        </li>

                        <li<%= sidebar_current("docs-aws-resource-ssm-document") %>>
                            <a href="/docs/providers/aws/r/ssm_document.html">aws_ssm_document</a>
                        </li>

                        <li<%= sidebar_current("docs-aws-resource-ssm-maintenance-window") %>>
                            <a href="/docs/providers/aws/r/ssm_maintenance_window.html">aws_ssm_maintenance_window</a>
                        </li>

                        <li<%= sidebar_current("docs-aws-resource-ssm-maintenance-window-target") %>>
                            <a href="/docs/providers/aws/r/ssm_maintenance_window_target.html">aws_ssm_maintenance_window_target</a>
                        </li>

                        <li<%= sidebar_current("docs-aws-resource-ssm-maintenance-window-task") %>>
                            <a href="/docs/providers/aws/r/ssm_maintenance_window_task.html">aws_ssm_maintenance_window_task</a>
                        </li>

                        <li<%= sidebar_current("docs-aws-resource-ssm-patch-baseline") %>>
                            <a href="/docs/providers/aws/r/ssm_patch_baseline.html">aws_ssm_patch_baseline</a>
                        </li>

                        <li<%= sidebar_current("docs-aws-resource-ssm-patch-group") %>>
                            <a href="/docs/providers/aws/r/ssm_patch_group.html">aws_ssm_patch_group</a>
                        </li>
                        <li<%= sidebar_current("docs-aws-resource-ssm-parameter") %>>
                            <a href="/docs/providers/aws/r/ssm_parameter.html">aws_ssm_parameter</a>
                        </li>

                        <li<%= sidebar_current("docs-aws-resource-ssm-resource-data-sync") %>>
                            <a href="/docs/providers/aws/r/ssm_resource_data_sync.html">aws_ssm_resource_data_sync</a>
                        </li>

                    </ul>
                </li>

                <li<%= sidebar_current("docs-aws-resource-sqs") %>>
                    <a href="#">SQS Resources</a>
                    <ul class="nav nav-visible">

                        <li<%= sidebar_current("docs-aws-resource-sqs-queue") %>>
                            <a href="/docs/providers/aws/r/sqs_queue.html">aws_sqs_queue</a>
                        </li>

                        <li<%= sidebar_current("docs-aws-resource-sqs-queue-policy") %>>
                            <a href="/docs/providers/aws/r/sqs_queue_policy.html">aws_sqs_queue_policy</a>
                        </li>

                    </ul>
                </li>


                <li<%= sidebar_current("docs-aws-resource-(default|customer|egress-only-internet-gateway|flow|internet-gateway|main-route|network|route-|security-group|security-group-attachment|subnet|vpc|vpn)") %>>
                    <a href="#">VPC Resources</a>
                    <ul class="nav nav-visible">

                        <li<%= sidebar_current("docs-aws-resource-customer-gateway") %>>
                            <a href="/docs/providers/aws/r/customer_gateway.html">aws_customer_gateway</a>
                        </li>

                        <li<%= sidebar_current("docs-aws-resource-default-network-acl") %>>
                            <a href="/docs/providers/aws/r/default_network_acl.html">aws_default_network_acl</a>
                        </li>

                        <li<%= sidebar_current("docs-aws-resource-default-route-table") %>>
                            <a href="/docs/providers/aws/r/default_route_table.html">aws_default_route_table</a>
                        </li>

                        <li<%= sidebar_current("docs-aws-resource-default-security-group") %>>
                            <a href="/docs/providers/aws/r/default_security_group.html">aws_default_security_group</a>
                        </li>

                        <li<%= sidebar_current("docs-aws-resource-default-subnet") %>>
                            <a href="/docs/providers/aws/r/default_subnet.html">aws_default_subnet</a>
                        </li>

                        <li<%= sidebar_current("docs-aws-resource-default-vpc") %>>
                            <a href="/docs/providers/aws/r/default_vpc.html">aws_default_vpc</a>
                        </li>

                        <li<%= sidebar_current("docs-aws-resource-default-vpc-dhcp-options") %>>
                            <a href="/docs/providers/aws/r/default_vpc_dhcp_options.html">aws_default_vpc_dhcp_options</a>
                        </li>

                        <li<%= sidebar_current("docs-aws-resource-egress-only-internet-gateway") %>>
                          <a href="/docs/providers/aws/r/egress_only_internet_gateway.html">aws_egress_only_internet_gateway</a>
                        </li>

                        <li<%= sidebar_current("docs-aws-resource-flow-log") %>>
                            <a href="/docs/providers/aws/r/flow_log.html">aws_flow_log</a>
                        </li>

                        <li<%= sidebar_current("docs-aws-resource-internet-gateway") %>>
                            <a href="/docs/providers/aws/r/internet_gateway.html">aws_internet_gateway</a>
                        </li>

                        <li<%= sidebar_current("docs-aws-resource-main-route-table-assoc") %>>
                            <a href="/docs/providers/aws/r/main_route_table_assoc.html">aws_main_route_table_association</a>
                        </li>

                        <li<%= sidebar_current("docs-aws-resource-nat-gateway") %>>
                            <a href="/docs/providers/aws/r/nat_gateway.html">aws_nat_gateway</a>
                        </li>

                        <li<%= sidebar_current("docs-aws-resource-network-acl") %>>
                            <a href="/docs/providers/aws/r/network_acl.html">aws_network_acl</a>
                        </li>

                        <li<%= sidebar_current("docs-aws-resource-network-acl-rule") %>>
                          <a href="/docs/providers/aws/r/network_acl_rule.html">aws_network_acl_rule</a>
                        </li>

                        <li<%= sidebar_current("docs-aws-resource-network-interface") %>>
                            <a href="/docs/providers/aws/r/network_interface.html">aws_network_interface</a>
                        </li>
                        <li<%= sidebar_current("docs-aws-resource-network-interface-attachment") %>>
                            <a href="/docs/providers/aws/r/network_interface_attachment.html">aws_network_interface_attachment</a>
                        </li>
                        <li<%= sidebar_current("docs-aws-resource-route|") %>>
                          <a href="/docs/providers/aws/r/route.html">aws_route</a>
                        </li>

                        <li<%= sidebar_current("docs-aws-resource-route-table|") %>>
                            <a href="/docs/providers/aws/r/route_table.html">aws_route_table</a>
                        </li>

                        <li<%= sidebar_current("docs-aws-resource-route-table-association") %>>
                            <a href="/docs/providers/aws/r/route_table_association.html">aws_route_table_association</a>
                        </li>

                        <li<%= sidebar_current("docs-aws-resource-security-group") %>>
                            <a href="/docs/providers/aws/r/security_group.html">aws_security_group</a>
                        </li>

                        <li<%= sidebar_current("docs-aws-resource-network-interface-sg-attachment") %>>
                            <a href="/docs/providers/aws/r/network_interface_sg_attachment.html">aws_network_interface_sg_attachment</a>
                        </li>

                        <li<%= sidebar_current("docs-aws-resource-security-group-rule") %>>
                            <a href="/docs/providers/aws/r/security_group_rule.html">aws_security_group_rule</a>
                        </li>

                        <li<%= sidebar_current("docs-aws-resource-subnet") %>>
                            <a href="/docs/providers/aws/r/subnet.html">aws_subnet</a>
                        </li>

                        <li<%= sidebar_current("docs-aws-resource-vpc") %>>
                            <a href="/docs/providers/aws/r/vpc.html">aws_vpc</a>
                        </li>

                        <li<%= sidebar_current("docs-aws-resource-vpc-dhcp-options") %>>
                            <a href="/docs/providers/aws/r/vpc_dhcp_options.html">aws_vpc_dhcp_options</a>
                        </li>

                        <li<%= sidebar_current("docs-aws-resource-vpc-dhcp-options-association") %>>
                            <a href="/docs/providers/aws/r/vpc_dhcp_options_association.html">aws_vpc_dhcp_options_association</a>
                        </li>

                        <li<%= sidebar_current("docs-aws-resource-vpc-endpoint") %>>
                            <a href="/docs/providers/aws/r/vpc_endpoint.html">aws_vpc_endpoint</a>
                        </li>

                        <li<%= sidebar_current("docs-aws-resource-vpc-endpoint-connection-notification") %>>
                            <a href="/docs/providers/aws/r/vpc_endpoint_connection_notification.html">aws_vpc_endpoint_connection_notification</a>
                        </li>

                        <li<%= sidebar_current("docs-aws-resource-vpc-endpoint-route-table-association") %>>
                            <a href="/docs/providers/aws/r/vpc_endpoint_route_table_association.html">aws_vpc_endpoint_route_table_association</a>
                        </li>

                        <li<%= sidebar_current("docs-aws-resource-vpc-endpoint-service") %>>
                            <a href="/docs/providers/aws/r/vpc_endpoint_service.html">aws_vpc_endpoint_service</a>
                        </li>

                        <li<%= sidebar_current("docs-aws-resource-vpc-endpoint-service-allowed-principal") %>>
                            <a href="/docs/providers/aws/r/vpc_endpoint_service_allowed_principal.html">aws_vpc_endpoint_service_allowed_principal</a>
                        </li>

                        <li<%= sidebar_current("docs-aws-resource-vpc-endpoint-subnet-association") %>>
                            <a href="/docs/providers/aws/r/vpc_endpoint_subnet_association.html">aws_vpc_endpoint_subnet_association</a>
                        </li>

                        <li<%= sidebar_current("docs-aws-resource-vpc-peering") %>>
                            <a href="/docs/providers/aws/r/vpc_peering.html">aws_vpc_peering_connection</a>
                        </li>

                        <li<%= sidebar_current("docs-aws-resource-vpc-peering-accepter") %>>
                            <a href="/docs/providers/aws/r/vpc_peering_accepter.html">aws_vpc_peering_connection_accepter</a>
                        </li>

                        <li<%= sidebar_current("docs-aws-resource-vpn-connection") %>>
                            <a href="/docs/providers/aws/r/vpn_connection.html">aws_vpn_connection</a>
                        </li>

                        <li<%= sidebar_current("docs-aws-resource-vpn-connection-route") %>>
                            <a href="/docs/providers/aws/r/vpn_connection_route.html">aws_vpn_connection_route</a>
                        </li>

                        <li<%= sidebar_current("docs-aws-resource-vpn-gateway-x") %>>
                            <a href="/docs/providers/aws/r/vpn_gateway.html">aws_vpn_gateway</a>
                        </li>

                        <li<%= sidebar_current("docs-aws-resource-vpn-gateway-attachment") %>>
                            <a href="/docs/providers/aws/r/vpn_gateway_attachment.html">aws_vpn_gateway_attachment</a>
                        </li>

                        <li<%= sidebar_current("docs-aws-resource-vpn-gateway-route-propagation") %>>
                            <a href="/docs/providers/aws/r/vpn_gateway_route_propagation.html">aws_vpn_gateway_route_propagation</a>
                        </li>

                    </ul>
                </li>

            </ul>
        </div>
    <% end %>

    <%= yield %>
<% end %><|MERGE_RESOLUTION|>--- conflicted
+++ resolved
@@ -1174,12 +1174,9 @@
                     <li<%= sidebar_current("docs-aws-resource-iot-topic-rule") %>>
                         <a href="/docs/providers/aws/r/iot_topic_rule.html">aws_iot_topic_rule</a>
                     </li>
-<<<<<<< HEAD
-=======
                     <li<%= sidebar_current("docs-aws-resource-iot-thing") %>>
                         <a href="/docs/providers/aws/r/iot_thing.html">aws_iot_thing</a>
                     </li>
->>>>>>> 7d072aff
                     <li<%= sidebar_current("docs-aws-resource-iot-thing-type") %>>
                         <a href="/docs/providers/aws/r/iot_thing_type.html">aws_iot_thing_type</a>
                     </li>
