<% wrap_layout :inner do %>
    <% content_for :sidebar do %>
        <div class="docs-sidebar hidden-print affix-top" role="complementary">
            <a href="#" class="subnav-toggle">(Expand/collapse all)</a>

            <ul class="nav docs-sidenav">
                <li>
                    <a href="/docs/providers/index.html">All Providers</a>
                </li>

                <li>
                    <a href="/docs/providers/aws/index.html">AWS Provider</a>
                </li>

                <li>
                <a href="#">Guides</a>
                    <ul class="nav nav-visible">

                        <li>
                            <a href="/docs/providers/aws/guides/version-2-upgrade.html">AWS Provider Version 2 Upgrade</a>
                        </li>

                        <li>
                            <a href="/docs/providers/aws/guides/custom-service-endpoints.html">Custom Service Endpoints</a>
                        </li>

                        <li>
                            <a href="https://learn.hashicorp.com/terraform/?track=aws#aws">AWS Provider Track on HashiCorp Learn</a>
                        </li>

                    </ul>
                </li>

                <li>
                <a href="#">Data Sources</a>
                    <ul class="nav">

                        <li>
                            <a href="/docs/providers/aws/d/acm_certificate.html">aws_acm_certificate</a>
                        </li>
                        <li>
                            <a href="/docs/providers/aws/d/acmpca_certificate_authority.html">aws_acmpca_certificate_authority</a>
                        </li>
                        <li>
                            <a href="/docs/providers/aws/d/lb.html">aws_alb</a>
                        </li>
                        <li>
                            <a href="/docs/providers/aws/d/lb_listener.html">aws_alb_listener</a>
                        </li>
                        <li>
                            <a href="/docs/providers/aws/d/lb_target_group.html">aws_alb_target_group</a>
                        </li>
                        <li>
                            <a href="/docs/providers/aws/d/ami.html">aws_ami</a>
                        </li>
                        <li>
                            <a href="/docs/providers/aws/d/ami_ids.html">aws_ami_ids</a>
                        </li>
                        <li>
                            <a href="/docs/providers/aws/d/api_gateway_api_key.html">aws_api_gateway_api_key</a>
                        </li>
                        <li>
                            <a href="/docs/providers/aws/d/api_gateway_resource.html">aws_api_gateway_resource</a>
                        </li>
                        <li>
                            <a href="/docs/providers/aws/d/api_gateway_rest_api.html">aws_api_gateway_rest_api</a>
                        </li>
                        <li>
                            <a href="/docs/providers/aws/d/api_gateway_vpc_link.html">aws_api_gateway_vpc_link</a>
                        </li>
                        <li>
                            <a href="/docs/providers/aws/d/arn.html">aws_arn</a>
                        </li>
                        <li>
                            <a href="/docs/providers/aws/d/autoscaling_group.html">aws_autoscaling_group</a>
                        </li>
                        <li>
                            <a href="/docs/providers/aws/d/autoscaling_groups.html">aws_autoscaling_groups</a>
                        </li>
                        <li>
                            <a href="/docs/providers/aws/d/availability_zone.html">aws_availability_zone</a>
                        </li>
                        <li>
                            <a href="/docs/providers/aws/d/availability_zones.html">aws_availability_zones</a>
                        </li>
                        <li>
                          <a href="/docs/providers/aws/d/batch_compute_environment.html">aws_batch_compute_environment</a>
                        </li>
                        <li>
                          <a href="/docs/providers/aws/d/batch_job_queue.html">aws_batch_job_queue</a>
                        </li>
                        <li>
                            <a href="/docs/providers/aws/d/billing_service_account.html">aws_billing_service_account</a>
                        </li>
                        <li>
                          <a href="/docs/providers/aws/d/caller_identity.html">aws_caller_identity</a>
                        </li>
                        <li>
                            <a href="/docs/providers/aws/d/canonical_user_id.html">aws_canonical_user_id</a>
                        </li>
                        <li>
                            <a href="/docs/providers/aws/d/cloudformation_export.html">aws_cloudformation_export</a>
                        </li>
                        <li>
                            <a href="/docs/providers/aws/d/cloudformation_stack.html">aws_cloudformation_stack</a>
                        </li>
                        <li>
                            <a href="/docs/providers/aws/d/cloudhsm_v2_cluster.html">aws_cloudhsm_v2_cluster</a>
                        </li>
                        <li>
                            <a href="/docs/providers/aws/d/cloudtrail_service_account.html">aws_cloudtrail_service_account</a>
                        </li>
                        <li>
                            <a href="/docs/providers/aws/d/cloudwatch_log_group.html">aws_cloudwatch_log_group</a>
                        </li>
                        <li>
                            <a href="/docs/providers/aws/d/codecommit_repository.html">aws_codecommit_repository</a>
                        </li>
                        <li>
                            <a href="/docs/providers/aws/d/cognito_user_pools.html">aws_cognito_user_pools</a>
                        </li>
                        <li>
                            <a href="/docs/providers/aws/d/cur_report_definition.html">aws_cur_report_definition</a>
                        </li>
                        <li>
                          <a href="/docs/providers/aws/d/db_cluster_snapshot.html">aws_db_cluster_snapshot</a>
                        </li>
                        <li>
                          <a href="/docs/providers/aws/d/db_event_categories.html">aws_db_event_categories</a>
                        </li>
                        <li>
                            <a href="/docs/providers/aws/d/db_instance.html">aws_db_instance</a>
                        </li>
                        <li>
                          <a href="/docs/providers/aws/d/db_snapshot.html">aws_db_snapshot</a>
                        </li>
                        <li>
                          <a href="/docs/providers/aws/d/dx_gateway.html">aws_dx_gateway</a>
                        </li>
                        <li>
                          <a href="/docs/providers/aws/d/dynamodb_table.html">aws_dynamodb_table</a>
                        </li>
                        <li>
                          <a href="/docs/providers/aws/d/ebs_snapshot.html">aws_ebs_snapshot</a>
                        </li>
                        <li>
                          <a href="/docs/providers/aws/d/ebs_snapshot_ids.html">aws_ebs_snapshot_ids</a>
                        </li>
                        <li>
                          <a href="/docs/providers/aws/d/ebs_volume.html">aws_ebs_volume</a>
                        </li>
                        <li>
                          <a href="/docs/providers/aws/d/ec2_transit_gateway.html">aws_ec2_transit_gateway</a>
                        </li>
                        <li>
                          <a href="/docs/providers/aws/d/ec2_transit_gateway_route_table.html">aws_ec2_transit_gateway_route_table</a>
                        </li>
                        <li>
                          <a href="/docs/providers/aws/d/ec2_transit_gateway_vpc_attachment.html">aws_ec2_transit_gateway_vpc_attachment</a>
                        </li>
                        <li>
                          <a href="/docs/providers/aws/d/ec2_transit_gateway_vpn_attachment.html">aws_ec2_transit_gateway_vpn_attachment</a>
                        </li>
                        <li>
                          <a href="/docs/providers/aws/d/ecr_repository.html">aws_ecr_repository</a>
                        </li>
                        <li>
                          <a href="/docs/providers/aws/d/ecs_cluster.html">aws_ecs_cluster</a>
                        </li>
                        <li>
                            <a href="/docs/providers/aws/d/ecs_container_definition.html">aws_ecs_container_definition</a>
                        </li>
                        <li>
                            <a href="/docs/providers/aws/d/ecs_service.html">aws_ecs_service</a>
                        </li>
                        <li>
                            <a href="/docs/providers/aws/d/ecs_task_definition.html">aws_ecs_task_definition</a>
                        </li>
                        <li>
                            <a href="/docs/providers/aws/d/efs_file_system.html">aws_efs_file_system</a>
                        </li>
                        <li>
                            <a href="/docs/providers/aws/d/efs_mount_target.html">aws_efs_mount_target</a>
                        </li>
                        <li>
                            <a href="/docs/providers/aws/d/eip.html">aws_eip</a>
                        </li>
                        <li>
                            <a href="/docs/providers/aws/d/eks_cluster.html">aws_eks_cluster</a>
                        </li>
                        <li>
                            <a href="/docs/providers/aws/d/eks_cluster_auth.html">aws_eks_cluster_auth</a>
                        </li>
                        <li>
                            <a href="/docs/providers/aws/d/elastic_beanstalk_application.html">aws_elastic_beanstalk_application</a>
                        </li>
                        <li>
                            <a href="/docs/providers/aws/d/elastic_beanstalk_hosted_zone.html">aws_elastic_beanstalk_hosted_zone</a>
                        </li>
                        <li>
                            <a href="/docs/providers/aws/d/elastic_beanstalk_solution_stack.html">aws_elastic_beanstalk_solution_stack</a>
                        </li>
                        <li>
                            <a href="/docs/providers/aws/d/elasticache_cluster.html">aws_elasticache_cluster</a>
                        </li>
                        <li>
                            <a href="/docs/providers/aws/d/elasticache_replication_group.html">aws_elasticache_replication_group</a>
                        </li>
                        <li>
                            <a href="/docs/providers/aws/d/elb.html">aws_elb</a>
                        </li>
                        <li>
                            <a href="/docs/providers/aws/d/elb_hosted_zone_id.html">aws_elb_hosted_zone_id</a>
                        </li>
                        <li>
                            <a href="/docs/providers/aws/d/elb_service_account.html">aws_elb_service_account</a>
                        </li>
                        <li>
                            <a href="/docs/providers/aws/d/glue_script.html">aws_glue_script</a>
                        </li>
                        <li>
                            <a href="/docs/providers/aws/d/iam_account_alias.html">aws_iam_account_alias</a>
                        </li>
                        <li>
                            <a href="/docs/providers/aws/d/iam_group.html">aws_iam_group</a>
                        </li>
                        <li>
                            <a href="/docs/providers/aws/d/iam_instance_profile.html">aws_iam_instance_profile</a>
                        </li>
                        <li>
                            <a href="/docs/providers/aws/d/iam_policy.html">aws_iam_policy</a>
                        </li>
                        <li>
                            <a href="/docs/providers/aws/d/iam_policy_document.html">aws_iam_policy_document</a>
                        </li>
                        <li>
                            <a href="/docs/providers/aws/d/iam_role.html">aws_iam_role</a>
                        </li>
                        <li>
                          <a href="/docs/providers/aws/d/iam_server_certificate.html">aws_iam_server_certificate</a>
                        </li>
                        <li>
                            <a href="/docs/providers/aws/d/iam_user.html">aws_iam_user</a>
                        </li>
                        <li>
                          <a href="/docs/providers/aws/d/inspector_rules_packages.html">aws_inspector_rules_packages</a>
                        </li>
                        <li>
                          <a href="/docs/providers/aws/d/instance.html">aws_instance</a>
                        </li>
                        <li>
                          <a href="/docs/providers/aws/d/instances.html">aws_instances</a>
                        </li>
                        <li>
                          <a href="/docs/providers/aws/d/internet_gateway.html">aws_internet_gateway</a>
                        </li>
                        <li>
                          <a href="/docs/providers/aws/d/iot_endpoint.html">aws_iot_endpoint</a>
                        </li>
                        <li>
                            <a href="/docs/providers/aws/d/ip_ranges.html">aws_ip_ranges</a>
                        </li>
                        <li>
                            <a href="/docs/providers/aws/d/kinesis_stream.html">aws_kinesis_stream</a>
                        </li>
                        <li>
                            <a href="/docs/providers/aws/d/kms_alias.html">aws_kms_alias</a>
                        </li>
                        <li>
                            <a href="/docs/providers/aws/d/kms_ciphertext.html">aws_kms_ciphertext</a>
                        </li>
                        <li>
                          <a href="/docs/providers/aws/d/kms_key.html">aws_kms_key</a>
                        </li>
                        <li>
                            <a href="/docs/providers/aws/d/kms_secrets.html">aws_kms_secrets</a>
                        </li>
                        <li>
                            <a href="/docs/providers/aws/d/lambda_function.html">aws_lambda_function</a>
                        </li>
                        <li>
                            <a href="/docs/providers/aws/d/lambda_invocation.html">aws_lambda_invocation</a>
                        </li>
                        <li>
                            <a href="/docs/providers/aws/d/launch_configuration.html">aws_launch_configuration</a>
                        </li>


                        <li>
                            <a href="/docs/providers/aws/d/launch_template.html">aws_launch_template</a>
                        </li>

                        <li>
                            <a href="/docs/providers/aws/d/lb.html">aws_lb</a>
                        </li>
                        <li>
                            <a href="/docs/providers/aws/d/lb_listener.html">aws_lb_listener</a>
                        </li>
                        <li>
                            <a href="/docs/providers/aws/d/lb_target_group.html">aws_lb_target_group</a>
                        </li>
                        <li>
                            <a href="/docs/providers/aws/d/mq_broker.html">aws_mq_broker</a>
                        </li>
                        <li>
                           <a href="/docs/providers/aws/d/nat_gateway.html">aws_nat_gateway</a>
                        </li>
                        <li>
                           <a href="/docs/providers/aws/d/network_acls.html">aws_network_acls</a>
                        </li>
                        <li>
                            <a href="/docs/providers/aws/d/network_interface.html">aws_network_interface</a>
                        </li>
                         <li>
                            <a href="/docs/providers/aws/d/network_interfaces.html">aws_network_interfaces</a>
                        </li>
                        <li>
                            <a href="/docs/providers/aws/d/partition.html">aws_partition</a>
                        </li>
                        <li>
                            <a href="/docs/providers/aws/d/prefix_list.html">aws_prefix_list</a>
                        </li>
                        <li>
                            <a href="/docs/providers/aws/d/pricing_product.html">aws_pricing_product</a>
                        </li>
                        <li>
                            <a href="/docs/providers/aws/d/rds_cluster.html">aws_rds_cluster</a>
                        </li>
                        <li>
                            <a href="/docs/providers/aws/d/redshift_cluster.html">aws_redshift_cluster</a>
                        </li>
                        <li>
                            <a href="/docs/providers/aws/d/redshift_service_account.html">aws_redshift_service_account</a>
                        </li>
                        <li>
                            <a href="/docs/providers/aws/d/region.html">aws_region</a>
                        </li>
                        <li>
                          <a href="/docs/providers/aws/d/route.html">aws_route</a>
                        </li>
                        <li>
                          <a href="/docs/providers/aws/d/route53_delegation_set.html">aws_route53_delegation_set</a>
                        </li>
                        <li>
                          <a href="/docs/providers/aws/d/route53_zone.html">aws_route53_zone</a>
                        </li>
                        <li>
                          <a href="/docs/providers/aws/d/route_table.html">aws_route_table</a>
                        </li>
                        <li>
                          <a href="/docs/providers/aws/d/route_tables.html">aws_route_tables</a>
                        </li>
                        <li>
                            <a href="/docs/providers/aws/d/s3_bucket.html">aws_s3_bucket</a>
                        </li>
                        <li>
                            <a href="/docs/providers/aws/d/s3_bucket_object.html">aws_s3_bucket_object</a>
                        </li>
                        <li>
                         <a href="/docs/providers/aws/d/secretsmanager_secret.html">aws_secretsmanager_secret</a>
                        </li>
                        <li>
                         <a href="/docs/providers/aws/d/secretsmanager_secret_version.html">aws_secretsmanager_secret_version</a>
                        </li>
                        <li>
                         <a href="/docs/providers/aws/d/security_group.html">aws_security_group</a>
                        </li>
                        <li>
                         <a href="/docs/providers/aws/d/security_groups.html">aws_security_groups</a>
                        </li>
                        <li>
                         <a href="/docs/providers/aws/d/sns_topic.html">aws_sns_topic</a>
                        </li>
                        <li>
                         <a href="/docs/providers/aws/d/sqs_queue.html">aws_sqs_queue</a>
                        </li>

                        <li>
                         <a href="/docs/providers/aws/d/ssm_document.html">aws_ssm_document</a>
                        </li>
                        <li>
                         <a href="/docs/providers/aws/d/ssm_parameter.html">aws_ssm_parameter</a>
                        </li>
                        <li>
                         <a href="/docs/providers/aws/d/storagegateway_local_disk.html">aws_storagegateway_local_disk</a>
                        </li>
                        <li>
                            <a href="/docs/providers/aws/d/subnet.html">aws_subnet</a>
                        </li>
                        <li>
                            <a href="/docs/providers/aws/d/subnet_ids.html">aws_subnet_ids</a>
                        </li>
                        <li>
                            <a href="/docs/providers/aws/d/transfer_server.html">aws_transfer_server</a>
                        </li>
                        <li>
                            <a href="/docs/providers/aws/d/vpc.html">aws_vpc</a>
                        </li>
                        <li>
                            <a href="/docs/providers/aws/d/vpc_dhcp_options.html">aws_vpc_dhcp_options</a>
                        </li>
                        <li>
                            <a href="/docs/providers/aws/d/vpc_endpoint.html">aws_vpc_endpoint</a>
                        </li>
                        <li>
                            <a href="/docs/providers/aws/d/vpc_endpoint_service.html">aws_vpc_endpoint_service</a>
                        </li>
                        <li>
                            <a href="/docs/providers/aws/d/vpc_peering_connection.html">aws_vpc_peering_connection</a>
                        </li>
                        <li>
                            <a href="/docs/providers/aws/d/vpcs.html">aws_vpcs</a>
                        </li>
                        <li>
                            <a href="/docs/providers/aws/d/vpn_gateway.html">aws_vpn_gateway</a>
                        </li>
                        <li>
                            <a href="/docs/providers/aws/d/workspaces_bundle.html">aws_workspaces_bundle</a>
                        </li>
                    </ul>
                </li>

                <li>
                  <a href="#">ACM Resources</a>
                  <ul class="nav">
                    <li>
                      <a href="/docs/providers/aws/r/acm_certificate.html">aws_acm_certificate</a>
                    </li>
                    <li>
                      <a href="/docs/providers/aws/r/acm_certificate_validation.html">aws_acm_certificate_validation</a>
                    </li>
                  </ul>
                </li>

                <li>
                  <a href="#">ACM PCA Resources</a>
                  <ul class="nav">
                    <li>
                      <a href="/docs/providers/aws/r/acmpca_certificate_authority.html">aws_acmpca_certificate_authority</a>
                    </li>
                  </ul>
                </li>

                <li>
                    <a href="#">API Gateway Resources</a>
                    <ul class="nav">
                        <li>
                            <a href="/docs/providers/aws/r/api_gateway_account.html">aws_api_gateway_account</a>
                        </li>
                        <li>
                            <a href="/docs/providers/aws/r/api_gateway_api_key.html">aws_api_gateway_api_key</a>
                        </li>
                        <li>
                            <a href="/docs/providers/aws/r/api_gateway_authorizer.html">aws_api_gateway_authorizer</a>
                        </li>
                        <li>
                            <a href="/docs/providers/aws/r/api_gateway_base_path_mapping.html">aws_api_gateway_base_path_mapping</a>
                        </li>
                        <li>
                            <a href="/docs/providers/aws/r/api_gateway_client_certificate.html">aws_api_gateway_client_certificate</a>
                        </li>
                        <li>
                            <a href="/docs/providers/aws/r/api_gateway_deployment.html">aws_api_gateway_deployment</a>
                        </li>
                        <li>
                            <a href="/docs/providers/aws/r/api_gateway_documentation_part.html">aws_api_gateway_documentation_part</a>
                        </li>
                        <li>
                            <a href="/docs/providers/aws/r/api_gateway_documentation_version.html">aws_api_gateway_documentation_version</a>
                        </li>
                        <li>
                            <a href="/docs/providers/aws/r/api_gateway_domain_name.html">aws_api_gateway_domain_name</a>
                        </li>
                        <li>
                            <a href="/docs/providers/aws/r/api_gateway_gateway_response.html">aws_api_gateway_gateway_response</a>
                        </li>
                        <li>
                            <a href="/docs/providers/aws/r/api_gateway_integration.html">aws_api_gateway_integration</a>
                        </li>
                        <li>
                            <a href="/docs/providers/aws/r/api_gateway_integration_response.html">aws_api_gateway_integration_response</a>
                        </li>
                        <li>
                            <a href="/docs/providers/aws/r/api_gateway_method.html">aws_api_gateway_method</a>
                        </li>
                        <li>
                            <a href="/docs/providers/aws/r/api_gateway_method_response.html">aws_api_gateway_method_response</a>
                        </li>
                        <li>
                            <a href="/docs/providers/aws/r/api_gateway_method_settings.html">aws_api_gateway_method_settings</a>
                        </li>
                        <li>
                            <a href="/docs/providers/aws/r/api_gateway_model.html">aws_api_gateway_model</a>
                        </li>
                        <li>
                            <a href="/docs/providers/aws/r/api_gateway_request_validator.html">aws_api_gateway_request_validator</a>
                        </li>
                        <li>
                            <a href="/docs/providers/aws/r/api_gateway_resource.html">aws_api_gateway_resource</a>
                        </li>
                        <li>
                            <a href="/docs/providers/aws/r/api_gateway_rest_api.html">aws_api_gateway_rest_api</a>
                        </li>
                        <li>
                            <a href="/docs/providers/aws/r/api_gateway_stage.html">aws_api_gateway_stage</a>
                        </li>
                        <li>
                            <a href="/docs/providers/aws/r/api_gateway_usage_plan.html">aws_api_gateway_usage_plan</a>
                        </li>
                        <li>
                            <a href="/docs/providers/aws/r/api_gateway_usage_plan_key.html">aws_api_gateway_usage_plan_key</a>
                        </li>
                        <li>
                            <a href="/docs/providers/aws/r/api_gateway_vpc_link.html">aws_api_gateway_vpc_link</a>
                        </li>
                    </ul>
                </li>

                <li>
                    <a href="#">Application Autoscaling Resources</a>
                    <ul class="nav">
                      <li>
                        <a href="/docs/providers/aws/r/appautoscaling_policy.html">aws_appautoscaling_policy</a>
                      </li>
                      <li>
                        <a href="/docs/providers/aws/r/appautoscaling_scheduled_action.html">aws_appautoscaling_scheduled_action</a>
                      </li>
                      <li>
                        <a href="/docs/providers/aws/r/appautoscaling_target.html">aws_appautoscaling_target</a>
                      </li>
                    </ul>
                </li>

                <li>
                    <a href="#">AppMesh Resources</a>
                    <ul class="nav">
                        <li>
                            <a href="/docs/providers/aws/r/appmesh_mesh.html">aws_appmesh_mesh</a>
                        </li>
                        <li>
                            <a href="/docs/providers/aws/r/appmesh_route.html">aws_appmesh_route</a>
                        </li>
                        <li>
                            <a href="/docs/providers/aws/r/appmesh_virtual_node.html">aws_appmesh_virtual_node</a>
                        </li>
                        <li>
                            <a href="/docs/providers/aws/r/appmesh_virtual_router.html">aws_appmesh_virtual_router</a>
                        </li>
                        <li>
                            <a href="/docs/providers/aws/r/appmesh_virtual_service.html">aws_appmesh_virtual_service</a>
                        </li>
                    </ul>
                </li>

                <li>
                    <a href="#">AppSync Resources</a>
                    <ul class="nav">
                        <li>
                            <a href="/docs/providers/aws/r/appsync_datasource.html">aws_appsync_datasource</a>
                        </li>
                        <li>
                            <a href="/docs/providers/aws/r/appsync_graphql_api.html">aws_appsync_graphql_api</a>
                        </li>
                        <li>
                            <a href="/docs/providers/aws/r/appsync_api_key.html">aws_appsync_api_key</a>
                        </li>
                        <li>
                            <a href="/docs/providers/aws/r/appsync_resolver.html">aws_appsync_resolver</a>
                        </li>
                    </ul>
                </li>

                <li>
                    <a href="#">Athena Resources</a>
                    <ul class="nav">
                        <li>
                            <a href="/docs/providers/aws/r/athena_database.html">aws_athena_database</a>
                        </li>
                        <li>
                          <a href="/docs/providers/aws/r/athena_named_query.html">aws_athena_named_query</a>
                        </li>
                    </ul>
                </li>

                <li>
                    <a href="#">Autoscaling Resources</a>
                    <ul class="nav">
                        <li>
                          <a href="/docs/providers/aws/r/autoscaling_attachment.html">aws_autoscaling_attachment</a>
                        </li>

                        <li>
                            <a href="/docs/providers/aws/r/autoscaling_group.html">aws_autoscaling_group</a>
                        </li>

                        <li>
                            <a href="/docs/providers/aws/r/autoscaling_lifecycle_hooks.html">aws_autoscaling_lifecycle_hook</a>
                        </li>

                        <li>
                            <a href="/docs/providers/aws/r/autoscaling_notification.html">aws_autoscaling_notification</a>
                        </li>

                        <li>
                            <a href="/docs/providers/aws/r/autoscaling_policy.html">aws_autoscaling_policy</a>
                        </li>

                        <li>
                          <a href="/docs/providers/aws/r/autoscaling_schedule.html">aws_autoscaling_schedule</a>
                        </li>
                    </ul>
                </li>

                <li>
                    <a href="#">Backup Resources</a>
                    <ul class="nav">
                        <li>
                            <a href="/docs/providers/aws/r/backup_plan.html">aws_backup_plan</a>
                        </li>
                        <li>
                            <a href="/docs/providers/aws/r/backup_selection.html">aws_backup_selection</a>
                        </li>
                        <li>
                            <a href="/docs/providers/aws/r/backup_vault.html">aws_backup_vault</a>
                        </li>
                    </ul>
                </li>

                <li>
                    <a href="#">Batch Resources</a>
                    <ul class="nav">
                        <li>
                            <a href="/docs/providers/aws/r/batch_compute_environment.html">aws_batch_compute_environment</a>
                        </li>
                        <li>
                            <a href="/docs/providers/aws/r/batch_job_definition.html">aws_batch_job_definition</a>
                        </li>
                        <li>
                            <a href="/docs/providers/aws/r/batch_job_queue.html">aws_batch_job_queue</a>
                        </li>
                    </ul>
                </li>

                <li>
                    <a href="#">Budgets Resources</a>
                    <ul class="nav">
                        <li>
                            <a href="/docs/providers/aws/r/budgets_budget.html">aws_budgets_budget</a>
                        </li>
                    </ul>
                </li>

                <li>
                    <a href="#">Cloud9 Resources</a>
                    <ul class="nav">
                        <li>
                            <a href="/docs/providers/aws/r/cloud9_environment_ec2.html">aws_cloud9_environment_ec2</a>
                        </li>
                    </ul>
                </li>

                <li>
                    <a href="#">CloudFormation Resources</a>
                    <ul class="nav">
                        <li>
                            <a href="/docs/providers/aws/r/cloudformation_stack.html">aws_cloudformation_stack</a>
                        </li>
                        <li>
                            <a href="/docs/providers/aws/r/cloudformation_stack_set.html">aws_cloudformation_stack_set</a>
                        </li>
                        <li>
                            <a href="/docs/providers/aws/r/cloudformation_stack_set_instance.html">aws_cloudformation_stack_set_instance</a>
                        </li>
                    </ul>
                </li>

                <li>
                    <a href="#">CloudFront Resources</a>
                    <ul class="nav">
                        <li>
                            <a href="/docs/providers/aws/r/cloudfront_distribution.html">aws_cloudfront_distribution</a>
                        </li>
                        <li>
                            <a href="/docs/providers/aws/r/cloudfront_origin_access_identity.html">aws_cloudfront_origin_access_identity</a>
                        </li>
                        <li>
                            <a href="/docs/providers/aws/r/cloudfront_public_key.html">aws_cloudfront_public_key</a>
                        </li>
                    </ul>
                </li>

                <li>
                    <a href="#">CloudHSM v2 Resources</a>
                    <ul class="nav">
                        <li>
                            <a href="/docs/providers/aws/r/cloudhsm_v2_cluster.html">aws_cloudhsm_v2_cluster</a>
                        </li>
                        <li>
                            <a href="/docs/providers/aws/r/cloudhsm_v2_hsm.html">aws_cloudhsm_v2_hsm</a>
                        </li>
                    </ul>
                </li>

                <li>
                    <a href="#">CloudTrail Resources</a>
                    <ul class="nav">
                        <li>
                            <a href="/docs/providers/aws/r/cloudtrail.html">aws_cloudtrail</a>
                        </li>
                    </ul>
                </li>

                <li>
                    <a href="#">CloudWatch Resources</a>
                    <ul class="nav">
                        <li>
                            <a href="/docs/providers/aws/r/cloudwatch_dashboard.html">aws_cloudwatch_dashboard</a>
                        </li>

                        <li>
                            <a href="/docs/providers/aws/r/cloudwatch_event_permission.html">aws_cloudwatch_event_permission</a>
                        </li>

                        <li>
                            <a href="/docs/providers/aws/r/cloudwatch_event_rule.html">aws_cloudwatch_event_rule</a>
                        </li>

                        <li>
                            <a href="/docs/providers/aws/r/cloudwatch_event_target.html">aws_cloudwatch_event_target</a>
                        </li>

                        <li>
                            <a href="/docs/providers/aws/r/cloudwatch_log_destination.html">aws_cloudwatch_log_destination</a>
                        </li>

                        <li>
                            <a href="/docs/providers/aws/r/cloudwatch_log_destination_policy.html">aws_cloudwatch_log_destination_policy</a>
                        </li>

                        <li>
                            <a href="/docs/providers/aws/r/cloudwatch_log_group.html">aws_cloudwatch_log_group</a>
                        </li>

                        <li>
                            <a href="/docs/providers/aws/r/cloudwatch_log_metric_filter.html">aws_cloudwatch_log_metric_filter</a>
                        </li>

                        <li>
                            <a href="/docs/providers/aws/r/cloudwatch_log_resource_policy.html">aws_cloudwatch_log_resource_policy</a>
                        </li>

                        <li>
                            <a href="/docs/providers/aws/r/cloudwatch_log_stream.html">aws_cloudwatch_log_stream</a>
                        </li>

                        <li>
                            <a href="/docs/providers/aws/r/cloudwatch_log_subscription_filter.html">aws_cloudwatch_log_subscription_filter</a>
                        </li>

                        <li>
                            <a href="/docs/providers/aws/r/cloudwatch_metric_alarm.html">aws_cloudwatch_metric_alarm</a>
                        </li>

                    </ul>
                </li>


                <li>
                    <a href="#">CodeBuild Resources</a>
                    <ul class="nav">

                        <li>
                            <a href="/docs/providers/aws/r/codebuild_project.html">aws_codebuild_project</a>
                        </li>

                        <li>
                            <a href="/docs/providers/aws/r/codebuild_webhook.html">aws_codebuild_webhook</a>
                        </li>

                    </ul>
                </li>


                <li>
                    <a href="#">CodeCommit Resources</a>
                    <ul class="nav">

                        <li>
                            <a href="/docs/providers/aws/r/codecommit_repository.html">aws_codecommit_repository</a>
                        </li>

                        <li>
                            <a href="/docs/providers/aws/r/codecommit_trigger.html">aws_codecommit_trigger</a>
                        </li>
                    </ul>
                </li>

                <li>
                    <a href="#">CodeDeploy Resources</a>
                    <ul class="nav">

                        <li>
                            <a href="/docs/providers/aws/r/codedeploy_app.html">aws_codedeploy_app</a>
                        </li>

                        <li>
                            <a href="/docs/providers/aws/r/codedeploy_deployment_config.html">aws_codedeploy_deployment_config</a>
                        </li>

                        <li>
                            <a href="/docs/providers/aws/r/codedeploy_deployment_group.html">aws_codedeploy_deployment_group</a>
                        </li>

                    </ul>
                </li>

                <li>
                    <a href="#">CodePipeline Resources</a>
                    <ul class="nav">

                        <li>
                            <a href="/docs/providers/aws/r/codepipeline.html">aws_codepipeline</a>
                        </li>


                        <li>
                            <a href="/docs/providers/aws/r/codepipeline_webhook.html">aws_codepipeline_webhook</a>
                        </li>

                    </ul>
                </li>

                <li>
                    <a href="#">Cognito Resources</a>
                    <ul class="nav">
                        <li>
                            <a href="/docs/providers/aws/r/cognito_identity_pool.html">aws_cognito_identity_pool</a>
                        </li>
                        <li>
                            <a href="/docs/providers/aws/r/cognito_identity_pool_roles_attachment.html">aws_cognito_identity_pool_roles_attachment</a>
                        </li>
                        <li>
                            <a href="/docs/providers/aws/r/cognito_identity_provider.html">aws_cognito_identity_provider</a>
                        </li>
                        <li>
                            <a href="/docs/providers/aws/r/cognito_resource_server.html">aws_cognito_resource_server</a>
                        </li>
                        <li>
                            <a href="/docs/providers/aws/r/cognito_user_group.html">aws_cognito_user_group</a>
                        </li>
                        <li>
                            <a href="/docs/providers/aws/r/cognito_user_pool.html">aws_cognito_user_pool</a>
                        </li>
                        <li>
                            <a href="/docs/providers/aws/r/cognito_user_pool_client.html">aws_cognito_user_pool_client</a>
                        </li>
                        <li>
                            <a href="/docs/providers/aws/r/cognito_user_pool_domain.html">aws_cognito_user_pool_domain</a>
                        </li>
                    </ul>
                </li>

                <li>
                    <a href="#">Config Resources</a>
                    <ul class="nav">
                        <li>
                            <a href="/docs/providers/aws/r/config_aggregate_authorization.html">aws_config_aggregate_authorization</a>
                        </li>

                        <li>
                            <a href="/docs/providers/aws/r/config_configuration_aggregator.html">aws_config_configuration_aggregator</a>
                        </li>

                        <li>
                            <a href="/docs/providers/aws/r/config_config_rule.html">aws_config_config_rule</a>
                        </li>

                        <li>
                            <a href="/docs/providers/aws/r/config_configuration_recorder.html">aws_config_configuration_recorder</a>
                        </li>

                        <li>
                            <a href="/docs/providers/aws/r/config_configuration_recorder_status.html">aws_config_configuration_recorder_status</a>
                        </li>

                        <li>
                            <a href="/docs/providers/aws/r/config_delivery_channel.html">aws_config_delivery_channel</a>
                        </li>

                    </ul>
                </li>

                <li>
                    <a href="#">Cost and Usage Report Resources</a>
                    <ul class="nav">

                        <li>
                            <a href="/docs/providers/aws/r/cur_report_definition.html">aws_cur_report_definition</a>
                        </li>

                    </ul>
                </li>

                <li>
                    <a href="#">Data Lifecycle Manager (DLM) Resources</a>
                    <ul class="nav">
                        <li>
                            <a href="/docs/providers/aws/r/dlm_lifecycle_policy.html">aws_dlm_lifecycle_policy</a>
                        </li>
                    </ul>
                </li>

                <li>
                    <a href="#">Database Migration Service (DMS) Resources</a>
                    <ul class="nav">

                        <li>
                            <a href="/docs/providers/aws/r/dms_certificate.html">aws_dms_certificate</a>
                        </li>

                        <li>
                            <a href="/docs/providers/aws/r/dms_endpoint.html">aws_dms_endpoint</a>
                        </li>

                        <li>
                            <a href="/docs/providers/aws/r/dms_replication_instance.html">aws_dms_replication_instance</a>
                        </li>

                        <li>
                            <a href="/docs/providers/aws/r/dms_replication_subnet_group.html">aws_dms_replication_subnet_group</a>
                        </li>

                        <li>
                            <a href="/docs/providers/aws/r/dms_replication_task.html">aws_dms_replication_task</a>
                        </li>

                    </ul>
                </li>

                <li>
                    <a href="#">DataSync Resources</a>
                    <ul class="nav">

                        <li>
                            <a href="/docs/providers/aws/r/datasync_agent.html">aws_datasync_agent</a>
                        </li>

                        <li>
                            <a href="/docs/providers/aws/r/datasync_location_efs.html">aws_datasync_location_efs</a>
                        </li>

                        <li>
                            <a href="/docs/providers/aws/r/datasync_location_nfs.html">aws_datasync_location_nfs</a>
                        </li>

                        <li>
                            <a href="/docs/providers/aws/r/datasync_location_s3.html">aws_datasync_location_s3</a>
                        </li>

                        <li>
                            <a href="/docs/providers/aws/r/datasync_task.html">aws_datasync_task</a>
                        </li>

                    </ul>
                </li>

                <li>
                    <a href="#">Device Farm Resources</a>
                    <ul class="nav">
                        <li>
                            <a href="/docs/providers/aws/r/devicefarm_project.html">aws_devicefarm_project</a>
                        </li>
                    </ul>
                </li>

                <li>
                    <a href="#">Directory Service Resources</a>
                    <ul class="nav">

                        <li>
                            <a href="/docs/providers/aws/r/directory_service_directory.html">aws_directory_service_directory</a>
                        </li>

                        <li>
                            <a href="/docs/providers/aws/r/directory_service_conditional_forwarder.html">aws_directory_service_conditional_forwarder</a>
                        </li>

                    </ul>
                </li>

                <li>
                    <a href="#">Direct Connect Resources</a>
                    <ul class="nav">
                        <li>
                            <a href="/docs/providers/aws/r/dx_bgp_peer.html">aws_dx_bgp_peer</a>
                        </li>
                        <li>
                            <a href="/docs/providers/aws/r/dx_connection.html">aws_dx_connection</a>
                        </li>
                        <li>
                            <a href="/docs/providers/aws/r/dx_connection_association.html">aws_dx_connection_association</a>
                        </li>
                        <li>
                            <a href="/docs/providers/aws/r/dx_gateway.html">aws_dx_gateway</a>
                        </li>
                        <li>
                            <a href="/docs/providers/aws/r/dx_gateway_association.html">aws_dx_gateway_association</a>
                        </li>
                        <li>
                            <a href="/docs/providers/aws/r/dx_hosted_private_virtual_interface.html">aws_dx_hosted_private_virtual_interface</a>
                        </li>
                        <li>
                            <a href="/docs/providers/aws/r/dx_hosted_private_virtual_interface_accepter.html">aws_dx_hosted_private_virtual_interface_accepter</a>
                        </li>
                        <li>
                            <a href="/docs/providers/aws/r/dx_hosted_public_virtual_interface.html">aws_dx_hosted_public_virtual_interface</a>
                        </li>
                        <li>
                            <a href="/docs/providers/aws/r/dx_hosted_public_virtual_interface_accepter.html">aws_dx_hosted_public_virtual_interface_accepter</a>
                        </li>
                        <li>
                            <a href="/docs/providers/aws/r/dx_lag.html">aws_dx_lag</a>
                        </li>
                        <li>
                            <a href="/docs/providers/aws/r/dx_private_virtual_interface.html">aws_dx_private_virtual_interface</a>
                        </li>
                        <li>
                            <a href="/docs/providers/aws/r/dx_public_virtual_interface.html">aws_dx_public_virtual_interface</a>
                        </li>
                    </ul>
                </li>

                <li>
                    <a href="#">DynamoDB Resources</a>
                    <ul class="nav">

                        <li>
                            <a href="/docs/providers/aws/r/dynamodb_global_table.html">aws_dynamodb_global_table</a>
                        </li>

                        <li>
                            <a href="/docs/providers/aws/r/dynamodb_table.html">aws_dynamodb_table</a>
                        </li>

                        <li>
                            <a href="/docs/providers/aws/r/dynamodb_table_item.html">aws_dynamodb_table_item</a>
                        </li>

                        <li<%= sidebar_current("docs-aws-resource-dynamodb-table-item-attribute") %>>
                            <a href="/docs/providers/aws/r/dynamodb_table_item_attribute.html">aws_dynamodb_table_item_attribute</a>
                        </li>

                    </ul>
                </li>


                <li>
                    <a href="#">DynamoDB Accelerator (DAX) Resources</a>
                    <ul class="nav">

                        <li>
                            <a href="/docs/providers/aws/r/dax_cluster.html">aws_dax_cluster</a>
                        </li>

                        <li>
                            <a href="/docs/providers/aws/r/dax_parameter_group.html">aws_dax_parameter_group</a>
                        </li>

                        <li>
                            <a href="/docs/providers/aws/r/dax_subnet_group.html">aws_dax_subnet_group</a>
                        </li>

                    </ul>
                </li>

                <li>
                    <a href="#">DocumentDB Resources</a>
                    <ul class="nav">

                        <li>
                            <a href="/docs/providers/aws/r/docdb_cluster.html">aws_docdb_cluster</a>
                        </li>

                        <li>
                            <a href="/docs/providers/aws/r/docdb_cluster_instance.html">aws_docdb_cluster_instance</a>
                        </li>

                        <li>
                            <a href="/docs/providers/aws/r/docdb_cluster_parameter_group.html">aws_docdb_cluster_parameter_group</a>
                        </li>

                        <li>
                            <a href="/docs/providers/aws/r/docdb_cluster_snapshot.html">aws_docdb_cluster_snapshot</a>
                        </li>

                        <li>
                            <a href="/docs/providers/aws/r/docdb_subnet_group.html">aws_docdb_subnet_group</a>
                        </li>

                    </ul>
                </li>

                <li>
                    <a href="#">EC2 Resources</a>
                    <ul class="nav">

                        <li>
                            <a href="/docs/providers/aws/r/ami.html">aws_ami</a>
                        </li>

                        <li>
                            <a href="/docs/providers/aws/r/ami_copy.html">aws_ami_copy</a>
                        </li>

                        <li>
                            <a href="/docs/providers/aws/r/ami_from_instance.html">aws_ami_from_instance</a>
                        </li>

                        <li>
                            <a href="/docs/providers/aws/r/ami_launch_permission.html">aws_ami_launch_permission</a>
                        </li>

                        <li>
                          <a href="/docs/providers/aws/r/ebs_snapshot.html">aws_ebs_snapshot</a>
                        </li>

                        <li>
                          <a href="/docs/providers/aws/r/ebs_snapshot_copy.html">aws_ebs_snapshot_copy</a>
                        </li>

                        <li>
                            <a href="/docs/providers/aws/r/ebs_volume.html">aws_ebs_volume</a>
                        </li>

                        <li>
                            <a href="/docs/providers/aws/r/ec2_capacity_reservation.html">aws_ec2_capacity_reservation</a>
                        </li>

                        <li>
                            <a href="/docs/providers/aws/r/ec2_client_vpn_endpoint.html">aws_ec2_client_vpn_endpoint</a>
                        </li>

                        <li>
                            <a href="/docs/providers/aws/r/ec2_client_vpn_network_association.html">aws_ec2_client_vpn_network_association</a>
                        </li>

                        <li>
                            <a href="/docs/providers/aws/r/ec2_fleet.html">aws_ec2_fleet</a>
                        </li>

                        <li>
                            <a href="/docs/providers/aws/r/ec2_transit_gateway.html">aws_ec2_transit_gateway</a>
                        </li>

                        <li>
                            <a href="/docs/providers/aws/r/ec2_transit_gateway_route.html">aws_ec2_transit_gateway_route</a>
                        </li>

                        <li>
                            <a href="/docs/providers/aws/r/ec2_transit_gateway_route_table.html">aws_ec2_transit_gateway_route_table</a>
                        </li>

                        <li>
                            <a href="/docs/providers/aws/r/ec2_transit_gateway_route_table_association.html">aws_ec2_transit_gateway_route_table_association</a>
                        </li>

                        <li>
                            <a href="/docs/providers/aws/r/ec2_transit_gateway_route_table_propagation.html">aws_ec2_transit_gateway_route_table_propagation</a>
                        </li>

                        <li>
                            <a href="/docs/providers/aws/r/ec2_transit_gateway_vpc_attachment.html">aws_ec2_transit_gateway_vpc_attachment</a>
                        </li>

                        <li>
                            <a href="/docs/providers/aws/r/eip.html">aws_eip</a>
                        </li>

                        <li>
                          <a href="/docs/providers/aws/r/eip_association.html">aws_eip_association</a>
                        </li>

                        <li>
                            <a href="/docs/providers/aws/r/instance.html">aws_instance</a>
                        </li>

                        <li>
                            <a href="/docs/providers/aws/r/key_pair.html">aws_key_pair</a>
                        </li>

                        <li>
                            <a href="/docs/providers/aws/r/launch_configuration.html">aws_launch_configuration</a>
                        </li>

                        <li>
                            <a href="/docs/providers/aws/r/launch_template.html">aws_launch_template</a>
                        </li>

                        <li>
                            <a href="/docs/providers/aws/r/placement_group.html">aws_placement_group</a>
                        </li>

                        <li>
                          <a href="/docs/providers/aws/r/snapshot_create_volume_permission.html">aws_snapshot_create_volume_permission</a>
                        </li>

                        <li>
                            <a href="/docs/providers/aws/r/spot_datafeed_subscription.html">aws_spot_datafeed_subscription</a>
                        </li>

                        <li>
                            <a href="/docs/providers/aws/r/spot_fleet_request.html">aws_spot_fleet_request</a>
                        </li>

                        <li>
                            <a href="/docs/providers/aws/r/spot_instance_request.html">aws_spot_instance_request</a>
                        </li>

                        <li>
                            <a href="/docs/providers/aws/r/volume_attachment.html">aws_volume_attachment</a>
                        </li>
                    </ul>
                </li>

                <li>
                    <a href="#">ECR Resources</a>
                    <ul class="nav">

                        <li>
                            <a href="/docs/providers/aws/r/ecr_lifecycle_policy.html">aws_ecr_lifecycle_policy</a>
                        </li>

                        <li>
                            <a href="/docs/providers/aws/r/ecr_repository.html">aws_ecr_repository</a>
                        </li>

                        <li>
                            <a href="/docs/providers/aws/r/ecr_repository_policy.html">aws_ecr_repository_policy</a>
                        </li>

                    </ul>
                </li>


                <li>
                    <a href="#">ECS Resources</a>
                    <ul class="nav">

                        <li>
                            <a href="/docs/providers/aws/r/ecs_cluster.html">aws_ecs_cluster</a>
                        </li>

                        <li>
                            <a href="/docs/providers/aws/r/ecs_service.html">aws_ecs_service</a>
                        </li>

                        <li>
                            <a href="/docs/providers/aws/r/ecs_task_definition.html">aws_ecs_task_definition</a>
                        </li>

                    </ul>
                </li>

                <li>
                    <a href="#">EFS Resources</a>
                    <ul class="nav">

                        <li>
                            <a href="/docs/providers/aws/r/efs_file_system.html">aws_efs_file_system</a>
                        </li>

                        <li>
                            <a href="/docs/providers/aws/r/efs_mount_target.html">aws_efs_mount_target</a>
                        </li>

                    </ul>
                </li>


                <li>
                    <a href="#">EKS Resources</a>
                    <ul class="nav">

                        <li>
                            <a href="/docs/providers/aws/r/eks_cluster.html">aws_eks_cluster</a>
                        </li>

                    </ul>
                </li>


                <li>
                    <a href="#">ElastiCache Resources</a>
                    <ul class="nav">

                        <li>
                            <a href="/docs/providers/aws/r/elasticache_cluster.html">aws_elasticache_cluster</a>
                        </li>

                        <li>
                            <a href="/docs/providers/aws/r/elasticache_parameter_group.html">aws_elasticache_parameter_group</a>
                        </li>

                        <li>
                            <a href="/docs/providers/aws/r/elasticache_replication_group.html">aws_elasticache_replication_group</a>
                        </li>

                        <li>
                            <a href="/docs/providers/aws/r/elasticache_security_group.html">aws_elasticache_security_group</a>
                        </li>

                        <li>
                            <a href="/docs/providers/aws/r/elasticache_subnet_group.html">aws_elasticache_subnet_group</a>
                        </li>

                    </ul>
                </li>


                <li>
                    <a href="#">Elastic Beanstalk Resources</a>
                    <ul class="nav">
                        <li>
                            <a href="/docs/providers/aws/r/elastic_beanstalk_application.html">aws_elastic_beanstalk_application</a>
                        </li>
                        <li>
                            <a href="/docs/providers/aws/r/elastic_beanstalk_application_version.html">aws_elastic_beanstalk_application_version</a>
                        </li>
                        <li>
                            <a href="/docs/providers/aws/r/elastic_beanstalk_configuration_template.html">aws_elastic_beanstalk_configuration_template</a>
                        </li>

                        <li>
                            <a href="/docs/providers/aws/r/elastic_beanstalk_environment.html">aws_elastic_beanstalk_environment</a>
                        </li>
                    </ul>
                </li>

                <li>
                    <a href="#">Elastic Load Balancing (ELB Classic) Resources</a>
                    <ul class="nav">
                        <li>
                            <a href="/docs/providers/aws/r/app_cookie_stickiness_policy.html">aws_app_cookie_stickiness_policy</a>
                        </li>

                        <li>
                            <a href="/docs/providers/aws/r/elb.html">aws_elb</a>
                        </li>

                        <li>
                            <a href="/docs/providers/aws/r/elb_attachment.html">aws_elb_attachment</a>
                        </li>

                        <li>
                            <a href="/docs/providers/aws/r/lb_cookie_stickiness_policy.html">aws_lb_cookie_stickiness_policy</a>
                        </li>

                        <li>
                            <a href="/docs/providers/aws/r/lb_ssl_negotiation_policy.html">aws_lb_ssl_negotiation_policy</a>
                        </li>

                        <li>
                            <a href="/docs/providers/aws/r/load_balancer_backend_server_policy.html">aws_load_balancer_backend_server_policy</a>
                        </li>

                        <li>
                            <a href="/docs/providers/aws/r/load_balancer_listener_policy.html">aws_load_balancer_listener_policy</a>
                        </li>

                        <li>
                            <a href="/docs/providers/aws/r/load_balancer_policy.html">aws_load_balancer_policy</a>
                        </li>

                        <li>
                            <a href="/docs/providers/aws/r/proxy_protocol_policy.html">aws_proxy_protocol_policy</a>
                        </li>
                    </ul>
                </li>

                <li>
                    <a href="#">Elastic Load Balancing v2 (ALB/NLB) Resources</a>
                    <ul class="nav">
                        <li>
                            <a href="/docs/providers/aws/r/lb.html">aws_lb</a>
                        </li>

                        <li>
                            <a href="/docs/providers/aws/r/lb_listener.html">aws_lb_listener</a>
                        </li>

                        <li>
                          <a href="/docs/providers/aws/r/lb_listener_certificate.html">aws_lb_listener_certificate</a>
                        </li>

                        <li>
                          <a href="/docs/providers/aws/r/lb_listener_rule.html">aws_lb_listener_rule</a>
                        </li>

                        <li>
                            <a href="/docs/providers/aws/r/lb_target_group.html">aws_lb_target_group</a>
                        </li>

                        <li>
                          <a href="/docs/providers/aws/r/lb_target_group_attachment.html">aws_lb_target_group_attachment</a>
                        </li>
                    </ul>
                </li>

                <li>
                    <a href="#">Elastic Map Reduce (EMR) Resources</a>
                    <ul class="nav">
                        <li>
                            <a href="/docs/providers/aws/r/emr_cluster.html">aws_emr_cluster</a>
                        </li>

                        <li>
                            <a href="/docs/providers/aws/r/emr_instance_group.html">aws_emr_instance_group</a>
                        </li>

<<<<<<< HEAD
                        <li<%= sidebar_current("docs-aws-resource-emr-instance-fleet") %>>
                            <a href="/docs/providers/aws/r/emr_instance_fleet.html">aws_emr_instance_fleet</a>
                        </li>

                        <li<%= sidebar_current("docs-aws-resource-emr-security-configuration") %>>
=======
                        <li>
>>>>>>> ec097eb5
                            <a href="/docs/providers/aws/r/emr_security_configuration.html">aws_emr_security_configuration</a>
                        </li>
                    </ul>
                </li>

                <li>
                    <a href="#">ElasticSearch Resources</a>
                    <ul class="nav">

                        <li>
                            <a href="/docs/providers/aws/r/elasticsearch_domain.html">aws_elasticsearch_domain</a>
                        </li>

                        <li>
                            <a href="/docs/providers/aws/r/elasticsearch_domain_policy.html">aws_elasticsearch_domain_policy</a>
                        </li>

                    </ul>
                </li>

                <li>
                    <a href="#">Elastic Transcoder Resources</a>
                    <ul class="nav">

                        <li>
                            <a href="/docs/providers/aws/r/elastic_transcoder_pipeline.html">aws_elastictranscoder_pipeline</a>
                        </li>

                        <li>
                            <a href="/docs/providers/aws/r/elastic_transcoder_preset.html">aws_elastictranscoder_preset</a>
                        </li>

                    </ul>
                </li>

                <li>
                    <a href="#">Gamelift Resources</a>
                    <ul class="nav">
                        <li>
                            <a href="/docs/providers/aws/r/gamelift_alias.html">aws_gamelift_alias</a>
                        </li>
                        <li>
                            <a href="/docs/providers/aws/r/gamelift_build.html">aws_gamelift_build</a>
                        </li>
                        <li>
                            <a href="/docs/providers/aws/r/gamelift_fleet.html">aws_gamelift_fleet</a>
                        </li>
                        <li>
                            <a href="/docs/providers/aws/r/gamelift_game_session_queue.html">aws_gamelift_game_session_queue</a>
                        </li>
                    </ul>
                 </li>

                <li>
                    <a href="#">Glacier Resources</a>
                    <ul class="nav">
                        <li>
                            <a href="/docs/providers/aws/r/glacier_vault.html">aws_glacier_vault</a>
                        </li>
                        <li>
                            <a href="/docs/providers/aws/r/glacier_vault_lock.html">aws_glacier_vault_lock</a>
                        </li>
                    </ul>
                 </li>

                <li>
                    <a href="#">Global Accelerator Resources</a>
                    <ul class="nav">
                        <li>
                            <a href="/docs/providers/aws/r/globalaccelerator_accelerator.html">aws_globalaccelerator_accelerator</a>
                        </li>
                    </ul>
                    <ul class="nav">
                        <li>
                            <a href="/docs/providers/aws/r/globalaccelerator_listener.html">aws_globalaccelerator_listener</a>
                        </li>
                    </ul>
                 </li>

                 <li>
                    <a href="#">Glue Resources</a>
                    <ul class="nav">
                        <li>
                            <a href="/docs/providers/aws/r/glue_catalog_database.html">aws_glue_catalog_database</a>
                        </li>
                        <li>
                            <a href="/docs/providers/aws/r/glue_catalog_table.html">aws_glue_catalog_table</a>
                        </li>
                        <li>
                            <a href="/docs/providers/aws/r/glue_classifier.html">aws_glue_classifier</a>
                        </li>
                        <li>
                            <a href="/docs/providers/aws/r/glue_connection.html">aws_glue_connection</a>
                        </li>
                        <li>
                            <a href="/docs/providers/aws/r/glue_crawler.html">aws_glue_crawler</a>
                        </li>
                        <li>
                            <a href="/docs/providers/aws/r/glue_job.html">aws_glue_job</a>
                        </li>
                        <li>
                            <a href="/docs/providers/aws/r/glue_security_configuration.html">aws_glue_security_configuration</a>
                        </li>
                        <li>
                            <a href="/docs/providers/aws/r/glue_trigger.html">aws_glue_trigger</a>
                        </li>
                    </ul>
                 </li>

                <li>
                    <a href="#">GuardDuty Resources</a>
                    <ul class="nav">
                        <li>
                            <a href="/docs/providers/aws/r/guardduty_detector.html">aws_guardduty_detector</a>
                        </li>

                        <li>
                            <a href="/docs/providers/aws/r/guardduty_invite_accepter.html">aws_guardduty_invite_accepter</a>
                        </li>

                        <li>
                            <a href="/docs/providers/aws/r/guardduty_ipset.html">aws_guardduty_ipset</a>
                        </li>

                        <li>
                            <a href="/docs/providers/aws/r/guardduty_member.html">aws_guardduty_member</a>
                        </li>

                        <li>
                            <a href="/docs/providers/aws/r/guardduty_threatintelset.html">aws_guardduty_threatintelset</a>
                        </li>
                    </ul>
                 </li>

                <li>
                    <a href="#">IAM Resources</a>
                    <ul class="nav">

                        <li>
                            <a href="/docs/providers/aws/r/iam_access_key.html">aws_iam_access_key</a>
                        </li>

                        <li>
                            <a href="/docs/providers/aws/r/iam_account_alias.html">aws_iam_account_alias</a>
                        </li>

                        <li>
                            <a href="/docs/providers/aws/r/iam_account_password_policy.html">aws_iam_account_password_policy</a>
                        </li>

                        <li>
                            <a href="/docs/providers/aws/r/iam_group.html">aws_iam_group</a>
                        </li>

                        <li>
                            <a href="/docs/providers/aws/r/iam_group_membership.html">aws_iam_group_membership</a>
                        </li>

                        <li>
                            <a href="/docs/providers/aws/r/iam_group_policy.html">aws_iam_group_policy</a>
                        </li>

                        <li>
                            <a href="/docs/providers/aws/r/iam_group_policy_attachment.html">aws_iam_group_policy_attachment</a>
                        </li>

                        <li>
                            <a href="/docs/providers/aws/r/iam_instance_profile.html">aws_iam_instance_profile</a>
                        </li>

                        <li>
                            <a href="/docs/providers/aws/r/iam_openid_connect_provider.html">aws_iam_openid_connect_provider</a>
                        </li>

                        <li>
                            <a href="/docs/providers/aws/r/iam_policy.html">aws_iam_policy</a>
                        </li>

                        <li>
                            <a href="/docs/providers/aws/r/iam_policy_attachment.html">aws_iam_policy_attachment</a>
                        </li>

                        <li>
                            <a href="/docs/providers/aws/r/iam_role.html">aws_iam_role</a>
                        </li>

                        <li>
                            <a href="/docs/providers/aws/r/iam_role_policy.html">aws_iam_role_policy</a>
                        </li>

                        <li>
                            <a href="/docs/providers/aws/r/iam_role_policy_attachment.html">aws_iam_role_policy_attachment</a>
                        </li>

                        <li>
                            <a href="/docs/providers/aws/r/iam_saml_provider.html">aws_iam_saml_provider</a>
                        </li>

                        <li>
                            <a href="/docs/providers/aws/r/iam_server_certificate.html">aws_iam_server_certificate</a>
                        </li>

                        <li>
                            <a href="/docs/providers/aws/r/iam_service_linked_role.html">aws_iam_service_linked_role</a>
                        </li>

                        <li>
                            <a href="/docs/providers/aws/r/iam_user.html">aws_iam_user</a>
                        </li>

                        <li>
                            <a href="/docs/providers/aws/r/iam_user_group_membership.html">aws_iam_user_group_membership</a>
                        </li>

                        <li>
                          <a href="/docs/providers/aws/r/iam_user_login_profile.html">aws_iam_user_login_profile</a>
                        </li>

                        <li>
                            <a href="/docs/providers/aws/r/iam_user_policy.html">aws_iam_user_policy</a>
                        </li>

                        <li>
                            <a href="/docs/providers/aws/r/iam_user_policy_attachment.html">aws_iam_user_policy_attachment</a>
                        </li>

                        <li>
                          <a href="/docs/providers/aws/r/iam_user_ssh_key.html">aws_iam_user_ssh_key</a>
                        </li>

                    </ul>
                </li>

                <li>
                    <a href="#">IoT Resources</a>
                    <ul class="nav">

                    <li>
                      <a href="/docs/providers/aws/r/iot_certificate.html">aws_iot_certificate</a>
                    </li>

                    <li>
                      <a href="/docs/providers/aws/r/iot_policy.html">aws_iot_policy</a>
                    </li>

                    <li>
                      <a href="/docs/providers/aws/r/iot_policy_attachment.html">aws_iot_policy_attachment</a>
                    </li>

                    <li>
                        <a href="/docs/providers/aws/r/iot_topic_rule.html">aws_iot_topic_rule</a>
                    </li>
                    <li>
                        <a href="/docs/providers/aws/r/iot_thing.html">aws_iot_thing</a>
                    </li>

                    <li>
                        <a href="/docs/providers/aws/r/iot_thing_principal_attachment.html">aws_iot_thing_principal_attachment</a>
                    </li>

                    <li>
                        <a href="/docs/providers/aws/r/iot_thing_type.html">aws_iot_thing_type</a>
                    </li>

                    <li>
                        <a href="/docs/providers/aws/r/iot_role_alias.html">aws_iot_role_alias</a>
                    </li>
                  </ul>
                </li>

                <li>
                  <a href="#">Inspector Resources</a>
                  <ul class="nav">

                    <li>
                      <a href="/docs/providers/aws/r/inspector_assessment_target.html">aws_inspector_assessment_target</a>
                    </li>

                    <li>
                      <a href="/docs/providers/aws/r/inspector_assessment_template.html">aws_inspector_assessment_template</a>
                    </li>

                    <li>
                      <a href="/docs/providers/aws/r/inspector_resource_group.html">aws_inspector_resource_group</a>
                    </li>

                  </ul>
                </li>


                <li>
                    <a href="#">Kinesis Resources</a>
                    <ul class="nav">

                        <li>
                            <a href="/docs/providers/aws/r/kinesis_analytics_application.html">aws_kinesis_analytics_application</a>
                        </li>

                        <li>
                            <a href="/docs/providers/aws/r/kinesis_stream.html">aws_kinesis_stream</a>
                        </li>

                    </ul>
                </li>

              <li>
                <a href="#">Kinesis Firehose Resources</a>
                <ul class="nav">

                  <li>
                    <a href="/docs/providers/aws/r/kinesis_firehose_delivery_stream.html">aws_kinesis_firehose_delivery_stream</a>
                  </li>

                </ul>
              </li>

              <li>
                <a href="#">KMS Resources</a>
                <ul class="nav">

                  <li>
                    <a href="/docs/providers/aws/r/kms_alias.html">aws_kms_alias</a>
                  </li>

                  <li>
                    <a href="/docs/providers/aws/r/kms_external_key.html">aws_kms_external_key</a>
                  </li>

                  <li>
                    <a href="/docs/providers/aws/r/kms_grant.html">aws_kms_grant</a>
                  </li>

                  <li>
                      <a href="/docs/providers/aws/r/kms_ciphertext.html">aws_kms_ciphertext</a>
                  </li>

                  <li>
                    <a href="/docs/providers/aws/r/kms_key.html">aws_kms_key</a>
                  </li>

                </ul>
              </li>

              <li>
                  <a href="#">Lambda Resources</a>
                  <ul class="nav">
                      <li>
                          <a href="/docs/providers/aws/r/lambda_alias.html">aws_lambda_alias</a>
                      </li>
                      <li>
                          <a href="/docs/providers/aws/r/lambda_event_source_mapping.html">aws_lambda_event_source_mapping</a>
                      </li>
                      <li>
                          <a href="/docs/providers/aws/r/lambda_function.html">aws_lambda_function</a>
                      </li>
                      <li>
                          <a href="/docs/providers/aws/r/lambda_layer_version.html">aws_lambda_layer_version</a>
                      </li>
                      <li>
                          <a href="/docs/providers/aws/r/lambda_permission.html">aws_lambda_permission</a>
                      </li>
                  </ul>
              </li>

                <li>
                    <a href="#">License Manager Resources</a>
                    <ul class="nav">

                        <li>
                            <a href="/docs/providers/aws/r/licensemanager_association.html">aws_licensemanager_association</a>
                        </li>

                        <li>
                            <a href="/docs/providers/aws/r/licensemanager_license_configuration.html">aws_licensemanager_license_configuration</a>
                        </li>

                    </ul>
                </li>

                <li>
                    <a href="#">Lightsail Resources</a>
                    <ul class="nav">

                        <li>
                          <a href="/docs/providers/aws/r/lightsail_domain.html">aws_lightsail_domain</a>
                        </li>

                        <li>
                            <a href="/docs/providers/aws/r/lightsail_instance.html">aws_lightsail_instance</a>
                        </li>

                        <li>
                            <a href="/docs/providers/aws/r/lightsail_key_pair.html">aws_lightsail_key_pair</a>
                        </li>

                        <li>
                            <a href="/docs/providers/aws/r/lightsail_static_ip.html">aws_lightsail_static_ip</a>
                        </li>

                        <li>
                            <a href="/docs/providers/aws/r/lightsail_static_ip_attachment.html">aws_lightsail_static_ip_attachment</a>
                        </li>

                    </ul>
                </li>

                <li>
                    <a href="#">Macie Resources</a>
                    <ul class="nav">

                        <li>
                            <a href="/docs/providers/aws/r/macie_member_account_association.html">aws_macie_member_account_association</a>
                        </li>

                        <li>
                            <a href="/docs/providers/aws/r/macie_s3_bucket_association.html">aws_macie_s3_bucket_association</a>
                        </li>

                    </ul>
                </li>

                <li>
                    <a href="#">MQ Resources</a>
                    <ul class="nav">
                        <li>
                          <a href="/docs/providers/aws/r/mq_broker.html">aws_mq_broker</a>
                        </li>
                        <li>
                            <a href="/docs/providers/aws/r/mq_configuration.html">aws_mq_configuration</a>
                        </li>

                    </ul>
                </li>

                <li>
                    <a href="#">MediaPackage Resources</a>
                    <ul class="nav">

                        <li>
                          <a href="/docs/providers/aws/r/media_package_channel.html">aws_media_package_channel</a>
                        </li>

                    </ul>
                </li>

                <li>
                    <a href="#">MediaStore Resources</a>
                    <ul class="nav">

                        <li>
                          <a href="/docs/providers/aws/r/media_store_container.html">aws_media_store_container</a>
                        </li>
                        <li>
                          <a href="/docs/providers/aws/r/media_store_container_policy.html">aws_media_store_container_policy</a>
                        </li>

                    </ul>
                </li>

                <li>
                    <a href="#">Neptune Resources</a>
                    <ul class="nav">

                        <li>
                            <a href="/docs/providers/aws/r/neptune_parameter_group.html">aws_neptune_parameter_group</a>
                        </li>

                        <li>
                            <a href="/docs/providers/aws/r/neptune_subnet_group.html">aws_neptune_subnet_group</a>
                        </li>

                         <li>
                            <a href="/docs/providers/aws/r/neptune_cluster_parameter_group.html">aws_neptune_cluster_parameter_group</a>
                        </li>

                         <li>
                            <a href="/docs/providers/aws/r/neptune_cluster.html">aws_neptune_cluster</a>
                        </li>

                        <li>
                            <a href="/docs/providers/aws/r/neptune_cluster_instance.html">aws_neptune_cluster_instance</a>
                        </li>

                        <li>
                            <a href="/docs/providers/aws/r/neptune_cluster_snapshot.html">aws_neptune_cluster_snapshot</a>
                        </li>

                        <li>
                            <a href="/docs/providers/aws/r/neptune_event_subscription.html">aws_neptune_event_subscription</a>
                        </li>

                    </ul>
                </li>

                <li>
                    <a href="#">OpsWorks Resources</a>
                    <ul class="nav">

                        <li>
                            <a href="/docs/providers/aws/r/opsworks_application.html">aws_opsworks_application</a>
                        </li>

                        <li>
                            <a href="/docs/providers/aws/r/opsworks_custom_layer.html">aws_opsworks_custom_layer</a>
                        </li>

                        <li>
                            <a href="/docs/providers/aws/r/opsworks_ganglia_layer.html">aws_opsworks_ganglia_layer</a>
                        </li>

                        <li>
                            <a href="/docs/providers/aws/r/opsworks_haproxy_layer.html">aws_opsworks_haproxy_layer</a>
                        </li>

                        <li>
                            <a href="/docs/providers/aws/r/opsworks_instance.html">aws_opsworks_instance</a>
                        </li>

                        <li>
                            <a href="/docs/providers/aws/r/opsworks_java_app_layer.html">aws_opsworks_java_app_layer</a>
                        </li>

                        <li>
                            <a href="/docs/providers/aws/r/opsworks_memcached_layer.html">aws_opsworks_memcached_layer</a>
                        </li>

                        <li>
                            <a href="/docs/providers/aws/r/opsworks_mysql_layer.html">aws_opsworks_mysql_layer</a>
                        </li>

                        <li>
                            <a href="/docs/providers/aws/r/opsworks_nodejs_app_layer.html">aws_opsworks_nodejs_app_layer</a>
                        </li>

                        <li>
                            <a href="/docs/providers/aws/r/opsworks_permission.html">aws_opsworks_permission</a>
                        </li>

                        <li>
                            <a href="/docs/providers/aws/r/opsworks_php_app_layer.html">aws_opsworks_php_app_layer</a>
                        </li>

                        <li>
                            <a href="/docs/providers/aws/r/opsworks_rails_app_layer.html">aws_opsworks_rails_app_layer</a>
                        </li>

                        <li>
                          <a href="/docs/providers/aws/r/opsworks_rds_db_instance.html">aws_opsworks_rds_db_instance</a>
                        </li>

                        <li>
                            <a href="/docs/providers/aws/r/opsworks_stack.html">aws_opsworks_stack</a>
                        </li>

                        <li>
                            <a href="/docs/providers/aws/r/opsworks_static_web_layer.html">aws_opsworks_static_web_layer</a>
                        </li>

                        <li>
                            <a href="/docs/providers/aws/r/opsworks_user_profile.html">aws_opsworks_user_profile</a>
                        </li>

                    </ul>
                </li>

                <li>
                    <a href="#">Organizations Resources</a>
                    <ul class="nav">

                        <li>
                            <a href="/docs/providers/aws/r/organizations_account.html">aws_organizations_account</a>
                        </li>
                        <li>
                            <a href="/docs/providers/aws/r/organizations_organization.html">aws_organizations_organization</a>
                        </li>
                        <li>
                            <a href="/docs/providers/aws/r/organizations_policy.html">aws_organizations_policy</a>
                        </li>
                        <li>
                            <a href="/docs/providers/aws/r/organizations_policy_attachment.html">aws_organizations_policy_attachment</a>
                        </li>
                    </ul>
                </li>

                <li>
                    <a href="#">Pinpoint Resources</a>
                    <ul class="nav">

                        <li>
                            <a href="/docs/providers/aws/r/pinpoint_app.html">aws_pinpoint_app</a>
                        </li>
                        <li>
                            <a href="/docs/providers/aws/r/pinpoint_adm_channel.html">aws_pinpoint_adm_channel</a>
                        </li>
                        <li>
                            <a href="/docs/providers/aws/r/pinpoint_apns_channel.html">aws_pinpoint_apns_channel</a>
                        </li>
                        <li>
                            <a href="/docs/providers/aws/r/pinpoint_apns_sandbox_channel.html">aws_pinpoint_apns_sandbox_channel</a>
                        </li>
                        <li>
                            <a href="/docs/providers/aws/r/pinpoint_apns_voip_channel.html">aws_pinpoint_apns_voip_channel</a>
                        </li>
                        <li>
                            <a href="/docs/providers/aws/r/pinpoint_apns_voip_sandbox_channel.html">aws_pinpoint_apns_voip_sandbox_channel</a>
                        </li>
                        <li>
                            <a href="/docs/providers/aws/r/pinpoint_baidu_channel.html">aws_pinpoint_baidu_channel</a>
                        </li>
                        <li>
                            <a href="/docs/providers/aws/r/pinpoint_email_channel.html">aws_pinpoint_email_channel</a>
                        </li>
                        <li>
                            <a href="/docs/providers/aws/r/pinpoint_event_stream.html">aws_pinpoint_event_stream</a>
                        </li>
                        <li>
                            <a href="/docs/providers/aws/r/pinpoint_gcm_channel.html">aws_pinpoint_gcm_channel</a>
                        </li>
                        <li>
                            <a href="/docs/providers/aws/r/pinpoint_sms_channel.html">aws_pinpoint_sms_channel</a>
                        </li>
                    </ul>
                </li>

                <li>
                    <a href="#">RAM Resources</a>
                    <ul class="nav">
                        <li>
                        <a href="/docs/providers/aws/r/ram_principal_association.html">aws_ram_principal_association</a>
                        </li>
                        <li>
                        <a href="/docs/providers/aws/r/ram_resource_association.html">aws_ram_resource_association</a>
                        </li>
                        <li>
                        <a href="/docs/providers/aws/r/ram_resource_share.html">aws_ram_resource_share</a>
                        </li>
                    </ul>
                </li>

                <li>
                    <a href="#">RDS Resources</a>
                    <ul class="nav">

                        <li>
                          <a href="/docs/providers/aws/r/db_cluster_snapshot.html">aws_db_cluster_snapshot</a>
                        </li>

                        <li>
                            <a href="/docs/providers/aws/r/db_event_subscription.html">aws_db_event_subscription</a>
                        </li>

                        <li>
                            <a href="/docs/providers/aws/r/db_instance.html">aws_db_instance</a>
                        </li>

                        <li>
                          <a href="/docs/providers/aws/r/db_option_group.html">aws_db_option_group</a>
                        </li>

                        <li>
                            <a href="/docs/providers/aws/r/db_parameter_group.html">aws_db_parameter_group</a>
                        </li>

                        <li>
                            <a href="/docs/providers/aws/r/db_security_group.html">aws_db_security_group</a>
                        </li>

                        <li>
                          <a href="/docs/providers/aws/r/db_snapshot.html">aws_db_snapshot</a>
                        </li>

                        <li>
                            <a href="/docs/providers/aws/r/db_subnet_group.html">aws_db_subnet_group</a>
                        </li>

                        <li>
                            <a href="/docs/providers/aws/r/rds_cluster.html">aws_rds_cluster</a>
                        </li>

                        <li>
                            <a href="/docs/providers/aws/r/rds_cluster_endpoint.html">aws_rds_cluster_endpoint</a>
                        </li>

                        <li>
                            <a href="/docs/providers/aws/r/rds_cluster_instance.html">aws_rds_cluster_instance</a>
                        </li>

                        <li>
                            <a href="/docs/providers/aws/r/rds_cluster_parameter_group.html">aws_rds_cluster_parameter_group</a>
                        </li>

                        <li>
                            <a href="/docs/providers/aws/r/rds_global_cluster.html">aws_rds_global_cluster</a>
                        </li>
                    </ul>
                </li>

              <li>
                <a href="#">Redshift Resources</a>
                <ul class="nav">

                  <li>
                    <a href="/docs/providers/aws/r/redshift_cluster.html">aws_redshift_cluster</a>
                  </li>

                  <li>
                    <a href="/docs/providers/aws/r/redshift_event_subscription.html">aws_redshift_event_subscription</a>
                  </li>

                  <li>
                    <a href="/docs/providers/aws/r/redshift_parameter_group.html">aws_redshift_parameter_group</a>
                  </li>

                  <li>
                    <a href="/docs/providers/aws/r/redshift_security_group.html">aws_redshift_security_group</a>
                  </li>

                  <li>
                    <a href="/docs/providers/aws/r/redshift_snapshot_copy_grant.html">aws_redshift_snapshot_copy_grant</a>
                  </li>

                  <li>
                    <a href="/docs/providers/aws/r/redshift_subnet_group.html">aws_redshift_subnet_group</a>
                  </li>

                </ul>
              </li>


              <li>
                <a href="#">Resource Groups Resources</a>
                <ul class="nav">
                  <li>
                    <a href="/docs/providers/aws/r/resourcegroups_group.html">aws_resourcegroups_group</a>
                  </li>
                </ul>
              </li>

                <li>
                    <a href="#">Route53 Resources</a>
                    <ul class="nav">

                        <li>
                            <a href="/docs/providers/aws/r/route53_delegation_set.html">aws_route53_delegation_set</a>
                        </li>

                        <li>
                            <a href="/docs/providers/aws/r/route53_health_check.html">aws_route53_health_check</a>
                        </li>

                        <li>
                            <a href="/docs/providers/aws/r/route53_query_log.html">aws_route53_query_log</a>
                        </li>

                        <li>
                            <a href="/docs/providers/aws/r/route53_record.html">aws_route53_record</a>
                        </li>

                        <li>
                            <a href="/docs/providers/aws/r/route53_zone.html">aws_route53_zone</a>
                        </li>

                        <li>
                            <a href="/docs/providers/aws/r/route53_zone_association.html">aws_route53_zone_association</a>
                        </li>

                    </ul>
                </li>


                <li>
                    <a href="#">Route53 Resolver Resources</a>
                    <ul class="nav">

                        <li>
                            <a href="/docs/providers/aws/r/route53_resolver_endpoint.html">aws_route53_resolver_endpoint</a>
                        </li>

                        <li>
                            <a href="/docs/providers/aws/r/route53_resolver_rule.html">aws_route53_resolver_rule</a>
                        </li>

                        <li>
                            <a href="/docs/providers/aws/r/route53_resolver_rule_association.html">aws_route53_resolver_rule_association</a>
                        </li>

                    </ul>
                </li>


                <li>
                    <a href="#">S3 Resources</a>
                    <ul class="nav">

                        <li>
                            <a href="/docs/providers/aws/r/s3_account_public_access_block.html">aws_s3_account_public_access_block</a>
                        </li>

                        <li>
                            <a href="/docs/providers/aws/r/s3_bucket.html">aws_s3_bucket</a>
                        </li>

                        <li>
                            <a href="/docs/providers/aws/r/s3_bucket_inventory.html">aws_s3_bucket_inventory</a>
                        </li>

                        <li>
                            <a href="/docs/providers/aws/r/s3_bucket_metric.html">aws_s3_bucket_metric</a>
                        </li>

                        <li>
                            <a href="/docs/providers/aws/r/s3_bucket_notification.html">aws_s3_bucket_notification</a>
                        </li>

                        <li>
                            <a href="/docs/providers/aws/r/s3_bucket_object.html">aws_s3_bucket_object</a>
                        </li>

                        <li>
                            <a href="/docs/providers/aws/r/s3_bucket_policy.html">aws_s3_bucket_policy</a>
                        </li>

                        <li>
                            <a href="/docs/providers/aws/r/s3_bucket_public_access_block.html">aws_s3_bucket_public_access_block</a>
                        </li>
                    </ul>
                </li>

                <li>
                    <a href="#">Sagemaker Resources</a>
                    <ul class="nav">

                        <li>
                          <a href="/docs/providers/aws/r/sagemaker_endpoint.html">aws_sagemaker_endpoint</a>
                        </li>

                        <li>
                          <a href="/docs/providers/aws/r/sagemaker_endpoint_configuration.html">aws_sagemaker_endpoint_configuration</a>
                        </li>

                        <li>
                          <a href="/docs/providers/aws/r/sagemaker_model.html">aws_sagemaker_model</a>
                        </li>

                        <li>
                         <a href="/docs/providers/aws/r/sagemaker_notebook_instance.html">aws_sagemaker_notebook_instance</a>
                        </li>

                        <li>
                          <a href="/docs/providers/aws/r/sagemaker_notebook_instance_lifecycle_configuration.html">aws_sagemaker_notebook_instance_lifecycle_configuration</a>
                        </li>

                    </ul>
                </li>

                <li>
                    <a href="#">Secrets Manager Resources</a>
                    <ul class="nav">

                        <li>
                            <a href="/docs/providers/aws/r/secretsmanager_secret.html">aws_secretsmanager_secret</a>
                        </li>

                        <li>
                            <a href="/docs/providers/aws/r/secretsmanager_secret_version.html">aws_secretsmanager_secret_version</a>
                        </li>

                    </ul>
                </li>

                <li>
                    <a href="#">Security Hub Resources</a>
                    <ul class="nav">

                        <li>
                            <a href="/docs/providers/aws/r/securityhub_account.html">aws_securityhub_account</a>
                        </li>

                        <li>
                            <a href="/docs/providers/aws/r/securityhub_product_subscription.html">aws_securityhub_product_subscription</a>
                        </li>

                        <li>
                            <a href="/docs/providers/aws/r/securityhub_standards_subscription.html">aws_securityhub_standards_subscription</a>
                        </li>

                    </ul>
                </li>

                <li>
                    <a href="#">SES Resources</a>
                    <ul class="nav">

                        <li>
                            <a href="/docs/providers/aws/r/ses_active_receipt_rule_set.html">aws_ses_active_receipt_rule_set</a>
                        </li>

                        <li>
                            <a href="/docs/providers/aws/r/ses_domain_identity.html">aws_ses_domain_identity</a>
                        </li>

                        <li>
                            <a href="/docs/providers/aws/r/ses_domain_identity_verification.html">aws_ses_domain_identity_verification</a>
                        </li>

                        <li>
                            <a href="/docs/providers/aws/r/ses_domain_dkim.html">aws_ses_domain_dkim</a>
                        </li>

                        <li>
                            <a href="/docs/providers/aws/r/ses_domain_mail_from.html">aws_ses_domain_mail_from</a>
                        </li>

                        <li>
                            <a href="/docs/providers/aws/r/ses_receipt_filter.html">aws_ses_receipt_filter</a>
                        </li>

                        <li>
                            <a href="/docs/providers/aws/r/ses_receipt_rule.html">aws_ses_receipt_rule</a>
                        </li>

                        <li>
                            <a href="/docs/providers/aws/r/ses_receipt_rule_set.html">aws_ses_receipt_rule_set</a>
                        </li>

                        <li>
                            <a href="/docs/providers/aws/r/ses_configuration_set.html">aws_ses_configuration_set</a>
                        </li>

                        <li>
                            <a href="/docs/providers/aws/r/ses_event_destination.html">aws_ses_event_destination</a>
                        </li>

                        <li>
                            <a href="/docs/providers/aws/r/ses_identity_notification_topic.html">aws_ses_identity_notification_topic</a>
                        </li>

                        <li>
                            <a href="/docs/providers/aws/r/ses_template.html">aws_ses_template</a>
                        </li>

                    </ul>
                </li>

                <li>
                    <a href="#">Service Catalog Resources</a>
                    <ul class="nav">

                        <li>
                            <a href="/docs/providers/aws/r/servicecatalog_portfolio.html">aws_servicecatalog_portfolio</a>
                        </li>

                    </ul>
                </li>

                <li>
                    <a href="#">Service Discovery Resources</a>
                    <ul class="nav">

                        <li>
                            <a href="/docs/providers/aws/r/service_discovery_http_namespace.html">aws_service_discovery_http_namespace</a>
                        </li>

                        <li>
                            <a href="/docs/providers/aws/r/service_discovery_private_dns_namespace.html">aws_service_discovery_private_dns_namespace</a>
                        </li>

                        <li>
                            <a href="/docs/providers/aws/r/service_discovery_public_dns_namespace.html">aws_service_discovery_public_dns_namespace</a>
                        </li>

                        <li>
                            <a href="/docs/providers/aws/r/service_discovery_service.html">aws_service_discovery_service</a>
                        </li>

                    </ul>
                </li>

                <li>
                    <a href="#">SimpleDB Resources</a>
                    <ul class="nav">

                        <li>
                            <a href="/docs/providers/aws/r/simpledb_domain.html">aws_simpledb_domain</a>
                        </li>

                    </ul>
                </li>


                <li>
                    <a href="#">SNS Resources</a>
                    <ul class="nav">

                        <li>
                            <a href="/docs/providers/aws/r/sns_platform_application.html">aws_sns_platform_application</a>
                        </li>

                        <li>
                            <a href="/docs/providers/aws/r/sns_sms_preferences.html">aws_sns_sms_preferences</a>
                        </li>

                        <li>
                            <a href="/docs/providers/aws/r/sns_topic.html">aws_sns_topic</a>
                        </li>

                        <li>
                            <a href="/docs/providers/aws/r/sns_topic_policy.html">aws_sns_topic_policy</a>
                        </li>

                        <li>
                            <a href="/docs/providers/aws/r/sns_topic_subscription.html">aws_sns_topic_subscription</a>
                        </li>

                    </ul>
                </li>

                <li>
                    <a href="#">SQS Resources</a>
                    <ul class="nav">

                        <li>
                            <a href="/docs/providers/aws/r/sqs_queue.html">aws_sqs_queue</a>
                        </li>

                        <li>
                            <a href="/docs/providers/aws/r/sqs_queue_policy.html">aws_sqs_queue_policy</a>
                        </li>

                    </ul>
                </li>

                <li>
                    <a href="#">SSM Resources</a>
                    <ul class="nav">

                        <li>
                            <a href="/docs/providers/aws/r/ssm_activation.html">aws_ssm_activation</a>
                        </li>

                        <li>
                            <a href="/docs/providers/aws/r/ssm_association.html">aws_ssm_association</a>
                        </li>

                        <li>
                            <a href="/docs/providers/aws/r/ssm_document.html">aws_ssm_document</a>
                        </li>

                        <li>
                            <a href="/docs/providers/aws/r/ssm_maintenance_window.html">aws_ssm_maintenance_window</a>
                        </li>

                        <li>
                            <a href="/docs/providers/aws/r/ssm_maintenance_window_target.html">aws_ssm_maintenance_window_target</a>
                        </li>

                        <li>
                            <a href="/docs/providers/aws/r/ssm_maintenance_window_task.html">aws_ssm_maintenance_window_task</a>
                        </li>

                        <li>
                            <a href="/docs/providers/aws/r/ssm_patch_baseline.html">aws_ssm_patch_baseline</a>
                        </li>

                        <li>
                            <a href="/docs/providers/aws/r/ssm_patch_group.html">aws_ssm_patch_group</a>
                        </li>
                        <li>
                            <a href="/docs/providers/aws/r/ssm_parameter.html">aws_ssm_parameter</a>
                        </li>

                        <li>
                            <a href="/docs/providers/aws/r/ssm_resource_data_sync.html">aws_ssm_resource_data_sync</a>
                        </li>

                    </ul>
                </li>

                <li>
                    <a href="#">Step Function (SFN) Resources</a>
                    <ul class="nav">

                        <li>
                            <a href="/docs/providers/aws/r/sfn_activity.html">aws_sfn_activity</a>
                        </li>

                        <li>
                            <a href="/docs/providers/aws/r/sfn_state_machine.html">aws_sfn_state_machine</a>
                        </li>

                    </ul>
                </li>

                <li>
                    <a href="#">Storage Gateway Resources</a>
                    <ul class="nav">

                        <li>
                            <a href="/docs/providers/aws/r/storagegateway_cache.html">aws_storagegateway_cache</a>
                        </li>

                        <li>
                            <a href="/docs/providers/aws/r/storagegateway_cached_iscsi_volume.html">aws_storagegateway_cached_iscsi_volume</a>
                        </li>

                        <li>
                            <a href="/docs/providers/aws/r/storagegateway_gateway.html">aws_storagegateway_gateway</a>
                        </li>

                        <li>
                            <a href="/docs/providers/aws/r/storagegateway_nfs_file_share.html">aws_storagegateway_nfs_file_share</a>
                        </li>

                        <li>
                            <a href="/docs/providers/aws/r/storagegateway_smb_file_share.html">aws_storagegateway_smb_file_share</a>
                        </li>

                        <li>
                            <a href="/docs/providers/aws/r/storagegateway_upload_buffer.html">aws_storagegateway_upload_buffer</a>
                        </li>

                        <li>
                            <a href="/docs/providers/aws/r/storagegateway_working_storage.html">aws_storagegateway_working_storage</a>
                        </li>

                    </ul>
                </li>

                <li>
                    <a href="#">SWF Resources</a>
                    <ul class="nav">

                        <li>
                            <a href="/docs/providers/aws/r/swf_domain.html">aws_swf_domain</a>
                        </li>

                    </ul>
                </li>

                <li>
                    <a href="#">Transfer Resources</a>
                    <ul class="nav">

                        <li>
                            <a href="/docs/providers/aws/r/transfer_server.html">aws_transfer_server</a>
                        </li>

                        <li>
                            <a href="/docs/providers/aws/r/transfer_ssh_key.html">aws_transfer_ssh_key</a>
                        </li>

                        <li>
                            <a href="/docs/providers/aws/r/transfer_user.html">aws_transfer_user</a>
                        </li>
                    </ul>
                </li>

                <li>
                    <a href="#">VPC Resources</a>
                    <ul class="nav">

                        <li>
                            <a href="/docs/providers/aws/r/customer_gateway.html">aws_customer_gateway</a>
                        </li>

                        <li>
                            <a href="/docs/providers/aws/r/default_network_acl.html">aws_default_network_acl</a>
                        </li>

                        <li>
                            <a href="/docs/providers/aws/r/default_route_table.html">aws_default_route_table</a>
                        </li>

                        <li>
                            <a href="/docs/providers/aws/r/default_security_group.html">aws_default_security_group</a>
                        </li>

                        <li>
                            <a href="/docs/providers/aws/r/default_subnet.html">aws_default_subnet</a>
                        </li>

                        <li>
                            <a href="/docs/providers/aws/r/default_vpc.html">aws_default_vpc</a>
                        </li>

                        <li>
                            <a href="/docs/providers/aws/r/default_vpc_dhcp_options.html">aws_default_vpc_dhcp_options</a>
                        </li>

                        <li>
                          <a href="/docs/providers/aws/r/egress_only_internet_gateway.html">aws_egress_only_internet_gateway</a>
                        </li>

                        <li>
                            <a href="/docs/providers/aws/r/flow_log.html">aws_flow_log</a>
                        </li>

                        <li>
                            <a href="/docs/providers/aws/r/internet_gateway.html">aws_internet_gateway</a>
                        </li>

                        <li>
                            <a href="/docs/providers/aws/r/main_route_table_assoc.html">aws_main_route_table_association</a>
                        </li>

                        <li>
                            <a href="/docs/providers/aws/r/nat_gateway.html">aws_nat_gateway</a>
                        </li>

                        <li>
                            <a href="/docs/providers/aws/r/network_acl.html">aws_network_acl</a>
                        </li>

                        <li>
                          <a href="/docs/providers/aws/r/network_acl_rule.html">aws_network_acl_rule</a>
                        </li>

                        <li>
                            <a href="/docs/providers/aws/r/network_interface.html">aws_network_interface</a>
                        </li>
                        <li>
                            <a href="/docs/providers/aws/r/network_interface_attachment.html">aws_network_interface_attachment</a>
                        </li>
                        <li>
                          <a href="/docs/providers/aws/r/route.html">aws_route</a>
                        </li>

                        <li>
                            <a href="/docs/providers/aws/r/route_table.html">aws_route_table</a>
                        </li>

                        <li>
                            <a href="/docs/providers/aws/r/route_table_association.html">aws_route_table_association</a>
                        </li>

                        <li>
                            <a href="/docs/providers/aws/r/security_group.html">aws_security_group</a>
                        </li>

                        <li>
                            <a href="/docs/providers/aws/r/network_interface_sg_attachment.html">aws_network_interface_sg_attachment</a>
                        </li>

                        <li>
                            <a href="/docs/providers/aws/r/security_group_rule.html">aws_security_group_rule</a>
                        </li>

                        <li>
                            <a href="/docs/providers/aws/r/subnet.html">aws_subnet</a>
                        </li>

                        <li>
                            <a href="/docs/providers/aws/r/vpc.html">aws_vpc</a>
                        </li>

                        <li>
                            <a href="/docs/providers/aws/r/vpc_dhcp_options.html">aws_vpc_dhcp_options</a>
                        </li>

                        <li>
                            <a href="/docs/providers/aws/r/vpc_dhcp_options_association.html">aws_vpc_dhcp_options_association</a>
                        </li>

                        <li>
                            <a href="/docs/providers/aws/r/vpc_endpoint.html">aws_vpc_endpoint</a>
                        </li>

                        <li>
                            <a href="/docs/providers/aws/r/vpc_endpoint_connection_notification.html">aws_vpc_endpoint_connection_notification</a>
                        </li>

                        <li>
                            <a href="/docs/providers/aws/r/vpc_endpoint_route_table_association.html">aws_vpc_endpoint_route_table_association</a>
                        </li>

                        <li>
                            <a href="/docs/providers/aws/r/vpc_endpoint_service.html">aws_vpc_endpoint_service</a>
                        </li>

                        <li>
                            <a href="/docs/providers/aws/r/vpc_endpoint_service_allowed_principal.html">aws_vpc_endpoint_service_allowed_principal</a>
                        </li>

                        <li>
                            <a href="/docs/providers/aws/r/vpc_endpoint_subnet_association.html">aws_vpc_endpoint_subnet_association</a>
                        </li>

                        <li>
                            <a href="/docs/providers/aws/r/vpc_ipv4_cidr_block_association.html">aws_vpc_ipv4_cidr_block_association</a>
                        </li>

                        <li>
                            <a href="/docs/providers/aws/r/vpc_peering.html">aws_vpc_peering_connection</a>
                        </li>

                        <li>
                            <a href="/docs/providers/aws/r/vpc_peering_accepter.html">aws_vpc_peering_connection_accepter</a>
                        </li>

                        <li>
                            <a href="/docs/providers/aws/r/vpc_peering_options.html">aws_vpc_peering_connection_options</a>
                        </li>

                        <li>
                            <a href="/docs/providers/aws/r/vpn_connection.html">aws_vpn_connection</a>
                        </li>

                        <li>
                            <a href="/docs/providers/aws/r/vpn_connection_route.html">aws_vpn_connection_route</a>
                        </li>

                        <li>
                            <a href="/docs/providers/aws/r/vpn_gateway.html">aws_vpn_gateway</a>
                        </li>

                        <li>
                            <a href="/docs/providers/aws/r/vpn_gateway_attachment.html">aws_vpn_gateway_attachment</a>
                        </li>

                        <li>
                            <a href="/docs/providers/aws/r/vpn_gateway_route_propagation.html">aws_vpn_gateway_route_propagation</a>
                        </li>

                    </ul>
                </li>

<li>
                <a href="#">WAF Resources</a>
                <ul class="nav">

                  <li>
                    <a href="/docs/providers/aws/r/waf_byte_match_set.html">aws_waf_byte_match_set</a>
                  </li>

                  <li>
                    <a href="/docs/providers/aws/r/waf_geo_match_set.html">aws_waf_geo_match_set</a>
                  </li>

                  <li>
                    <a href="/docs/providers/aws/r/waf_ipset.html">aws_waf_ipset</a>
                  </li>

                  <li>
                    <a href="/docs/providers/aws/r/waf_rate_based_rule.html">aws_waf_rate_based_rule</a>
                  </li>

                  <li>
                    <a href="/docs/providers/aws/r/waf_regex_match_set.html">aws_waf_regex_match_set</a>
                  </li>

                  <li>
                    <a href="/docs/providers/aws/r/waf_regex_pattern_set.html">aws_waf_regex_pattern_set</a>
                  </li>

                  <li>
                    <a href="/docs/providers/aws/r/waf_rule.html">aws_waf_rule</a>
                  </li>

                  <li>
                    <a href="/docs/providers/aws/r/waf_rule_group.html">aws_waf_rule_group</a>
                  </li>

                  <li>
                    <a href="/docs/providers/aws/r/waf_size_constraint_set.html">aws_waf_size_constraint_set</a>
                  </li>

                  <li>
                    <a href="/docs/providers/aws/r/waf_sql_injection_match_set.html">aws_waf_sql_injection_match_set</a>
                  </li>

                  <li>
                    <a href="/docs/providers/aws/r/waf_web_acl.html">aws_waf_web_acl</a>
                  </li>

                  <li>
                    <a href="/docs/providers/aws/r/waf_xss_match_set.html">aws_waf_xss_match_set</a>
                  </li>

                </ul>
              </li>

              <li>
                <a href="#">WAF Regional Resources</a>
                <ul class="nav">

                  <li>
                    <a href="/docs/providers/aws/r/wafregional_byte_match_set.html">aws_wafregional_byte_match_set</a>
                  </li>

                  <li>
                    <a href="/docs/providers/aws/r/wafregional_geo_match_set.html">aws_wafregional_geo_match_set</a>
                  </li>

                  <li>
                    <a href="/docs/providers/aws/r/wafregional_ipset.html">aws_wafregional_ipset</a>
                  </li>

                  <li>
                    <a href="/docs/providers/aws/r/wafregional_rate_based_rule.html">aws_wafregional_rate_based_rule</a>
                  </li>

                  <li>
                    <a href="/docs/providers/aws/r/wafregional_regex_match_set.html">aws_wafregional_regex_match_set</a>
                  </li>

                  <li>
                    <a href="/docs/providers/aws/r/wafregional_regex_pattern_set.html">aws_wafregional_regex_pattern_set</a>
                  </li>

                  <li>
                    <a href="/docs/providers/aws/r/wafregional_rule.html">aws_wafregional_rule</a>
                  </li>

                  <li>
                    <a href="/docs/providers/aws/r/wafregional_rule_group.html">aws_wafregional_rule_group</a>
                  </li>

                   <li>
                    <a href="/docs/providers/aws/r/wafregional_size_constraint_set.html">aws_wafregional_size_constraint_set</a>
                  </li>

                  <li>
                    <a href="/docs/providers/aws/r/wafregional_sql_injection_match_set.html">aws_wafregional_sql_injection_match_set</a>
                  </li>

                  <li>
                    <a href="/docs/providers/aws/r/wafregional_web_acl.html">aws_wafregional_web_acl</a>
                  </li>

                  <li>
                    <a href="/docs/providers/aws/r/wafregional_web_acl_association.html">aws_wafregional_web_acl_association</a>
                  </li>

                  <li>
                    <a href="/docs/providers/aws/r/wafregional_xss_match_set.html">aws_wafregional_xss_match_set</a>
                  </li>

                </ul>
              </li>

              <li>
                <a href="#">WorkLink Resources</a>
                <ul class="nav">
                    <li>
                        <a href="/docs/providers/aws/r/worklink_fleet.html">aws_worklink_fleet</a>
                    </li>
                    <li>
                        <a href="/docs/providers/aws/r/worklink_website_certificate_authority_association.html">aws_worklink_website_certificate_authority_association</a>
                    </li>
                </ul>
              </li>

            </ul>
        </div>
    <% end %>

    <%= yield %>
<% end %><|MERGE_RESOLUTION|>--- conflicted
+++ resolved
@@ -1417,15 +1417,11 @@
                             <a href="/docs/providers/aws/r/emr_instance_group.html">aws_emr_instance_group</a>
                         </li>
 
-<<<<<<< HEAD
-                        <li<%= sidebar_current("docs-aws-resource-emr-instance-fleet") %>>
+                        <li>
                             <a href="/docs/providers/aws/r/emr_instance_fleet.html">aws_emr_instance_fleet</a>
                         </li>
 
-                        <li<%= sidebar_current("docs-aws-resource-emr-security-configuration") %>>
-=======
-                        <li>
->>>>>>> ec097eb5
+                        <li>
                             <a href="/docs/providers/aws/r/emr_security_configuration.html">aws_emr_security_configuration</a>
                         </li>
                     </ul>
