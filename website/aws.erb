<% wrap_layout :inner do %>
    <% content_for :sidebar do %>
        <div class="docs-sidebar hidden-print affix-top" role="complementary">
            <ul class="nav docs-sidenav">
                <li<%= sidebar_current("docs-home") %>>
                    <a href="/docs/providers/index.html">All Providers</a>
                </li>

                <li<%= sidebar_current("docs-aws-index") %>>
                    <a href="/docs/providers/aws/index.html">AWS Provider</a>
                </li>

                <li<%= sidebar_current("docs-aws-datasource") %>>
                <a href="#">Data Sources</a>
                    <ul class="nav nav-visible">

                        <li<%= sidebar_current("docs-aws-datasource-acm-certificate") %>>
                            <a href="/docs/providers/aws/d/acm_certificate.html">aws_acm_certificate</a>
                        </li>
                        <li<%= sidebar_current("docs-aws-datasource-alb-x") %>>
                            <a href="/docs/providers/aws/d/lb.html">aws_alb</a>
                        </li>
                        <li<%= sidebar_current("docs-aws-datasource-alb-listener") %>>
                            <a href="/docs/providers/aws/d/lb_listener.html">aws_alb_listener</a>
                        </li>
                        <li<%= sidebar_current("docs-aws-datasource-alb-target-group") %>>
                            <a href="/docs/providers/aws/d/lb_target_group.html">aws_alb_target_group</a>
                        </li>
                        <li<%= sidebar_current("docs-aws-datasource-ami") %>>
                            <a href="/docs/providers/aws/d/ami.html">aws_ami</a>
                        </li>
                        <li<%= sidebar_current("docs-aws-datasource-ami-ids") %>>
                            <a href="/docs/providers/aws/d/ami_ids.html">aws_ami_ids</a>
                        </li>
                        <li<%= sidebar_current("docs-aws-datasource-autoscaling-groups") %>>
                            <a href="/docs/providers/aws/d/autoscaling_groups.html">aws_autoscaling_groups</a>
                        </li>
                        <li<%= sidebar_current("docs-aws-datasource-availability-zone") %>>
                            <a href="/docs/providers/aws/d/availability_zone.html">aws_availability_zone</a>
                        </li>
                        <li<%= sidebar_current("docs-aws-datasource-availability-zones") %>>
                            <a href="/docs/providers/aws/d/availability_zones.html">aws_availability_zones</a>
                        </li>
                        <li<%= sidebar_current("docs-aws-datasource-billing-service-account") %>>
                            <a href="/docs/providers/aws/d/billing_service_account.html">aws_billing_service_account</a>
                        </li>
                        <li<%= sidebar_current("docs-aws-datasource-caller-identity") %>>
                          <a href="/docs/providers/aws/d/caller_identity.html">aws_caller_identity</a>
                        </li>
                        <li<%= sidebar_current("docs-aws-datasource-canonical-user-id") %>>
                            <a href="/docs/providers/aws/d/canonical_user_id.html">aws_canonical_user_id</a>
                        </li>
                        <li<%= sidebar_current("docs-aws-datasource-cloudformation-stack") %>>
                            <a href="/docs/providers/aws/d/cloudformation_stack.html">aws_cloudformation_stack</a>
                        </li>
                        <li<%= sidebar_current("docs-aws-datasource-cloudtrail-service-account") %>>
                            <a href="/docs/providers/aws/d/cloudtrail_service_account.html">aws_cloudtrail_service_account</a>
                        </li>
                        <li<%= sidebar_current("docs-aws-datasource-db-instance") %>>
                            <a href="/docs/providers/aws/d/db_instance.html">aws_db_instance</a>
                        </li>
                        <li<%= sidebar_current("docs-aws-datasource-db-snapshot") %>>
                          <a href="/docs/providers/aws/d/db_snapshot.html">aws_db_snapshot</a>
                        </li>
                        <li<%= sidebar_current("docs-aws-datasource-dynamodb-table") %>>
                          <a href="/docs/providers/aws/d/dynamodb_table.html">aws_dynamodb_table</a>
                        </li>
                        <li<%= sidebar_current("docs-aws-datasource-ebs-snapshot") %>>
                          <a href="/docs/providers/aws/d/ebs_snapshot.html">aws_ebs_snapshot</a>
                        </li>
                        <li<%= sidebar_current("docs-aws-datasource-ebs-snapshot-ids") %>>
                          <a href="/docs/providers/aws/d/ebs_snapshot_ids.html">aws_ebs_snapshot_ids</a>
                        </li>
                        <li<%= sidebar_current("docs-aws-datasource-ebs-volume") %>>
                          <a href="/docs/providers/aws/d/ebs_volume.html">aws_ebs_volume</a>
                        </li>
                        <li<%= sidebar_current("docs-aws-datasource-ecr-repository") %>>
                          <a href="/docs/providers/aws/d/ecr_repository.html">aws_ecr_repository</a>
                        </li>
                        <li<%= sidebar_current("docs-aws-datasource-ecs-cluster") %>>
                          <a href="/docs/providers/aws/d/ecs_cluster.html">aws_ecs_cluster</a>
                        </li>
                        <li<%= sidebar_current("docs-aws-datasource-ecs-container-definition") %>>
                            <a href="/docs/providers/aws/d/ecs_container_definition.html">aws_ecs_container_definition</a>
                        </li>
                        <li<%= sidebar_current("docs-aws-datasource-ecs-task-definition") %>>
                            <a href="/docs/providers/aws/d/ecs_task_definition.html">aws_ecs_task_definition</a>
                        </li>
                        <li<%= sidebar_current("docs-aws-datasource-efs-file-system") %>>
                            <a href="/docs/providers/aws/d/efs_file_system.html">aws_efs_file_system</a>
                        </li>
                        <li<%= sidebar_current("docs-aws-datasource-efs-mount-target") %>>
                            <a href="/docs/providers/aws/d/efs_mount_target.html">aws_efs_mount_target</a>
                        </li>
                        <li<%= sidebar_current("docs-aws-datasource-eip") %>>
                            <a href="/docs/providers/aws/d/eip.html">aws_eip</a>
                        </li>
                        <li<%= sidebar_current("docs-aws-datasource-elastic-beanstalk-solution-stack") %>>
                            <a href="/docs/providers/aws/d/elastic_beanstalk_solution_stack.html">aws_elastic_beanstalk_solution_stack</a>
                        </li>
                        <li<%= sidebar_current("docs-aws-datasource-elasticache-cluster") %>>
                            <a href="/docs/providers/aws/d/elasticache_cluster.html">aws_elasticache_cluster</a>
                        </li>
                        <li<%= sidebar_current("docs-aws-datasource-elasticache-replication-group") %>>
                            <a href="/docs/providers/aws/d/elasticache_replication_group.html">aws_elasticache_replication_group</a>
                        </li>
                        <li<%= sidebar_current("docs-aws-datasource-elb-hosted-zone-id") %>>
                            <a href="/docs/providers/aws/d/elb_hosted_zone_id.html">aws_elb_hosted_zone_id</a>
                        </li>
                        <li<%= sidebar_current("docs-aws-datasource-elb-service-account") %>>
                            <a href="/docs/providers/aws/d/elb_service_account.html">aws_elb_service_account</a>
                        </li>
                        <li<%= sidebar_current("docs-aws-datasource-iam-account-alias") %>>
                            <a href="/docs/providers/aws/d/iam_account_alias.html">aws_iam_account_alias</a>
                        </li>
                        <li<%= sidebar_current("docs-aws-datasource-iam-group") %>>
                            <a href="/docs/providers/aws/d/iam_group.html">aws_iam_group</a>
                        </li>
                        <li<%= sidebar_current("docs-aws-datasource-iam-instance-profile") %>>
                            <a href="/docs/providers/aws/d/iam_instance_profile.html">aws_iam_instance_profile</a>
                        </li>
                        <li<%= sidebar_current("docs-aws-datasource-iam-policy-document") %>>
                            <a href="/docs/providers/aws/d/iam_policy_document.html">aws_iam_policy_document</a>
                        </li>
                        <li<%= sidebar_current("docs-aws-datasource-iam-role") %>>
                            <a href="/docs/providers/aws/d/iam_role.html">aws_iam_role</a>
                        </li>
                        <li<%= sidebar_current("docs-aws-iam-server-certificate") %>>
                          <a href="/docs/providers/aws/d/iam_server_certificate.html">aws_iam_server_certificate</a>
                        </li>
                        <li<%= sidebar_current("docs-aws-datasource-iam-user") %>>
                            <a href="/docs/providers/aws/d/iam_user.html">aws_iam_user</a>
                        </li>
                        <li<%= sidebar_current("docs-aws-datasource-instance") %>>
                          <a href="/docs/providers/aws/d/instance.html">aws_instance</a>
                        </li>
                        <li<%= sidebar_current("docs-aws-datasource-instances") %>>
                          <a href="/docs/providers/aws/d/instances.html">aws_instances</a>
                        </li>
                        <li<%= sidebar_current("docs-aws-datasource-internet-gateway") %>>
                          <a href="/docs/providers/aws/d/internet_gateway.html">aws_internet_gateway</a>
                        </li>
                        <li<%= sidebar_current("docs-aws-datasource-ip_ranges") %>>
                            <a href="/docs/providers/aws/d/ip_ranges.html">aws_ip_ranges</a>
                        </li>
                        <li<%= sidebar_current("docs-aws-datasource-kinesis-stream") %>>
                            <a href="/docs/providers/aws/d/kinesis_stream.html">aws_kinesis_stream</a>
                        </li>
                        <li<%= sidebar_current("docs-aws-datasource-kms-alias") %>>
                            <a href="/docs/providers/aws/d/kms_alias.html">aws_kms_alias</a>
                        </li>
                        <li<%= sidebar_current("docs-aws-datasource-kms-ciphertext") %>>
                            <a href="/docs/providers/aws/d/kms_ciphertext.html">aws_kms_ciphertext</a>
                        </li>
                        <li<%= sidebar_current("docs-aws-datasource-kms-secret") %>>
                            <a href="/docs/providers/aws/d/kms_secret.html">aws_kms_secret</a>
                        </li>
                        <li<%= sidebar_current("docs-aws-datasource-nat-gateway") %>>
                           <a href="/docs/providers/aws/d/nat_gateway.html">aws_nat_gateway</a>
                        <li<%= sidebar_current("docs-aws-datasource-lb-x") %>>
                            <a href="/docs/providers/aws/d/lb.html">aws_lb</a>
                        </li>
                        <li<%= sidebar_current("docs-aws-datasource-lb-listener") %>>
                            <a href="/docs/providers/aws/d/lb_listener.html">aws_lb_listener</a>
                        </li>
                        <li<%= sidebar_current("docs-aws-datasource-lb-target-group") %>>
                            <a href="/docs/providers/aws/d/lb_target_group.html">aws_lb_target_group</a>
                        </li>
                        <li<%= sidebar_current("docs-aws-datasource-partition") %>>
                            <a href="/docs/providers/aws/d/partition.html">aws_partition</a>
                        </li>
                        <li<%= sidebar_current("docs-aws-datasource-prefix-list") %>>
                            <a href="/docs/providers/aws/d/prefix_list.html">aws_prefix_list</a>
                        </li>
                        <li<%= sidebar_current("docs-aws-datasource-rds-cluster") %>>
                            <a href="/docs/providers/aws/d/rds_cluster.html">aws_rds_cluster</a>
                        </li>
                        <li<%= sidebar_current("docs-aws-datasource-redshift-service-account") %>>
                            <a href="/docs/providers/aws/d/redshift_service_account.html">aws_redshift_service_account</a>
                        </li>
                        <li<%= sidebar_current("docs-aws-datasource-region") %>>
                            <a href="/docs/providers/aws/d/region.html">aws_region</a>
                        </li>
                        <li<%= sidebar_current("docs-aws-datasource-route53-zone") %>>
                          <a href="/docs/providers/aws/d/route53_zone.html">aws_route53_zone</a>
                        </li>
                        <li<%= sidebar_current("docs-aws-datasource-route-table") %>>
                          <a href="/docs/providers/aws/d/route_table.html">aws_route_table</a>
                        </li>
                        <li<%= sidebar_current("docs-aws-datasource-s3-bucket") %>>
                            <a href="/docs/providers/aws/d/s3_bucket.html">aws_s3_bucket</a>
                        </li>
                        <li<%= sidebar_current("docs-aws-datasource-s3-bucket-object") %>>
                            <a href="/docs/providers/aws/d/s3_bucket_object.html">aws_s3_bucket_object</a>
                        </li>
                        <li<%= sidebar_current("docs-aws-datasource-security-group") %>>
                         <a href="/docs/providers/aws/d/security_group.html">aws_security_group</a>
                        </li>
                        <li<%= sidebar_current("docs-aws-datasource-sns-topic") %>>
                         <a href="/docs/providers/aws/d/sns_topic.html">aws_sns_topic</a>
                        </li>
                        <li<%= sidebar_current("docs-aws-datasource-ssm-parameter") %>>
                         <a href="/docs/providers/aws/d/ssm_parameter.html">aws_ssm_parameter</a>
                        </li>
                        <li<%= sidebar_current("docs-aws-datasource-subnet-x") %>>
                            <a href="/docs/providers/aws/d/subnet.html">aws_subnet</a>
                        </li>
                        <li<%= sidebar_current("docs-aws-datasource-subnet-ids") %>>
                            <a href="/docs/providers/aws/d/subnet_ids.html">aws_subnet_ids</a>
                        </li>
                        <li<%= sidebar_current("docs-aws-datasource-vpc-x") %>>
                            <a href="/docs/providers/aws/d/vpc.html">aws_vpc</a>
                        </li>
                        <li<%= sidebar_current("docs-aws-datasource-vpc-endpoint-x") %>>
                            <a href="/docs/providers/aws/d/vpc_endpoint.html">aws_vpc_endpoint</a>
                        </li>
                        <li<%= sidebar_current("docs-aws-datasource-vpc-endpoint-service") %>>
                            <a href="/docs/providers/aws/d/vpc_endpoint_service.html">aws_vpc_endpoint_service</a>
                        </li>
                        <li<%= sidebar_current("docs-aws-datasource-vpc-peering-connection") %>>
                            <a href="/docs/providers/aws/d/vpc_peering_connection.html">aws_vpc_peering_connection</a>
                        </li>
                        <li<%= sidebar_current("docs-aws-datasource-vpn-gateway") %>>
                            <a href="/docs/providers/aws/d/vpn_gateway.html">aws_vpn_gateway</a>
                        </li>
                    </ul>
                </li>

                <li<%= sidebar_current("docs-aws-resource-api-gateway") %>>
                    <a href="#">API Gateway Resources</a>
                    <ul class="nav nav-visible">
                        <li<%= sidebar_current("docs-aws-resource-api-gateway-account") %>>
                            <a href="/docs/providers/aws/r/api_gateway_account.html">aws_api_gateway_account</a>
                        </li>
                        <li<%= sidebar_current("docs-aws-resource-api-gateway-api-key") %>>
                            <a href="/docs/providers/aws/r/api_gateway_api_key.html">aws_api_gateway_api_key</a>
                        </li>
                        <li<%= sidebar_current("docs-aws-resource-api-gateway-authorizer") %>>
                            <a href="/docs/providers/aws/r/api_gateway_authorizer.html">aws_api_gateway_authorizer</a>
                        </li>
                        <li<%= sidebar_current("docs-aws-resource-api-gateway-base-path-mapping") %>>
                            <a href="/docs/providers/aws/r/api_gateway_base_path_mapping.html">aws_api_gateway_base_path_mapping</a>
                        </li>
                        <li<%= sidebar_current("docs-aws-resource-api-gateway-client-certificate") %>>
                            <a href="/docs/providers/aws/r/api_gateway_client_certificate.html">aws_api_gateway_client_certificate</a>
                        </li>
                        <li<%= sidebar_current("docs-aws-resource-api-gateway-deployment") %>>
                            <a href="/docs/providers/aws/r/api_gateway_deployment.html">aws_api_gateway_deployment</a>
                        </li>
                        <li<%= sidebar_current("docs-aws-resource-api-gateway-domain-name") %>>
                            <a href="/docs/providers/aws/r/api_gateway_domain_name.html">aws_api_gateway_domain_name</a>
                        </li>
                        <li<%= sidebar_current("docs-aws-resource-api-gateway-gateway-response") %>>
                            <a href="/docs/providers/aws/r/api_gateway_gateway_response.html">aws_api_gateway_gateway_response</a>
                        </li>
                        <li<%= sidebar_current("docs-aws-resource-api-gateway-integration") %>>
                            <a href="/docs/providers/aws/r/api_gateway_integration.html">aws_api_gateway_integration</a>
                        </li>
                        <li<%= sidebar_current("docs-aws-resource-api-gateway-integration-response") %>>
                            <a href="/docs/providers/aws/r/api_gateway_integration_response.html">aws_api_gateway_integration_response</a>
                        </li>
                        <li<%= sidebar_current("docs-aws-resource-api-gateway-method") %>>
                            <a href="/docs/providers/aws/r/api_gateway_method.html">aws_api_gateway_method</a>
                        </li>
                        <li<%= sidebar_current("docs-aws-resource-api-gateway-method-response") %>>
                            <a href="/docs/providers/aws/r/api_gateway_method_response.html">aws_api_gateway_method_response</a>
                        </li>
                        <li<%= sidebar_current("docs-aws-resource-api-gateway-method-settings") %>>
                            <a href="/docs/providers/aws/r/api_gateway_method_settings.html">aws_api_gateway_method_settings</a>
                        </li>
                        <li<%= sidebar_current("docs-aws-resource-api-gateway-model") %>>
                            <a href="/docs/providers/aws/r/api_gateway_model.html">aws_api_gateway_model</a>
                        </li>
                        <li<%= sidebar_current("docs-aws-resource-api-gateway-resource") %>>
                            <a href="/docs/providers/aws/r/api_gateway_resource.html">aws_api_gateway_resource</a>
                        </li>
                        <li<%= sidebar_current("docs-aws-resource-api-gateway-rest-api") %>>
                            <a href="/docs/providers/aws/r/api_gateway_rest_api.html">aws_api_gateway_rest_api</a>
                        </li>
                        <li<%= sidebar_current("docs-aws-resource-api-gateway-stage") %>>
                            <a href="/docs/providers/aws/r/api_gateway_stage.html">aws_api_gateway_stage</a>
                        </li>
                        <li<%= sidebar_current("docs-aws-resource-api-gateway-usage-plan") %>>
                            <a href="/docs/providers/aws/r/api_gateway_usage_plan.html">aws_api_gateway_usage_plan</a>
                        </li>
                        <li<%= sidebar_current("docs-aws-resource-api-gateway-usage-plan-key") %>>
                            <a href="/docs/providers/aws/r/api_gateway_usage_plan_key.html">aws_api_gateway_usage_plan_key</a>
                        </li>
                    </ul>
                </li>

                <li<%= sidebar_current("docs-aws-resource-appautoscaling") %>>
                    <a href="#">App Autoscaling Resources</a>
                    <ul class="nav nav-visible">
                      <li<%= sidebar_current("docs-aws-resource-appautoscaling-policy") %>>
                        <a href="/docs/providers/aws/r/appautoscaling_policy.html">aws_appautoscaling_policy</a>
                      </li>

                      <li<%= sidebar_current("docs-aws-resource-appautoscaling-target") %>>
                        <a href="/docs/providers/aws/r/appautoscaling_target.html">aws_appautoscaling_target</a>
                      </li>
                    </ul>
                </li>

                <li<%= sidebar_current("docs-aws-resource-athena") %>>
                    <a href="#">Athena Resources</a>
                    <ul class="nav nav-visible">
                        <li<%= sidebar_current("docs-aws-resource-athena-database") %>>
                            <a href="/docs/providers/aws/r/athena_database.html">aws_athena_database</a>
                        </li>
                        <li<%= sidebar_current("docs-aws-resource-athena-named-query") %>>
                          <a href="/docs/providers/aws/r/athena_named_query.html">aws_athena_named_query</a>
                        </li>
                    </ul>
                </li>

                <li<%= sidebar_current("docs-aws-resource-batch") %>>
                    <a href="#">Batch Resources</a>
                    <ul class="nav nav-visible">
                        <li<%= sidebar_current("docs-aws-resource-batch-compute-environment") %>>
                            <a href="/docs/providers/aws/r/batch_compute_environment.html">aws_batch_compute_environment</a>
                        </li>
                        <li<%= sidebar_current("docs-aws-resource-batch-job-definition") %>>
                            <a href="/docs/providers/aws/r/batch_job_definition.html">aws_batch_job_definition</a>
                        </li>
                        <li<%= sidebar_current("docs-aws-resource-batch-job-queue") %>>
                            <a href="/docs/providers/aws/r/batch_job_queue.html">aws_batch_job_queue</a>
                        </li>
                    </ul>
                </li>

                <li<%= sidebar_current("docs-aws-resource-cloudformation") %>>
                    <a href="#">CloudFormation Resources</a>
                    <ul class="nav nav-visible">
                        <li<%= sidebar_current("docs-aws-resource-cloudformation-stack") %>>
                            <a href="/docs/providers/aws/r/cloudformation_stack.html">aws_cloudformation_stack</a>
                        </li>
                    </ul>
                </li>

                <li<%= sidebar_current("docs-aws-resource-cloudfront") %>>
                    <a href="#">CloudFront Resources</a>
                    <ul class="nav nav-visible">
                        <li<%= sidebar_current("docs-aws-resource-cloudfront-distribution") %>>
                            <a href="/docs/providers/aws/r/cloudfront_distribution.html">aws_cloudfront_distribution</a>
                        </li>
                        <li<%= sidebar_current("docs-aws-resource-cloudfront-origin-access-identity") %>>
                            <a href="/docs/providers/aws/r/cloudfront_origin_access_identity.html">aws_cloudfront_origin_access_identity</a>
                        </li>
                    </ul>
                </li>

                <li<%= sidebar_current("docs-aws-resource-cloudtrail") %>>
                    <a href="#">CloudTrail Resources</a>
                    <ul class="nav nav-visible">
                        <li<%= sidebar_current("docs-aws-resource-cloudtrail") %>>
                            <a href="/docs/providers/aws/r/cloudtrail.html">aws_cloudtrail</a>
                        </li>
                    </ul>
                </li>

                <li<%= sidebar_current("docs-aws-resource-cloudwatch") %>>
                    <a href="#">CloudWatch Resources</a>
                    <ul class="nav nav-visible">
                        <li<%= sidebar_current("docs-aws-resource-cloudwatch-dashboard") %>>
                            <a href="/docs/providers/aws/r/cloudwatch_dashboard.html">aws_cloudwatch_dashboard</a>
                        </li>

                        <li<%= sidebar_current("docs-aws-resource-cloudwatch-event-rule") %>>
                            <a href="/docs/providers/aws/r/cloudwatch_event_rule.html">aws_cloudwatch_event_rule</a>
                        </li>

                        <li<%= sidebar_current("docs-aws-resource-cloudwatch-event-target") %>>
                            <a href="/docs/providers/aws/r/cloudwatch_event_target.html">aws_cloudwatch_event_target</a>
                        </li>

                        <li<%= sidebar_current("docs-aws-resource-cloudwatch-log-destination") %>>
                            <a href="/docs/providers/aws/r/cloudwatch_log_destination.html">aws_cloudwatch_log_destination</a>
                        </li>

                        <li<%= sidebar_current("docs-aws-resource-cloudwatch-log-destination-policy") %>>
                            <a href="/docs/providers/aws/r/cloudwatch_log_destination_policy.html">aws_cloudwatch_log_destination_policy</a>
                        </li>

                        <li<%= sidebar_current("docs-aws-resource-cloudwatch-log-group") %>>
                            <a href="/docs/providers/aws/r/cloudwatch_log_group.html">aws_cloudwatch_log_group</a>
                        </li>

                        <li<%= sidebar_current("docs-aws-resource-cloudwatch-log-metric-filter") %>>
                            <a href="/docs/providers/aws/r/cloudwatch_log_metric_filter.html">aws_cloudwatch_log_metric_filter</a>
                        </li>

                        <li<%= sidebar_current("docs-aws-resource-cloudwatch-log-stream") %>>
                            <a href="/docs/providers/aws/r/cloudwatch_log_stream.html">aws_cloudwatch_log_stream</a>
                        </li>

                        <li<%= sidebar_current("docs-aws-resource-cloudwatch-log-subscription-filter") %>>
                            <a href="/docs/providers/aws/r/cloudwatch_log_subscription_filter.html">aws_cloudwatch_log_subscription_filter</a>
                        </li>

                        <li<%= sidebar_current("docs-aws-resource-cloudwatch-metric-alarm") %>>
                            <a href="/docs/providers/aws/r/cloudwatch_metric_alarm.html">aws_cloudwatch_metric_alarm</a>
                        </li>

                    </ul>
                </li>


                <li<%= sidebar_current("docs-aws-resource-codebuild") %>>
                    <a href="#">CodeBuild Resources</a>
                    <ul class="nav nav-visible">

                        <li<%= sidebar_current("docs-aws-resource-codebuild-project") %>>
                            <a href="/docs/providers/aws/r/codebuild_project.html">aws_codebuild_project</a>
                        </li>

                    </ul>
                </li>


                <li<%= sidebar_current("docs-aws-resource-codecommit") %>>
                    <a href="#">CodeCommit Resources</a>
                    <ul class="nav nav-visible">

                        <li<%= sidebar_current("docs-aws-resource-codecommit-repository") %>>
                            <a href="/docs/providers/aws/r/code_commit_repository.html">aws_codecommit_repository</a>
                        </li>

                        <li<%= sidebar_current("docs-aws-resource-codecommit-trigger") %>>
                            <a href="/docs/providers/aws/r/code_commit_trigger.html">aws_codecommit_trigger</a>
                        </li>
                    </ul>
                </li>

                <li<%= sidebar_current("docs-aws-resource-codedeploy") %>>
                    <a href="#">CodeDeploy Resources</a>
                    <ul class="nav nav-visible">

                        <li<%= sidebar_current("docs-aws-resource-codedeploy-app") %>>
                            <a href="/docs/providers/aws/r/codedeploy_app.html">aws_codedeploy_app</a>
                        </li>

                        <li<%= sidebar_current("docs-aws-resource-codedeploy-deployment-config") %>>
                            <a href="/docs/providers/aws/r/codedeploy_deployment_config.html">aws_codedeploy_deployment_config</a>
                        </li>

                        <li<%= sidebar_current("docs-aws-resource-codedeploy-deployment-group") %>>
                            <a href="/docs/providers/aws/r/codedeploy_deployment_group.html">aws_codedeploy_deployment_group</a>
                        </li>

                    </ul>
                </li>

                <li<%= sidebar_current("docs-aws-resource-codepipeline") %>>
                    <a href="#">CodePipeline Resources</a>
                    <ul class="nav nav-visible">

                        <li<%= sidebar_current("docs-aws-resource-codepipeline") %>>
                            <a href="/docs/providers/aws/r/codepipeline.html">aws_codepipeline</a>
                        </li>

                    </ul>
                </li>

                <li<%= sidebar_current("docs-aws-resource-cognito") %>>
                    <a href="#">Cognito Resources</a>
                    <ul class="nav nav-visible">
                        <li<%= sidebar_current("docs-aws-resource-cognito-identity-pool") %>>
                            <a href="/docs/providers/aws/r/cognito_identity_pool.html">aws_cognito_identity_pool</a>
                        </li>
                        <li<%= sidebar_current("docs-aws-resource-cognito-identity-pool-roles-attachment") %>>
                            <a href="/docs/providers/aws/r/cognito_identity_pool_roles_attachment.html">aws_cognito_identity_pool_roles_attachment</a>
                        </li>
<<<<<<< HEAD
=======
                        <li<%= sidebar_current("docs-aws-resource-cognito-user-pool") %>>
                            <a href="/docs/providers/aws/r/cognito_user_pool.html">aws_cognito_user_pool</a>
                        </li>
>>>>>>> 36d0346c
                    </ul>
                </li>

                <li<%= sidebar_current("docs-aws-resource-config") %>>
                    <a href="#">Config Resources</a>
                    <ul class="nav nav-visible">

                        <li<%= sidebar_current("docs-aws-resource-config-config-rule") %>>
                            <a href="/docs/providers/aws/r/config_config_rule.html">aws_config_config_rule</a>
                        </li>

                        <li<%= sidebar_current("docs-aws-resource-config-configuration-recorder") %>>
                            <a href="/docs/providers/aws/r/config_configuration_recorder.html">aws_config_configuration_recorder</a>
                        </li>

                        <li<%= sidebar_current("docs-aws-resource-config-configuration-recorder-status") %>>
                            <a href="/docs/providers/aws/r/config_configuration_recorder_status.html">aws_config_configuration_recorder_status</a>
                        </li>

                        <li<%= sidebar_current("docs-aws-resource-config-delivery-channel") %>>
                            <a href="/docs/providers/aws/r/config_delivery_channel.html">aws_config_delivery_channel</a>
                        </li>

                    </ul>
                </li>

                <li<%= sidebar_current("docs-aws-resource-dms") %>>
                    <a href="#">Database Migration Service</a>
                    <ul class="nav nav-visible">

                        <li<%= sidebar_current("docs-aws-resource-dms-certificate") %>>
                            <a href="/docs/providers/aws/r/dms_certificate.html">aws_dms_certificate</a>
                        </li>

                        <li<%= sidebar_current("docs-aws-resource-dms-endpoint") %>>
                            <a href="/docs/providers/aws/r/dms_endpoint.html">aws_dms_endpoint</a>
                        </li>

                        <li<%= sidebar_current("docs-aws-resource-dms-replication-instance") %>>
                            <a href="/docs/providers/aws/r/dms_replication_instance.html">aws_dms_replication_instance</a>
                        </li>

                        <li<%= sidebar_current("docs-aws-resource-dms-replication-subnet-group") %>>
                            <a href="/docs/providers/aws/r/dms_replication_subnet_group.html">aws_dms_replication_subnet_group</a>
                        </li>

                        <li<%= sidebar_current("docs-aws-resource-dms-replication-task") %>>
                            <a href="/docs/providers/aws/r/dms_replication_task.html">aws_dms_replication_task</a>
                        </li>

                    </ul>
                </li>

                <li<%= sidebar_current("docs-aws-resource-devicefarm") %>>
                    <a href="#">Device Farm Resources</a>
                    <ul class="nav nav-visible">
                        <li<%= sidebar_current("docs-aws-resource-devicefarm-project") %>>
                            <a href="/docs/providers/aws/r/devicefarm_project.html">aws_devicefarm_project</a>
                        </li>
                    </ul>
                </li>

                <li<%= sidebar_current("docs-aws-resource-directory-service") %>>
                    <a href="#">Directory Service Resources</a>
                    <ul class="nav nav-visible">

                        <li<%= sidebar_current("docs-aws-resource-directory-service-directory") %>>
                            <a href="/docs/providers/aws/r/directory_service_directory.html">aws_directory_service_directory</a>
                        </li>

                    </ul>
                </li>

                <li<%= sidebar_current("docs-aws-resource-dx") %>>
                    <a href="#">Direct Connect Resources</a>
                    <ul class="nav nav-visible">
                        <li<%= sidebar_current("docs-aws-resource-dx-connection") %>>
                            <a href="/docs/providers/aws/r/dx_connection.html">aws_dx_connection</a>
                        </li>
                        <li<%= sidebar_current("docs-aws-resource-dx-lag") %>>
                            <a href="/docs/providers/aws/r/dx_lag.html">aws_dx_lag</a>
                        </li>
                    </ul>
                </li>

                <li<%= sidebar_current("docs-aws-resource-dynamodb") %>>
                    <a href="#">DynamoDB Resources</a>
                    <ul class="nav nav-visible">

                        <li<%= sidebar_current("docs-aws-resource-dynamodb-table") %>>
                            <a href="/docs/providers/aws/r/dynamodb_table.html">aws_dynamodb_table</a>
                        </li>

                    </ul>
                </li>

                <li<%= sidebar_current("docs-aws-resource-(ami|app|autoscaling|ebs|elb|elbv2|eip|instance|launch|lb|proxy|snapshot|spot|volume|placement|key-pair|elb_attachment|load-balancer)") %>>
                    <a href="#">EC2 Resources</a>
                    <ul class="nav nav-visible">

                        <li<%= sidebar_current("docs-aws-resource-elbv2") %>>
                            <a href="/docs/providers/aws/r/lb.html">aws_alb</a>
                        </li>

                        <li<%= sidebar_current("docs-aws-resource-elbv2-listener") %>>
                            <a href="/docs/providers/aws/r/lb_listener.html">aws_alb_listener</a>
                        </li>

                        <li<%= sidebar_current("docs-aws-resource-elbv2-listener-rule") %>>
                          <a href="/docs/providers/aws/r/lb_listener_rule.html">aws_alb_listener_rule</a>
                        </li>

                        <li<%= sidebar_current("docs-aws-resource-elbv2-target-group") %>>
                            <a href="/docs/providers/aws/r/lb_target_group.html">aws_alb_target_group</a>
                        </li>

                        <li<%= sidebar_current("docs-aws-resource-elbv2-target-group-attachment") %>>
                          <a href="/docs/providers/aws/r/lb_target_group_attachment.html">aws_alb_target_group_attachment</a>
                        </li>

                        <li<%= sidebar_current("docs-aws-resource-ami") %>>
                            <a href="/docs/providers/aws/r/ami.html">aws_ami</a>
                        </li>

                        <li<%= sidebar_current("docs-aws-resource-ami-copy") %>>
                            <a href="/docs/providers/aws/r/ami_copy.html">aws_ami_copy</a>
                        </li>

                        <li<%= sidebar_current("docs-aws-resource-ami-from-instance") %>>
                            <a href="/docs/providers/aws/r/ami_from_instance.html">aws_ami_from_instance</a>
                        </li>

                        <li<%= sidebar_current("docs-aws-resource-ami-launch-permission") %>>
                            <a href="/docs/providers/aws/r/ami_launch_permission.html">aws_ami_launch_permission</a>
                        </li>

                        <li<%= sidebar_current("docs-aws-resource-app-cookie-stickiness-policy") %>>
                            <a href="/docs/providers/aws/r/app_cookie_stickiness_policy.html">aws_app_cookie_stickiness_policy</a>
                        </li>

                        <li<%= sidebar_current("docs-aws-resource-autoscaling-attachment") %>>
                          <a href="/docs/providers/aws/r/autoscaling_attachment.html">aws_autoscaling_attachment</a>
                        </li>

                        <li<%= sidebar_current("docs-aws-resource-autoscaling-group") %>>
                            <a href="/docs/providers/aws/r/autoscaling_group.html">aws_autoscaling_group</a>
                        </li>

                        <li<%= sidebar_current("docs-aws-resource-autoscaling-lifecycle-hook") %>>
                            <a href="/docs/providers/aws/r/autoscaling_lifecycle_hooks.html">aws_autoscaling_lifecycle_hook</a>
                        </li>

                        <li<%= sidebar_current("docs-aws-resource-autoscaling-notification") %>>
                            <a href="/docs/providers/aws/r/autoscaling_notification.html">aws_autoscaling_notification</a>
                        </li>

                        <li<%= sidebar_current("docs-aws-resource-autoscaling-policy") %>>
                            <a href="/docs/providers/aws/r/autoscaling_policy.html">aws_autoscaling_policy</a>
                        </li>

                        <li<%= sidebar_current("docs-aws-resource-autoscaling-schedule") %>>
                          <a href="/docs/providers/aws/r/autoscaling_schedule.html">aws_autoscaling_schedule</a>
                        </li>

                        <li<%= sidebar_current("docs-aws-resource-snapshot-create-volume-permission") %>>
                          <a href="/docs/providers/aws/r/snapshot_create_volume_permission.html">aws_snapshot_create_volume_permission</a>
                        </li>

                        <li<%= sidebar_current("docs-aws-resource-ebs-snapshot") %>>
                          <a href="/docs/providers/aws/r/ebs_snapshot.html">aws_ebs_snapshot</a>
                        </li>

                        <li<%= sidebar_current("docs-aws-resource-ebs-volume") %>>
                            <a href="/docs/providers/aws/r/ebs_volume.html">aws_ebs_volume</a>
                        </li>

                        <li<%= sidebar_current("docs-aws-resource-eip") %>>
                            <a href="/docs/providers/aws/r/eip.html">aws_eip</a>
                        </li>

                        <li<%= sidebar_current("docs-aws-resource-eip-association") %>>
                          <a href="/docs/providers/aws/r/eip_association.html">aws_eip_association</a>
                        </li>

                        <li<%= sidebar_current("docs-aws-resource-elb") %>>
                            <a href="/docs/providers/aws/r/elb.html">aws_elb</a>
                        </li>

                        <li<%= sidebar_current("docs-aws-resource-elb-attachment") %>>
                            <a href="/docs/providers/aws/r/elb_attachment.html">aws_elb_attachment</a>
                        </li>

                        <li<%= sidebar_current("docs-aws-resource-instance") %>>
                            <a href="/docs/providers/aws/r/instance.html">aws_instance</a>
                        </li>

                        <li<%= sidebar_current("docs-aws-resource-key-pair") %>>
                            <a href="/docs/providers/aws/r/key_pair.html">aws_key_pair</a>
                        </li>

                        <li<%= sidebar_current("docs-aws-resource-launch-configuration") %>>
                            <a href="/docs/providers/aws/r/launch_configuration.html">aws_launch_configuration</a>
                        </li>

                        <li<%= sidebar_current("docs-aws-resource-lb-cookie-stickiness-policy") %>>
                            <a href="/docs/providers/aws/r/lb_cookie_stickiness_policy.html">aws_lb_cookie_stickiness_policy</a>
                        </li>

                        <li<%= sidebar_current("docs-aws-resource-lb-ssl-negotiation-policy") %>>
                            <a href="/docs/providers/aws/r/lb_ssl_negotiation_policy.html">aws_lb_ssl_negotiation_policy</a>
                        </li>

                        <li<%= sidebar_current("docs-aws-resource-load-balancer-backend-server-policy") %>>
                            <a href="/docs/providers/aws/r/load_balancer_backend_server_policy.html">aws_load_balancer_backend_server_policy</a>
                        </li>

                        <li<%= sidebar_current("docs-aws-resource-load-balancer-listener-policy") %>>
                            <a href="/docs/providers/aws/r/load_balancer_listener_policy.html">aws_load_balancer_listener_policy</a>
                        </li>

                        <li<%= sidebar_current("docs-aws-resource-load-balancer-policy") %>>
                            <a href="/docs/providers/aws/r/load_balancer_policy.html">aws_load_balancer_policy</a>
                        </li>

                        <li<%= sidebar_current("docs-aws-resource-placement-group") %>>
                            <a href="/docs/providers/aws/r/placement_group.html">aws_placement_group</a>
                        </li>
                        <li<%= sidebar_current("docs-aws-resource-proxy-protocol-policy") %>>
                            <a href="/docs/providers/aws/r/proxy_protocol_policy.html">aws_proxy_protocol_policy</a>
                        </li>

                        <li<%= sidebar_current("docs-aws-resource-spot-datafeed-subscription") %>>
                            <a href="/docs/providers/aws/r/spot_datafeed_subscription.html">aws_spot_datafeed_subscription</a>
                        </li>

                        <li<%= sidebar_current("docs-aws-resource-spot-fleet-request") %>>
                            <a href="/docs/providers/aws/r/spot_fleet_request.html">aws_spot_fleet_request</a>
                        </li>

                        <li<%= sidebar_current("docs-aws-resource-spot-instance-request") %>>
                            <a href="/docs/providers/aws/r/spot_instance_request.html">aws_spot_instance_request</a>
                        </li>

                        <li<%= sidebar_current("docs-aws-resource-volume-attachment") %>>
                            <a href="/docs/providers/aws/r/volume_attachment.html">aws_volume_attachment</a>
                        </li>
                    </ul>
                </li>

                <li<%= sidebar_current("docs-aws-resource-elbv2") %>>
                    <a href="#">Load Balancing Resources</a>
                    <ul class="nav nav-visible">
                        <li<%= sidebar_current("docs-aws-resource-elbv2") %>>
                            <a href="/docs/providers/aws/r/lb.html">aws_lb</a>
                        </li>

                        <li<%= sidebar_current("docs-aws-resource-elbv2-listener") %>>
                            <a href="/docs/providers/aws/r/lb_listener.html">aws_lb_listener</a>
                        </li>

                        <li<%= sidebar_current("docs-aws-resource-elbv2-listener-rule") %>>
                          <a href="/docs/providers/aws/r/lb_listener_rule.html">aws_lb_listener_rule</a>
                        </li>

                        <li<%= sidebar_current("docs-aws-resource-elbv2-target-group") %>>
                            <a href="/docs/providers/aws/r/lb_target_group.html">aws_lb_target_group</a>
                        </li>

                        <li<%= sidebar_current("docs-aws-resource-elbv2-target-group-attachment") %>>
                          <a href="/docs/providers/aws/r/lb_target_group_attachment.html">aws_lb_target_group_attachment</a>
                        </li>
                    </ul>
                </li>


                <li<%= sidebar_current("docs-aws-resource-(ecs|ecr)") %>>
                    <a href="#">ECS Resources</a>
                    <ul class="nav nav-visible">

                        <li<%= sidebar_current("docs-aws-resource-ecr-lifecycle-policy") %>>
                            <a href="/docs/providers/aws/r/ecr_lifecycle_policy.html">aws_ecr_lifecycle_policy</a>
                        </li>

                        <li<%= sidebar_current("docs-aws-resource-ecr-repository") %>>
                            <a href="/docs/providers/aws/r/ecr_repository.html">aws_ecr_repository</a>
                        </li>

                        <li<%= sidebar_current("docs-aws-resource-ecr-repository-policy") %>>
                            <a href="/docs/providers/aws/r/ecr_repository_policy.html">aws_ecr_repository_policy</a>
                        </li>

                        <li<%= sidebar_current("docs-aws-resource-ecs-cluster") %>>
                            <a href="/docs/providers/aws/r/ecs_cluster.html">aws_ecs_cluster</a>
                        </li>

                        <li<%= sidebar_current("docs-aws-resource-ecs-service") %>>
                            <a href="/docs/providers/aws/r/ecs_service.html">aws_ecs_service</a>
                        </li>

                        <li<%= sidebar_current("docs-aws-resource-ecs-task-definition") %>>
                            <a href="/docs/providers/aws/r/ecs_task_definition.html">aws_ecs_task_definition</a>
                        </li>

                    </ul>
                </li>


                <li<%= sidebar_current("docs-aws-resource-efs") %>>
                    <a href="#">EFS Resources</a>
                    <ul class="nav nav-visible">

                        <li<%= sidebar_current("docs-aws-resource-efs-file-system") %>>
                            <a href="/docs/providers/aws/r/efs_file_system.html">aws_efs_file_system</a>
                        </li>

                        <li<%= sidebar_current("docs-aws-resource-efs-mount-target") %>>
                            <a href="/docs/providers/aws/r/efs_mount_target.html">aws_efs_mount_target</a>
                        </li>

                    </ul>
                </li>


                <li<%= sidebar_current("docs-aws-resource-elasticache") %>>
                    <a href="#">ElastiCache Resources</a>
                    <ul class="nav nav-visible">

                        <li<%= sidebar_current("docs-aws-resource-elasticache-cluster") %>>
                            <a href="/docs/providers/aws/r/elasticache_cluster.html">aws_elasticache_cluster</a>
                        </li>

                        <li<%= sidebar_current("docs-aws-resource-elasticache-parameter-group") %>>
                            <a href="/docs/providers/aws/r/elasticache_parameter_group.html">aws_elasticache_parameter_group</a>
                        </li>

                        <li<%= sidebar_current("docs-aws-resource-elasticache-replication-group") %>>
                            <a href="/docs/providers/aws/r/elasticache_replication_group.html">aws_elasticache_replication_group</a>
                        </li>

                        <li<%= sidebar_current("docs-aws-resource-elasticache-security-group") %>>
                            <a href="/docs/providers/aws/r/elasticache_security_group.html">aws_elasticache_security_group</a>
                        </li>

                        <li<%= sidebar_current("docs-aws-resource-elasticache-subnet-group") %>>
                            <a href="/docs/providers/aws/r/elasticache_subnet_group.html">aws_elasticache_subnet_group</a>
                        </li>

                    </ul>
                </li>


                <li<%= sidebar_current("docs-aws-resource-elastic-beanstalk") %>>
                    <a href="#">Elastic Beanstalk Resources</a>
                    <ul class="nav nav-visible">
                        <li<%= sidebar_current("docs-aws-resource-elastic-beanstalk-application") %>>
                            <a href="/docs/providers/aws/r/elastic_beanstalk_application.html">aws_elastic_beanstalk_application</a>
                        </li>
                        <li<%= sidebar_current("docs-aws-resource-elastic-beanstalk-application-version") %>>
                            <a href="/docs/providers/aws/r/elastic_beanstalk_application_version.html">aws_elastic_beanstalk_application_version</a>
                        </li>
                        <li<%= sidebar_current("docs-aws-resource-elastic-beanstalk-configuration-template") %>>
                            <a href="/docs/providers/aws/r/elastic_beanstalk_configuration_template.html">aws_elastic_beanstalk_configuration_template</a>
                        </li>

                        <li<%= sidebar_current("docs-aws-resource-elastic-beanstalk-environment") %>>
                            <a href="/docs/providers/aws/r/elastic_beanstalk_environment.html">aws_elastic_beanstalk_environment</a>
                        </li>
                    </ul>
                </li>

                <li<%= sidebar_current("docs-aws-resource-emr") %>>
                    <a href="#">Elastic Map Reduce Resources</a>
                    <ul class="nav nav-visible">
                        <li<%= sidebar_current("docs-aws-resource-emr-cluster") %>>
                            <a href="/docs/providers/aws/r/emr_cluster.html">aws_emr_cluster</a>
                        </li>

                        <li<%= sidebar_current("docs-aws-resource-emr-instance-group") %>>
                            <a href="/docs/providers/aws/r/emr_instance_group.html">aws_emr_instance_group</a>
                        </li>

                        <li<%= sidebar_current("docs-aws-resource-emr-security-configuration") %>>
                            <a href="/docs/providers/aws/r/emr_security_configuration.html">aws_emr_security_configuration</a>
                        </li>
                    </ul>
                </li>

                <li<%= sidebar_current("docs-aws-resource-elasticsearch") %>>
                    <a href="#">ElasticSearch Resources</a>
                    <ul class="nav nav-visible">

                        <li<%= sidebar_current("docs-aws-resource-elasticsearch-domain") %>>
                            <a href="/docs/providers/aws/r/elasticsearch_domain.html">aws_elasticsearch_domain</a>
                        </li>

                        <li<%= sidebar_current("docs-aws-resource-elasticsearch-domain-policy") %>>
                            <a href="/docs/providers/aws/r/elasticsearch_domain_policy.html">aws_elasticsearch_domain_policy</a>
                        </li>

                    </ul>
                </li>

                <li<%= sidebar_current("docs-aws-resource-elastic-transcoder") %>>
                    <a href="#">Elastic Transcoder Resources</a>
                    <ul class="nav nav-visible">

                        <li<%= sidebar_current("docs-aws-resource-elastic-transcoder-pipeline") %>>
                            <a href="/docs/providers/aws/r/elastic_transcoder_pipeline.html">aws_elastictranscoder_pipeline</a>
                        </li>

                        <li<%= sidebar_current("docs-aws-resource-elastic-transcoder-preset") %>>
                            <a href="/docs/providers/aws/r/elastic_transcoder_preset.html">aws_elastictranscoder_preset</a>
                        </li>

                    </ul>
                </li>

                <li<%= sidebar_current("docs-aws-resource-glacier") %>>
                    <a href="#">Glacier Resources</a>
                    <ul class="nav nav-visible">
                        <li<%= sidebar_current("docs-aws-resource-glacier-vault") %>>
                            <a href="/docs/providers/aws/r/glacier_vault.html">aws_glacier_vault</a>
                        </li>
                    </ul>
                 </li>


                <li<%= sidebar_current("docs-aws-resource-iam") %>>
                    <a href="#">IAM Resources</a>
                    <ul class="nav nav-visible">

                        <li<%= sidebar_current("docs-aws-resource-iam-access-key") %>>
                            <a href="/docs/providers/aws/r/iam_access_key.html">aws_iam_access_key</a>
                        </li>

                        <li<%= sidebar_current("docs-aws-resource-iam-account-alias") %>>
                            <a href="/docs/providers/aws/r/iam_account_alias.html">aws_iam_account_alias</a>
                        </li>

                        <li<%= sidebar_current("docs-aws-resource-iam-account-password-policy") %>>
                            <a href="/docs/providers/aws/r/iam_account_password_policy.html">aws_iam_account_password_policy</a>
                        </li>

                        <li<%= sidebar_current("docs-aws-resource-iam-group") %>>
                            <a href="/docs/providers/aws/r/iam_group.html">aws_iam_group</a>
                        </li>

                        <li<%= sidebar_current("docs-aws-resource-iam-group-membership") %>>
                            <a href="/docs/providers/aws/r/iam_group_membership.html">aws_iam_group_membership</a>
                        </li>

                        <li<%= sidebar_current("docs-aws-resource-iam-group-policy") %>>
                            <a href="/docs/providers/aws/r/iam_group_policy.html">aws_iam_group_policy</a>
                        </li>

                        <li<%= sidebar_current("docs-aws-resource-iam-group-policy-attachment") %>>
                            <a href="/docs/providers/aws/r/iam_group_policy_attachment.html">aws_iam_group_policy_attachment</a>
                        </li>

                        <li<%= sidebar_current("docs-aws-resource-iam-instance-profile") %>>
                            <a href="/docs/providers/aws/r/iam_instance_profile.html">aws_iam_instance_profile</a>
                        </li>

                        <li<%= sidebar_current("docs-aws-resource-iam-openid-connect-provider") %>>
                            <a href="/docs/providers/aws/r/iam_openid_connect_provider.html">aws_iam_openid_connect_provider</a>
                        </li>

                        <li<%= sidebar_current("docs-aws-resource-iam-policy") %>>
                            <a href="/docs/providers/aws/r/iam_policy.html">aws_iam_policy</a>
                        </li>

                        <li<%= sidebar_current("docs-aws-resource-iam-policy-attachment") %>>
                            <a href="/docs/providers/aws/r/iam_policy_attachment.html">aws_iam_policy_attachment</a>
                        </li>

                        <li<%= sidebar_current("docs-aws-resource-iam-role") %>>
                            <a href="/docs/providers/aws/r/iam_role.html">aws_iam_role</a>
                        </li>

                        <li<%= sidebar_current("docs-aws-resource-iam-role-policy") %>>
                            <a href="/docs/providers/aws/r/iam_role_policy.html">aws_iam_role_policy</a>
                        </li>

                        <li<%= sidebar_current("docs-aws-resource-iam-role-policy-attachment") %>>
                            <a href="/docs/providers/aws/r/iam_role_policy_attachment.html">aws_iam_role_policy_attachment</a>
                        </li>

                        <li<%= sidebar_current("docs-aws-resource-iam-saml-provider") %>>
                            <a href="/docs/providers/aws/r/iam_saml_provider.html">aws_iam_saml_provider</a>
                        </li>

                        <li<%= sidebar_current("docs-aws-resource-iam-server-certificate") %>>
                            <a href="/docs/providers/aws/r/iam_server_certificate.html">aws_iam_server_certificate</a>
                        </li>

                        <li<%= sidebar_current("docs-aws-resource-iam-user") %>>
                            <a href="/docs/providers/aws/r/iam_user.html">aws_iam_user</a>
                        </li>

                        <li<%= sidebar_current("docs-aws-resource-iam-user-login-profile") %>>
                          <a href="/docs/providers/aws/r/iam_user_login_profile.html">aws_iam_user_login_profile</a>
                        </li>

                        <li<%= sidebar_current("docs-aws-resource-iam-user-policy") %>>
                            <a href="/docs/providers/aws/r/iam_user_policy.html">aws_iam_user_policy</a>
                        </li>

                        <li<%= sidebar_current("docs-aws-resource-iam-user-policy-attachment") %>>
                            <a href="/docs/providers/aws/r/iam_user_policy_attachment.html">aws_iam_user_policy_attachment</a>
                        </li>

                        <li<%= sidebar_current("docs-aws-resource-iam-user-ssh-key") %>>
                          <a href="/docs/providers/aws/r/iam_user_ssh_key.html">aws_iam_user_ssh_key</a>
                        </li>

                    </ul>
                </li>

                <li<%= sidebar_current("docs-aws-resource-iot") %>>
                  <a href="#">IoT Resources</a>
                  <ul class="nav nav-visible">

                    <li<%= sidebar_current("docs-aws-resource-iot-certificate") %>>
                      <a href="/docs/providers/aws/r/iot_certificate.html">aws_iot_certificate</a>
                    </li>

                    <li<%= sidebar_current("docs-aws-resource-iot-policy") %>>
                      <a href="/docs/providers/aws/r/iot_policy.html">aws_iot_policy</a>
                    </li>

                  </ul>
                </li>

                <li<%= sidebar_current("docs-aws-resource-inspector") %>>
                  <a href="#">Inspector Resources</a>
                  <ul class="nav nav-visible">

                    <li<%= sidebar_current("docs-aws-resource-inspector-assessment-target") %>>
                      <a href="/docs/providers/aws/r/inspector_assessment_target.html">aws_inspector_assessment_target</a>
                    </li>

                    <li<%= sidebar_current("docs-aws-resource-inspector-assessment-template") %>>
                      <a href="/docs/providers/aws/r/inspector_assessment_template.html">aws_inspector_assessment_template</a>
                    </li>

                    <li<%= sidebar_current("docs-aws-resource-inspector-resource-group") %>>
                      <a href="/docs/providers/aws/r/inspector_resource_group.html">aws_inspector_resource_group</a>
                    </li>

                  </ul>
                </li>


                <li<%= sidebar_current("docs-aws-resource-kinesis") %>>
                    <a href="#">Kinesis Resources</a>
                    <ul class="nav nav-visible">

                        <li<%= sidebar_current("docs-aws-resource-kinesis-stream") %>>
                            <a href="/docs/providers/aws/r/kinesis_stream.html">aws_kinesis_stream</a>
                        </li>

                    </ul>
                </li>

              <li<%= sidebar_current("docs-aws-resource-kinesis-firehose") %>>
                <a href="#">Kinesis Firehose Resources</a>
                <ul class="nav nav-visible">

                  <li<%= sidebar_current("docs-aws-resource-kinesis-firehose-delivery-stream") %>>
                    <a href="/docs/providers/aws/r/kinesis_firehose_delivery_stream.html">aws_kinesis_firehose_delivery_stream</a>
                  </li>

                </ul>
              </li>

              <li<%= sidebar_current("docs-aws-resource-kms") %>>
                <a href="#">KMS Resources</a>
                <ul class="nav nav-visible">

                  <li<%= sidebar_current("docs-aws-resource-kms-alias") %>>
                    <a href="/docs/providers/aws/r/kms_alias.html">aws_kms_alias</a>
                  </li>

                  <li<%= sidebar_current("docs-aws-resource-kms-key") %>>
                    <a href="/docs/providers/aws/r/kms_key.html">aws_kms_key</a>
                  </li>

                </ul>
              </li>

              <li<%= sidebar_current("docs-aws-resource-lambda") %>>
                  <a href="#">Lambda Resources</a>
                  <ul class="nav nav-visible">
                      <li<%= sidebar_current("docs-aws-resource-lambda-alias") %>>
                          <a href="/docs/providers/aws/r/lambda_alias.html">aws_lambda_alias</a>
                      </li>
                      <li<%= sidebar_current("docs-aws-resource-lambda-event-source-mapping") %>>
                          <a href="/docs/providers/aws/r/lambda_event_source_mapping.html">aws_lambda_event_source_mapping</a>
                      </li>
                      <li<%= sidebar_current("docs-aws-resource-lambda-function") %>>
                          <a href="/docs/providers/aws/r/lambda_function.html">aws_lambda_function</a>
                      </li>
                      <li<%= sidebar_current("docs-aws-resource-lambda-permission") %>>
                          <a href="/docs/providers/aws/r/lambda_permission.html">aws_lambda_permission</a>
                      </li>
                  </ul>
              </li>

                <li<%= sidebar_current("docs-aws-resource-lightsail") %>>
                    <a href="#">Lightsail Resources</a>
                    <ul class="nav nav-visible">

                        <li<%= sidebar_current("docs-aws-resource-lightsail-domain") %>>
                          <a href="/docs/providers/aws/r/lightsail_domain.html">aws_lightsail_domain</a>
                        </li>

                        <li<%= sidebar_current("docs-aws-resource-lightsail-instance") %>>
                            <a href="/docs/providers/aws/r/lightsail_instance.html">aws_lightsail_instance</a>
                        </li>

                        <li<%= sidebar_current("docs-aws-resource-lightsail-key-pair") %>>
                            <a href="/docs/providers/aws/r/lightsail_key_pair.html">aws_lightsail_key_pair</a>
                        </li>

                        <li<%= sidebar_current("docs-aws-resource-lightsail-static-ip") %>>
                            <a href="/docs/providers/aws/r/lightsail_static_ip.html">aws_lightsail_static_ip</a>
                        </li>

                        <li<%= sidebar_current("docs-aws-resource-lightsail-static-ip-attachment") %>>
                            <a href="/docs/providers/aws/r/lightsail_static_ip_attachment.html">aws_lightsail_static_ip_attachment</a>
                        </li>

                    </ul>
                </li>

                <li<%= sidebar_current("docs-aws-resource-opsworks") %>>
                    <a href="#">OpsWorks Resources</a>
                    <ul class="nav nav-visible">

                        <li<%= sidebar_current("docs-aws-resource-opsworks-application") %>>
                            <a href="/docs/providers/aws/r/opsworks_application.html">aws_opsworks_application</a>
                        </li>

                        <li<%= sidebar_current("docs-aws-resource-opsworks-custom-layer") %>>
                            <a href="/docs/providers/aws/r/opsworks_custom_layer.html">aws_opsworks_custom_layer</a>
                        </li>

                        <li<%= sidebar_current("docs-aws-resource-opsworks-ganglia-layer") %>>
                            <a href="/docs/providers/aws/r/opsworks_ganglia_layer.html">aws_opsworks_ganglia_layer</a>
                        </li>

                        <li<%= sidebar_current("docs-aws-resource-opsworks-haproxy-layer") %>>
                            <a href="/docs/providers/aws/r/opsworks_haproxy_layer.html">aws_opsworks_haproxy_layer</a>
                        </li>

                        <li<%= sidebar_current("docs-aws-resource-opsworks-instance") %>>
                            <a href="/docs/providers/aws/r/opsworks_instance.html">aws_opsworks_instance</a>
                        </li>

                        <li<%= sidebar_current("docs-aws-resource-opsworks-java-app-layer") %>>
                            <a href="/docs/providers/aws/r/opsworks_java_app_layer.html">aws_opsworks_java_app_layer</a>
                        </li>

                        <li<%= sidebar_current("docs-aws-resource-opsworks-memcached-layer") %>>
                            <a href="/docs/providers/aws/r/opsworks_memcached_layer.html">aws_opsworks_memcached_layer</a>
                        </li>

                        <li<%= sidebar_current("docs-aws-resource-opsworks-mysql-layer") %>>
                            <a href="/docs/providers/aws/r/opsworks_mysql_layer.html">aws_opsworks_mysql_layer</a>
                        </li>

                        <li<%= sidebar_current("docs-aws-resource-opsworks-nodejs-app-layer") %>>
                            <a href="/docs/providers/aws/r/opsworks_nodejs_app_layer.html">aws_opsworks_nodejs_app_layer</a>
                        </li>

                        <li<%= sidebar_current("docs-aws-resource-opsworks-permission") %>>
                            <a href="/docs/providers/aws/r/opsworks_permission.html">aws_opsworks_permission</a>
                        </li>

                        <li<%= sidebar_current("docs-aws-resource-opsworks-php-app-layer") %>>
                            <a href="/docs/providers/aws/r/opsworks_php_app_layer.html">aws_opsworks_php_app_layer</a>
                        </li>

                        <li<%= sidebar_current("docs-aws-resource-opsworks-rails-app-layer") %>>
                            <a href="/docs/providers/aws/r/opsworks_rails_app_layer.html">aws_opsworks_rails_app_layer</a>
                        </li>

                        <li<%= sidebar_current("docs-aws-resource-opsworks-rds-db-instance") %>>
                          <a href="/docs/providers/aws/r/opsworks_rds_db_instance.html">aws_opsworks_rds_db_instance</a>
                        </li>

                        <li<%= sidebar_current("docs-aws-resource-opsworks-stack") %>>
                            <a href="/docs/providers/aws/r/opsworks_stack.html">aws_opsworks_stack</a>
                        </li>

                        <li<%= sidebar_current("docs-aws-resource-opsworks-static-web-layer") %>>
                            <a href="/docs/providers/aws/r/opsworks_static_web_layer.html">aws_opsworks_static_web_layer</a>
                        </li>

                        <li<%= sidebar_current("docs-aws-resource-opsworks-user-profile") %>>
                            <a href="/docs/providers/aws/r/opsworks_user_profile.html">aws_opsworks_user_profile</a>
                        </li>

                    </ul>
                </li>

                <li<%= sidebar_current("docs-aws-resource-(db|rds)") %>>
                    <a href="#">RDS Resources</a>
                    <ul class="nav nav-visible">

                        <li<%= sidebar_current("docs-aws-resource-db-event-subscription") %>>
                            <a href="/docs/providers/aws/r/db_event_subscription.html">aws_db_event_subscription</a>
                        </li>

                        <li<%= sidebar_current("docs-aws-resource-db-instance") %>>
                            <a href="/docs/providers/aws/r/db_instance.html">aws_db_instance</a>
                        </li>

                        <li<%= sidebar_current("docs-aws-resource-db-option-group") %>>
                          <a href="/docs/providers/aws/r/db_option_group.html">aws_db_option_group</a>
                        </li>

                        <li<%= sidebar_current("docs-aws-resource-db-parameter-group") %>>
                            <a href="/docs/providers/aws/r/db_parameter_group.html">aws_db_parameter_group</a>
                        </li>

                        <li<%= sidebar_current("docs-aws-resource-db-security-group") %>>
                            <a href="/docs/providers/aws/r/db_security_group.html">aws_db_security_group</a>
                        </li>

                        <li<%= sidebar_current("docs-aws-resource-db-snapshot") %>>
                          <a href="/docs/providers/aws/r/db_snapshot.html">aws_db_snapshot</a>
                        </li>

                        <li<%= sidebar_current("docs-aws-resource-db-subnet-group") %>>
                            <a href="/docs/providers/aws/r/db_subnet_group.html">aws_db_subnet_group</a>
                        </li>

                        <li<%= sidebar_current("docs-aws-resource-rds-cluster") %>>
                            <a href="/docs/providers/aws/r/rds_cluster.html">aws_rds_cluster</a>
                        </li>

                        <li<%= sidebar_current("docs-aws-resource-rds-cluster-instance") %>>
                            <a href="/docs/providers/aws/r/rds_cluster_instance.html">aws_rds_cluster_instance</a>
                        </li>

                        <li<%= sidebar_current("docs-aws-resource-rds-cluster-parameter-group") %>>
                            <a href="/docs/providers/aws/r/rds_cluster_parameter_group.html">aws_rds_cluster_parameter_group</a>
                        </li>

                    </ul>
                </li>

              <li<%= sidebar_current("docs-aws-resource-redshift") %>>
                <a href="#">Redshift Resources</a>
                <ul class="nav nav-visible">

                  <li<%= sidebar_current("docs-aws-resource-redshift-cluster") %>>
                    <a href="/docs/providers/aws/r/redshift_cluster.html">aws_redshift_cluster</a>
                  </li>

                  <li<%= sidebar_current("docs-aws-resource-redshift-parameter-group") %>>
                    <a href="/docs/providers/aws/r/redshift_parameter_group.html">aws_redshift_parameter_group</a>
                  </li>

                  <li<%= sidebar_current("docs-aws-resource-redshift-security-group") %>>
                    <a href="/docs/providers/aws/r/redshift_security_group.html">aws_redshift_security_group</a>
                  </li>

                  <li<%= sidebar_current("docs-aws-resource-redshift-subnet-group") %>>
                    <a href="/docs/providers/aws/r/redshift_subnet_group.html">aws_redshift_subnet_group</a>
                  </li>

                </ul>
              </li>

              <li<%= sidebar_current("docs-aws-resource-waf") %>>
                <a href="#">WAF Resources</a>
                <ul class="nav nav-visible">

                  <li<%= sidebar_current("docs-aws-resource-waf-bytematchset") %>>
                    <a href="/docs/providers/aws/r/waf_byte_match_set.html">aws_waf_byte_match_set</a>
                  </li>

                  <li<%= sidebar_current("docs-aws-resource-waf-ipset") %>>
                    <a href="/docs/providers/aws/r/waf_ipset.html">aws_waf_ipset</a>
                  </li>

                  <li<%= sidebar_current("docs-aws-resource-waf-rule") %>>
                    <a href="/docs/providers/aws/r/waf_rule.html">aws_waf_rule</a>
                  </li>

                  <li<%= sidebar_current("docs-aws-resource-waf-rate-based-rule") %>>
                    <a href="/docs/providers/aws/r/waf_rate_based_rule.html">aws_waf_rate_based_rule</a>
                  </li>

                  <li<%= sidebar_current("docs-aws-resource-waf-size-constraint-set") %>>
                    <a href="/docs/providers/aws/r/waf_size_constraint_set.html">aws_waf_size_constraint_set</a>
                  </li>

                  <li<%= sidebar_current("docs-aws-resource-waf-sql-injection-match-set") %>>
                    <a href="/docs/providers/aws/r/waf_sql_injection_match_set.html">aws_waf_sql_injection_match_set</a>
                  </li>

                  <li<%= sidebar_current("docs-aws-resource-waf-webacl") %>>
                    <a href="/docs/providers/aws/r/waf_web_acl.html">aws_waf_web_acl</a>
                  </li>

                  <li<%= sidebar_current("docs-aws-resource-waf-xss-match-set") %>>
                    <a href="/docs/providers/aws/r/waf_xss_match_set.html">aws_waf_xss_match_set</a>
                  </li>

                </ul>
              </li>

              <li<%= sidebar_current("docs-aws-resource-wafregional") %>>
                <a href="#">WAF Regional Resources</a>
                <ul class="nav nav-visible">

                  <li<%= sidebar_current("docs-aws-resource-wafregional-bytematchset") %>>
                    <a href="/docs/providers/aws/r/wafregional_byte_match_set.html">aws_wafregional_byte_match_set</a>
                  </li>

                  <li<%= sidebar_current("docs-aws-resource-wafregional-ipset") %>>
                    <a href="/docs/providers/aws/r/wafregional_ipset.html">aws_wafregional_ipset</a>
                  </li>

                </ul>
              </li>


                <li<%= sidebar_current("docs-aws-resource-route53") %>>
                    <a href="#">Route53 Resources</a>
                    <ul class="nav nav-visible">

                        <li<%= sidebar_current("docs-aws-resource-route53-delegation-set") %>>
                            <a href="/docs/providers/aws/r/route53_delegation_set.html">aws_route53_delegation_set</a>
                        </li>

                        <li<%= sidebar_current("docs-aws-resource-route53-health-check") %>>
                            <a href="/docs/providers/aws/r/route53_health_check.html">aws_route53_health_check</a>
                        </li>

                        <li<%= sidebar_current("docs-aws-resource-route53-record") %>>
                            <a href="/docs/providers/aws/r/route53_record.html">aws_route53_record</a>
                        </li>

                        <li<%= sidebar_current("docs-aws-resource-route53-zone") %>>
                            <a href="/docs/providers/aws/r/route53_zone.html">aws_route53_zone</a>
                        </li>

                        <li<%= sidebar_current("docs-aws-resource-route53-zone-association") %>>
                            <a href="/docs/providers/aws/r/route53_zone_association.html">aws_route53_zone_association</a>
                        </li>

                    </ul>
                </li>


                <li<%= sidebar_current("docs-aws-resource-s3") %>>
                    <a href="#">S3 Resources</a>
                    <ul class="nav nav-visible">

                        <li<%= sidebar_current("docs-aws-resource-s3-bucket") %>>
                            <a href="/docs/providers/aws/r/s3_bucket.html">aws_s3_bucket</a>
                        </li>

                        <li<%= sidebar_current("docs-aws-resource-s3-bucket-notification") %>>
                            <a href="/docs/providers/aws/r/s3_bucket_notification.html">aws_s3_bucket_notification</a>
                        </li>

                        <li<%= sidebar_current("docs-aws-resource-s3-bucket-object") %>>
                            <a href="/docs/providers/aws/r/s3_bucket_object.html">aws_s3_bucket_object</a>
                        </li>

                        <li<%= sidebar_current("docs-aws-resource-s3-bucket-policy") %>>
                            <a href="/docs/providers/aws/r/s3_bucket_policy.html">aws_s3_bucket_policy</a>
                        </li>
                    </ul>
                </li>


                <li<%= sidebar_current("docs-aws-resource-ses") %>>
                    <a href="#">SES Resources</a>
                    <ul class="nav nav-visible">

                        <li<%= sidebar_current("docs-aws-resource-ses-active-receipt-rule-set") %>>
                            <a href="/docs/providers/aws/r/ses_active_receipt_rule_set.html">aws_ses_active_receipt_rule_set</a>
                        </li>

                        <li<%= sidebar_current("docs-aws-resource-ses-domain-identity") %>>
                            <a href="/docs/providers/aws/r/ses_domain_identity.html">aws_ses_domain_identity</a>
                        </li>

                        <li<%= sidebar_current("docs-aws-resource-ses-domain-dkim") %>>
                            <a href="/docs/providers/aws/r/ses_domain_dkim.html">aws_ses_domain_dkim</a>
                        </li>

                        <li<%= sidebar_current("docs-aws-resource-ses-receipt-filter") %>>
                            <a href="/docs/providers/aws/r/ses_receipt_filter.html">aws_ses_receipt_filter</a>
                        </li>

                        <li<%= sidebar_current("docs-aws-resource-ses-receipt-rule") %>>
                            <a href="/docs/providers/aws/r/ses_receipt_rule.html">aws_ses_receipt_rule</a>
                        </li>

                        <li<%= sidebar_current("docs-aws-resource-ses-receipt-rule-set") %>>
                            <a href="/docs/providers/aws/r/ses_receipt_rule_set.html">aws_ses_receipt_rule_set</a>
                        </li>

                        <li<%= sidebar_current("docs-aws-resource-ses-configuration-set") %>>
                            <a href="/docs/providers/aws/r/ses_configuration_set.html">aws_ses_configuration_set</a>
                        </li>

                        <li<%= sidebar_current("docs-aws-resource-ses-event-destination") %>>
                            <a href="/docs/providers/aws/r/ses_event_destination.html">aws_ses_event_destination</a>
                        </li>

                        <li<%= sidebar_current("docs-aws-resource-ses-template") %>>
                            <a href="/docs/providers/aws/r/ses_template.html">aws_ses_template</a>
                        </li>

                    </ul>
                </li>

                <li<%= sidebar_current("docs-aws-resource-service-catalog") %>>
                    <a href="#">Service Catalog Resources</a>
                    <ul class="nav nav-visible">

                        <li<%= sidebar_current("docs-aws-resource-servicecatalog-portfolio") %>>
                            <a href="/docs/providers/aws/r/servicecatalog_portfolio.html">aws_servicecatalog_portfolio</a>
                        </li>

                    </ul>
                </li>

                <li<%= sidebar_current("docs-aws-resource-sfn") %>>
                    <a href="#">Step Function Resources</a>
                    <ul class="nav nav-visible">

                        <li<%= sidebar_current("docs-aws-resource-sfn-activity") %>>
                            <a href="/docs/providers/aws/r/sfn_activity.html">aws_sfn_activity</a>
                        </li>

                        <li<%= sidebar_current("docs-aws-resource-sfn-state-machine") %>>
                            <a href="/docs/providers/aws/r/sfn_state_machine.html">aws_sfn_state_machine</a>
                        </li>

                    </ul>
                </li>


                <li<%= sidebar_current("docs-aws-resource-simpledb") %>>
                    <a href="#">SimpleDB Resources</a>
                    <ul class="nav nav-visible">

                        <li<%= sidebar_current("docs-aws-resource-simpledb-domain") %>>
                            <a href="/docs/providers/aws/r/simpledb_domain.html">aws_simpledb_domain</a>
                        </li>

                    </ul>
                </li>


                <li<%= sidebar_current("docs-aws-resource-sns") %>>
                    <a href="#">SNS Resources</a>
                    <ul class="nav nav-visible">

                        <li<%= sidebar_current("docs-aws-resource-sns-topic") %>>
                            <a href="/docs/providers/aws/r/sns_topic.html">aws_sns_topic</a>
                        </li>

                        <li<%= sidebar_current("docs-aws-resource-sns-topic-policy") %>>
                            <a href="/docs/providers/aws/r/sns_topic_policy.html">aws_sns_topic_policy</a>
                        </li>

                        <li<%= sidebar_current("docs-aws-resource-sns-topic-subscription") %>>
                            <a href="/docs/providers/aws/r/sns_topic_subscription.html">aws_sns_topic_subscription</a>
                        </li>

                    </ul>
                </li>

                <li<%= sidebar_current("docs-aws-resource-ssm") %>>
                    <a href="#">SSM Resources</a>
                    <ul class="nav nav-visible">

                        <li<%= sidebar_current("docs-aws-resource-ssm-activation") %>>
                            <a href="/docs/providers/aws/r/ssm_activation.html">aws_ssm_activation</a>
                        </li>

                        <li<%= sidebar_current("docs-aws-resource-ssm-association") %>>
                            <a href="/docs/providers/aws/r/ssm_association.html">aws_ssm_association</a>
                        </li>

                        <li<%= sidebar_current("docs-aws-resource-ssm-document") %>>
                            <a href="/docs/providers/aws/r/ssm_document.html">aws_ssm_document</a>
                        </li>

                        <li<%= sidebar_current("docs-aws-resource-ssm-maintenance-window") %>>
                            <a href="/docs/providers/aws/r/ssm_maintenance_window.html">aws_ssm_maintenance_window</a>
                        </li>

                        <li<%= sidebar_current("docs-aws-resource-ssm-maintenance-window-target") %>>
                            <a href="/docs/providers/aws/r/ssm_maintenance_window_target.html">aws_ssm_maintenance_window_target</a>
                        </li>

                        <li<%= sidebar_current("docs-aws-resource-ssm-maintenance-window-task") %>>
                            <a href="/docs/providers/aws/r/ssm_maintenance_window_task.html">aws_ssm_maintenance_window_task</a>
                        </li>

                        <li<%= sidebar_current("docs-aws-resource-ssm-patch-baseline") %>>
                            <a href="/docs/providers/aws/r/ssm_patch_baseline.html">aws_ssm_patch_baseline</a>
                        </li>

                        <li<%= sidebar_current("docs-aws-resource-ssm-patch-group") %>>
                            <a href="/docs/providers/aws/r/ssm_patch_group.html">aws_ssm_patch_group</a>
                        </li>
                        <li<%= sidebar_current("docs-aws-resource-ssm-parameter") %>>
                            <a href="/docs/providers/aws/r/ssm_parameter.html">aws_ssm_parameter</a>
                        </li>

                        <li<%= sidebar_current("docs-aws-resource-ssm-resource-data-sync") %>>
                            <a href="/docs/providers/aws/r/ssm_resource_data_sync.html">aws_ssm_resource_data_sync</a>
                        </li>

                    </ul>
                </li>

                <li<%= sidebar_current("docs-aws-resource-sqs") %>>
                    <a href="#">SQS Resources</a>
                    <ul class="nav nav-visible">

                        <li<%= sidebar_current("docs-aws-resource-sqs-queue") %>>
                            <a href="/docs/providers/aws/r/sqs_queue.html">aws_sqs_queue</a>
                        </li>

                        <li<%= sidebar_current("docs-aws-resource-sqs-queue-policy") %>>
                            <a href="/docs/providers/aws/r/sqs_queue_policy.html">aws_sqs_queue_policy</a>
                        </li>

                    </ul>
                </li>


                <li<%= sidebar_current("docs-aws-resource-(default|customer|egress-only-internet-gateway|flow|internet-gateway|main-route|network|route-|security-group|security-group-attachment|subnet|vpc|vpn)") %>>
                    <a href="#">VPC Resources</a>
                    <ul class="nav nav-visible">

                        <li<%= sidebar_current("docs-aws-resource-customer-gateway") %>>
                            <a href="/docs/providers/aws/r/customer_gateway.html">aws_customer_gateway</a>
                        </li>

                        <li<%= sidebar_current("docs-aws-resource-default-network-acl") %>>
                            <a href="/docs/providers/aws/r/default_network_acl.html">aws_default_network_acl</a>
                        </li>

                        <li<%= sidebar_current("docs-aws-resource-default-route-table") %>>
                            <a href="/docs/providers/aws/r/default_route_table.html">aws_default_route_table</a>
                        </li>

                        <li<%= sidebar_current("docs-aws-resource-default-security-group") %>>
                            <a href="/docs/providers/aws/r/default_security_group.html">aws_default_security_group</a>
                        </li>

                        <li<%= sidebar_current("docs-aws-resource-default-subnet") %>>
                            <a href="/docs/providers/aws/r/default_subnet.html">aws_default_subnet</a>
                        </li>

                        <li<%= sidebar_current("docs-aws-resource-default-vpc") %>>
                            <a href="/docs/providers/aws/r/default_vpc.html">aws_default_vpc</a>
                        </li>

                        <li<%= sidebar_current("docs-aws-resource-default-vpc-dhcp-options") %>>
                            <a href="/docs/providers/aws/r/default_vpc_dhcp_options.html">aws_default_vpc_dhcp_options</a>
                        </li>

                        <li<%= sidebar_current("docs-aws-resource-egress-only-internet-gateway") %>>
                          <a href="/docs/providers/aws/r/egress_only_internet_gateway.html">aws_egress_only_internet_gateway</a>
                        </li>

                        <li<%= sidebar_current("docs-aws-resource-flow-log") %>>
                            <a href="/docs/providers/aws/r/flow_log.html">aws_flow_log</a>
                        </li>

                        <li<%= sidebar_current("docs-aws-resource-internet-gateway") %>>
                            <a href="/docs/providers/aws/r/internet_gateway.html">aws_internet_gateway</a>
                        </li>

                        <li<%= sidebar_current("docs-aws-resource-main-route-table-assoc") %>>
                            <a href="/docs/providers/aws/r/main_route_table_assoc.html">aws_main_route_table_association</a>
                        </li>

                        <li<%= sidebar_current("docs-aws-resource-nat-gateway") %>>
                            <a href="/docs/providers/aws/r/nat_gateway.html">aws_nat_gateway</a>
                        </li>

                        <li<%= sidebar_current("docs-aws-resource-network-acl") %>>
                            <a href="/docs/providers/aws/r/network_acl.html">aws_network_acl</a>
                        </li>

                        <li<%= sidebar_current("docs-aws-resource-network-acl-rule") %>>
                          <a href="/docs/providers/aws/r/network_acl_rule.html">aws_network_acl_rule</a>
                        </li>

                        <li<%= sidebar_current("docs-aws-resource-network-interface") %>>
                            <a href="/docs/providers/aws/r/network_interface.html">aws_network_interface</a>
                        </li>
                        <li<%= sidebar_current("docs-aws-resource-network-interface-attachment") %>>
                            <a href="/docs/providers/aws/r/network_interface_attachment.html">aws_network_interface_attachment</a>
                        </li>
                        <li<%= sidebar_current("docs-aws-resource-route|") %>>
                          <a href="/docs/providers/aws/r/route.html">aws_route</a>
                        </li>

                        <li<%= sidebar_current("docs-aws-resource-route-table|") %>>
                            <a href="/docs/providers/aws/r/route_table.html">aws_route_table</a>
                        </li>

                        <li<%= sidebar_current("docs-aws-resource-route-table-association") %>>
                            <a href="/docs/providers/aws/r/route_table_association.html">aws_route_table_association</a>
                        </li>

                        <li<%= sidebar_current("docs-aws-resource-security-group") %>>
                            <a href="/docs/providers/aws/r/security_group.html">aws_security_group</a>
                        </li>

                        <li<%= sidebar_current("docs-aws-resource-network-interface-sg-attachment") %>>
                            <a href="/docs/providers/aws/r/network_interface_sg_attachment.html">aws_network_interface_sg_attachment</a>
                        </li>

                        <li<%= sidebar_current("docs-aws-resource-security-group-rule") %>>
                            <a href="/docs/providers/aws/r/security_group_rule.html">aws_security_group_rule</a>
                        </li>

                        <li<%= sidebar_current("docs-aws-resource-subnet") %>>
                            <a href="/docs/providers/aws/r/subnet.html">aws_subnet</a>
                        </li>

                        <li<%= sidebar_current("docs-aws-resource-vpc") %>>
                            <a href="/docs/providers/aws/r/vpc.html">aws_vpc</a>
                        </li>

                        <li<%= sidebar_current("docs-aws-resource-vpc-dhcp-options") %>>
                            <a href="/docs/providers/aws/r/vpc_dhcp_options.html">aws_vpc_dhcp_options</a>
                        </li>

                        <li<%= sidebar_current("docs-aws-resource-vpc-dhcp-options-association") %>>
                            <a href="/docs/providers/aws/r/vpc_dhcp_options_association.html">aws_vpc_dhcp_options_association</a>
                        </li>

                        <li<%= sidebar_current("docs-aws-resource-vpc-endpoint") %>>
                            <a href="/docs/providers/aws/r/vpc_endpoint.html">aws_vpc_endpoint</a>
                        </li>

                        <li<%= sidebar_current("docs-aws-resource-vpc-endpoint-route-table-association") %>>
                            <a href="/docs/providers/aws/r/vpc_endpoint_route_table_association.html">aws_vpc_endpoint_route_table_association</a>
                        </li>

                        <li<%= sidebar_current("docs-aws-resource-vpc-peering") %>>
                            <a href="/docs/providers/aws/r/vpc_peering.html">aws_vpc_peering_connection</a>
                        </li>

                        <li<%= sidebar_current("docs-aws-resource-vpc-peering-accepter") %>>
                            <a href="/docs/providers/aws/r/vpc_peering_accepter.html">aws_vpc_peering_connection_accepter</a>
                        </li>

                        <li<%= sidebar_current("docs-aws-resource-vpn-connection") %>>
                            <a href="/docs/providers/aws/r/vpn_connection.html">aws_vpn_connection</a>
                        </li>

                        <li<%= sidebar_current("docs-aws-resource-vpn-connection-route") %>>
                            <a href="/docs/providers/aws/r/vpn_connection_route.html">aws_vpn_connection_route</a>
                        </li>

                        <li<%= sidebar_current("docs-aws-resource-vpn-gateway-x") %>>
                            <a href="/docs/providers/aws/r/vpn_gateway.html">aws_vpn_gateway</a>
                        </li>

                        <li<%= sidebar_current("docs-aws-resource-vpn-gateway-attachment") %>>
                            <a href="/docs/providers/aws/r/vpn_gateway_attachment.html">aws_vpn_gateway_attachment</a>
                        </li>

                        <li<%= sidebar_current("docs-aws-resource-vpn-gateway-route-propagation") %>>
                            <a href="/docs/providers/aws/r/vpn_gateway_route_propagation.html">aws_vpn_gateway_route_propagation</a>
                        </li>

                    </ul>
                </li>

            </ul>
        </div>
    <% end %>

    <%= yield %>
<% end %><|MERGE_RESOLUTION|>--- conflicted
+++ resolved
@@ -471,12 +471,9 @@
                         <li<%= sidebar_current("docs-aws-resource-cognito-identity-pool-roles-attachment") %>>
                             <a href="/docs/providers/aws/r/cognito_identity_pool_roles_attachment.html">aws_cognito_identity_pool_roles_attachment</a>
                         </li>
-<<<<<<< HEAD
-=======
                         <li<%= sidebar_current("docs-aws-resource-cognito-user-pool") %>>
                             <a href="/docs/providers/aws/r/cognito_user_pool.html">aws_cognito_user_pool</a>
                         </li>
->>>>>>> 36d0346c
                     </ul>
                 </li>
 
